// js/main.js

// --- CONFIGURATION ---
// Sensitive configuration values are now injected via config.js which
// should define window.__CODEX_CONFIG__.
function displayConfigurationError(message, details) {
    const authScreenElement = document.getElementById('auth-screen');
    if (!authScreenElement) {
        return;
    }

    const extraDetails = details
        ? `<p class="config-error-details">${details}</p>`
        : '';

    authScreenElement.innerHTML = `
        <h1>Codex Vitae</h1>
        <p class="config-error-message">${message}</p>
        ${extraDetails}
        <p>Please copy <code>config.example.js</code> to <code>config.js</code> and fill in your Firebase project values.</p>
    `;
}

const codexConfig = window.__CODEX_CONFIG__;

if (!codexConfig || typeof codexConfig !== 'object') {
    displayConfigurationError(
        'Codex Vitae configuration is missing.',
        'Define <code>window.__CODEX_CONFIG__</code> in config.js before loading the app.'
    );
    throw new Error(
        'Codex Vitae configuration is missing. Define window.__CODEX_CONFIG__ in config.js.'
    );
}

const firebaseConfig = codexConfig.firebaseConfig;
const BACKEND_SERVER_URL =
    typeof codexConfig.backendUrl === 'string' ? codexConfig.backendUrl.trim() : '';
const AI_FEATURES_AVAILABLE = BACKEND_SERVER_URL.length > 0;
const DEFAULT_AVATAR_MODEL_SRC = 'assets/avatars/codex-vitae-avatar.gltf';
const AVATAR_MODEL_EXTENSIONS = ['.glb', '.gltf'];

if (!firebaseConfig || typeof firebaseConfig !== 'object') {
    displayConfigurationError(
        'Firebase configuration is missing or invalid.',
        'Ensure config.js assigns your Firebase project credentials to <code>firebaseConfig</code>.'
    );
    throw new Error(
        'Firebase configuration is missing. Ensure config.js exports firebaseConfig.'
    );
}

if (!AI_FEATURES_AVAILABLE) {
    console.warn(
        'Codex Vitae backendUrl is not configured. AI-powered features will be disabled until it is set.'
    );
}

// --- Firebase Initialization ---
firebase.initializeApp(firebaseConfig);
const auth = firebase.auth();
const db = firebase.firestore();
let storage = null;
if (firebaseConfig.storageBucket && typeof firebaseConfig.storageBucket === 'string' && firebaseConfig.storageBucket.trim()) {
    try {
        storage = firebase.storage();
    } catch (error) {
        console.warn('Firebase Storage could not be initialized:', error);
    }
} else {
    console.warn('Skipping Firebase Storage initialization because no storageBucket was provided in config.js');
}

// --- Get references to HTML elements ---
const authScreen = document.getElementById('auth-screen');
const appScreen = document.getElementById('app-screen');
const skillsModal = document.getElementById('skills-modal');
const skillTreeTitle = document.getElementById('skill-tree-title');
const skillBackBtn = document.getElementById('skill-back-btn');
const skillSearchForm = document.getElementById('skill-search-form');
const skillSearchInput = document.getElementById('skill-search-input');
const skillTreePanControls = document.getElementById('skill-tree-pan-controls');
const skillPanLeftBtn = document.getElementById('skill-pan-left');
const skillPanRightBtn = document.getElementById('skill-pan-right');

const STAT_KEY_METADATA = {
    pwr: { legacyKey: 'strength', label: 'PWR • Force', shortLabel: 'PWR' },
    acc: { legacyKey: 'dexterity', label: 'ACC • Precision', shortLabel: 'ACC' },
    grt: { legacyKey: 'constitution', label: 'GRT • Resilience', shortLabel: 'GRT' },
    cog: { legacyKey: 'intelligence', label: 'COG • Intellect', shortLabel: 'COG' },
    pln: { legacyKey: 'wisdom', label: 'PLN • Foresight', shortLabel: 'PLN' },
    soc: { legacyKey: 'charisma', label: 'SOC • Influence', shortLabel: 'SOC' }
};

const STAT_KEYS = Object.keys(STAT_KEY_METADATA);
const LEGACY_ROLLOVER_THRESHOLD = 1000;
const STATS_PER_PERK_POINT = 10;
const QUARTERLY_MILESTONE_GOAL = 60;

function getQuarterIdentifier(date) {
    const reference = date instanceof Date ? date : new Date(date);
    if (!(reference instanceof Date) || Number.isNaN(reference.getTime())) {
        return null;
    }
    const quarterIndex = Math.floor(reference.getMonth() / 3) + 1;
    return `${reference.getFullYear()}-Q${quarterIndex}`;
}

function convertMonthStringToQuarter(monthString) {
    if (typeof monthString !== 'string') {
        return null;
    }
    const parts = monthString.split('-');
    if (parts.length < 2) {
        return null;
    }
    const year = Number(parts[0]);
    const month = Number(parts[1]);
    if (!Number.isFinite(year) || !Number.isFinite(month)) {
        return null;
    }
    const normalizedMonth = Math.max(1, Math.min(12, Math.floor(month)));
    const quarterIndex = Math.floor((normalizedMonth - 1) / 3) + 1;
    return `${year}-Q${quarterIndex}`;
}

function createEmptyLegacyStat() {
    return { counter: 0, level: 0, totalEarned: 0 };
}

function createDefaultLegacyState() {
    const stats = {};
    STAT_KEYS.forEach(key => {
        stats[key] = createEmptyLegacyStat();
    });
    return {
        stats,
        totalLevels: 0,
        totalEarned: 0,
        perkPoints: 0
    };
}

function normalizeLegacyState(legacyState) {
    if (!legacyState || typeof legacyState !== 'object') {
        return createDefaultLegacyState();
    }

    const stats = {};
    let totalLevels = 0;
    let totalEarned = 0;

    STAT_KEYS.forEach(key => {
        const raw = legacyState.stats && typeof legacyState.stats === 'object' ? legacyState.stats[key] : null;
        const rawCounter = raw && typeof raw.counter === 'number' && Number.isFinite(raw.counter)
            ? raw.counter
            : 0;
        const rawLevel = raw && typeof raw.level === 'number' && Number.isFinite(raw.level)
            ? raw.level
            : 0;
        const rawTotalEarned = raw && typeof raw.totalEarned === 'number' && Number.isFinite(raw.totalEarned)
            ? raw.totalEarned
            : rawLevel * LEGACY_ROLLOVER_THRESHOLD + rawCounter;

        const counter = Math.max(0, Math.min(LEGACY_ROLLOVER_THRESHOLD - 1, Math.floor(rawCounter)));
        const level = Math.max(0, Math.floor(rawLevel));
        const totalEarnedValue = Math.max(0, Math.floor(rawTotalEarned));

        stats[key] = { counter, level, totalEarned: totalEarnedValue };
        totalLevels += level;
        totalEarned += totalEarnedValue;
    });

    const fallbackLevel = typeof legacyState.totalLevels === 'number' && Number.isFinite(legacyState.totalLevels)
        ? Math.max(totalLevels, Math.floor(legacyState.totalLevels))
        : totalLevels;
    const fallbackEarned = typeof legacyState.totalEarned === 'number' && Number.isFinite(legacyState.totalEarned)
        ? Math.max(totalEarned, Math.floor(legacyState.totalEarned))
        : totalEarned;
    const legacyLevel = typeof legacyState.level === 'number' && Number.isFinite(legacyState.level)
        ? Math.max(fallbackLevel, Math.floor(legacyState.level))
        : fallbackLevel;
    const legacyScore = typeof legacyState.score === 'number' && Number.isFinite(legacyState.score)
        ? Math.max(fallbackEarned, Math.floor(legacyState.score))
        : fallbackEarned;

    const perkPoints = typeof legacyState.perkPoints === 'number' && Number.isFinite(legacyState.perkPoints)
        ? Math.max(0, Math.floor(legacyState.perkPoints))
        : Math.floor(legacyLevel / 5);

    return {
        stats,
        totalLevels: legacyLevel,
        totalEarned: legacyScore,
        perkPoints
    };
}

function getModernStatMetadataFromLegacyKey(legacyKey) {
    const entries = Object.entries(STAT_KEY_METADATA);
    for (let index = 0; index < entries.length; index += 1) {
        const [modernKey, metadata] = entries[index];
        if (metadata.legacyKey === legacyKey) {
            return { modernKey, ...metadata };
        }
    }
    return null;
}

function getModernStatShortLabel(legacyKey) {
    const metadata = getModernStatMetadataFromLegacyKey(legacyKey);
    if (metadata && metadata.shortLabel) {
        return metadata.shortLabel;
    }
    if (typeof legacyKey === 'string' && legacyKey.length > 0) {
        return legacyKey.slice(0, 3).toUpperCase();
    }
    return 'STAT';
}

const DEFAULT_DYNAMICS_PARAMS = {
    pwr: { tau0: 28, alpha: 0.08, tl0: 1.0, beta: 0.5, eta0: 1.0, gamma: 0.1, sfloor: 8 },
    acc: { tau0: 21, alpha: 0.07, tl0: 1.0, beta: 0.4, eta0: 0.95, gamma: 0.08, sfloor: 8 },
    grt: { tau0: 35, alpha: 0.06, tl0: 1.0, beta: 0.5, eta0: 0.85, gamma: 0.08, sfloor: 8 },
    cog: { tau0: 60, alpha: 0.05, tl0: 1.0, beta: 0.3, eta0: 0.8, gamma: 0.06, sfloor: 8 },
    pln: { tau0: 45, alpha: 0.05, tl0: 1.0, beta: 0.3, eta0: 0.85, gamma: 0.06, sfloor: 8 },
    soc: { tau0: 30, alpha: 0.07, tl0: 1.0, beta: 0.4, eta0: 0.9, gamma: 0.08, sfloor: 8 }
};

const ABILITY_TOTAL_MIN = 6;
const ABILITY_TOTAL_MAX = 120;

function ensureStatConfidence() {
    if (!characterData.statConfidence) {
        characterData.statConfidence = {};
    }
    Object.keys(STAT_KEY_METADATA).forEach(key => {
        if (typeof characterData.statConfidence[key] !== 'number') {
            characterData.statConfidence[key] = 0.6;
        }
    });
}

function deriveStatSnapshots(rawStats) {
    const snapshots = {};
    ensureStatConfidence();
    Object.entries(STAT_KEY_METADATA).forEach(([key, metadata]) => {
        const legacyValue = typeof rawStats?.[metadata.legacyKey] === 'number'
            ? rawStats[metadata.legacyKey]
            : null;
        const modernValue = rawStats?.[key] && typeof rawStats[key] === 'object'
            ? rawStats[key].value
            : (typeof rawStats?.[key] === 'number' ? rawStats[key] : null);
        const value = typeof modernValue === 'number'
            ? modernValue
            : (typeof legacyValue === 'number' ? legacyValue : 8);
        snapshots[key] = {
            value,
            confidence: characterData.statConfidence?.[key] ?? 0.6
        };
    });
    return snapshots;
}

function calculateAbilitySnapshot(stats) {
    let total = 0;
    Object.values(stats).forEach(snapshot => {
        total += snapshot.value;
    });
    const clampedTotal = Math.max(ABILITY_TOTAL_MIN, Math.min(ABILITY_TOTAL_MAX, total));
    const normalized = (clampedTotal - ABILITY_TOTAL_MIN) / (ABILITY_TOTAL_MAX - ABILITY_TOTAL_MIN);
    const scaled = normalized * 100;
    const level0to100 = Math.floor(scaled);
    const progress01 = scaled - level0to100;
    return {
        stats,
        total: clampedTotal,
        level0to100,
        progress01,
        normalized
    };
}

function updateLegacyCard(legacyState) {
    const normalized = normalizeLegacyState(legacyState);
    const level = normalized.totalLevels;
    const score = Math.max(0, Math.round(normalized.totalEarned));
    const perkPoints = normalized.perkPoints;

    const levelElement = document.getElementById('legacy-level');
    if (levelElement) {
        levelElement.textContent = level.toString();
    }

    const scoreElement = document.getElementById('legacy-score');
    if (scoreElement) {
        scoreElement.textContent = score.toLocaleString();
    }

    const progressText = document.getElementById('legacy-progress-text');
    if (progressText) {
        if (level > 0) {
            progressText.textContent = `Legacy Level ${level} • Infinite progression`;
        } else {
            progressText.textContent = 'Begin your Legacy journey.';
        }
    }

    const progressFill = document.getElementById('legacy-progress-fill');
    if (progressFill) {
        const animationSpeed = Math.max(6, 16 - Math.min(level, 12));
        progressFill.style.setProperty('--legacy-progress-speed', `${animationSpeed}s`);
    }

    const perkPointsElement = document.getElementById('perk-points-available');
    if (perkPointsElement) {
        const availablePerkPoints = typeof characterData?.skillPoints === 'number' && Number.isFinite(characterData.skillPoints)
            ? Math.max(0, Math.floor(characterData.skillPoints))
            : perkPoints;
        perkPointsElement.textContent = availablePerkPoints.toString();
    }

    updatePerkProgressionMeters({ score });
}

function setPerkProgressMeter(barId, textId, current, goal, textFormatter) {
    const safeCurrent = typeof current === 'number' && Number.isFinite(current) ? current : 0;
    const safeGoal = typeof goal === 'number' && goal > 0 ? goal : 1;
    const percent = Math.max(0, Math.min(1, safeCurrent / safeGoal));

    const bar = document.getElementById(barId);
    if (bar) {
        const percentageValue = Math.round(percent * 100);
        bar.style.width = `${percentageValue}%`;
        bar.setAttribute('role', 'progressbar');
        bar.setAttribute('aria-valuemin', '0');
        bar.setAttribute('aria-valuemax', '100');
        bar.setAttribute('aria-valuenow', percentageValue.toString());
    }

    const textElement = document.getElementById(textId);
    if (textElement) {
        if (typeof textFormatter === 'function') {
            textElement.textContent = textFormatter(safeCurrent, safeGoal);
        } else {
            textElement.textContent = `${Math.round(safeCurrent)} / ${Math.round(safeGoal)}`;
        }
    }
}

function updatePerkProgressionMeters(summary) {
    const shardProgress = (() => {
        if (!characterData || typeof characterData.choreProgress !== 'object') {
            return { statKey: null, value: 0 };
        }
        let leadingStat = null;
        let leadingValue = 0;
        Object.entries(characterData.choreProgress).forEach(([statKey, rawValue]) => {
            const numericValue = typeof rawValue === 'number' && Number.isFinite(rawValue)
                ? rawValue
                : 0;
            if (numericValue > leadingValue) {
                leadingValue = numericValue;
                leadingStat = statKey;
            }
        });
        return { statKey: leadingStat, value: leadingValue };
    })();

    const shardGoal = LEGACY_ROLLOVER_THRESHOLD;
<<<<<<< HEAD
    const rawStatsTowardPerk = typeof characterData?.statCounter === 'number' && Number.isFinite(characterData.statCounter)
        ? Math.max(0, Math.floor(characterData.statCounter))
        : 0;
    const statsTowardPerk = rawStatsTowardPerk % STATS_PER_PERK_POINT;
=======
    const rawStatsTowardPerk = typeof characterData?.legacyStatProgress === 'number' && Number.isFinite(characterData.legacyStatProgress)
        ? Math.max(0, Math.floor(characterData.legacyStatProgress))
        : 0;
    const perkStatGoal = 10;
    const statsTowardPerk = rawStatsTowardPerk % perkStatGoal;
>>>>>>> a3c4437e
    setPerkProgressMeter(
        'perk-progress-chores-bar',
        'perk-progress-chores-text',
        shardProgress.value,
        shardGoal,
        (current, goal) => {
            const statLabel = shardProgress.statKey
                ? getModernStatShortLabel(shardProgress.statKey)
                : 'STAT';
<<<<<<< HEAD
            return `${Math.round(current)} / ${goal.toLocaleString()} legacy shards toward next ${statLabel} stat. Stat counter: ${statsTowardPerk} / ${STATS_PER_PERK_POINT}.`;
=======
            return `${Math.round(current)} / ${goal.toLocaleString()} legacy shards toward next ${statLabel} stat. ${statsTowardPerk} / ${perkStatGoal} stats toward next perk point.`;
>>>>>>> a3c4437e
        }
    );

    const currentQuarterId = getQuarterIdentifier(new Date());
    const hasQuarterData = currentQuarterId
        ? characterData?.activityLogQuarter === currentQuarterId
        : false;
    const quarterlyActivityLog = hasQuarterData && Array.isArray(characterData?.quarterlyActivityLog)
        ? characterData.quarterlyActivityLog
        : [];
    setPerkProgressMeter(
        'perk-progress-quarterly-bar',
        'perk-progress-quarterly-text',
        quarterlyActivityLog.length,
        QUARTERLY_MILESTONE_GOAL,
        (current, goal) => `${current} / ${goal} days logged this quarter.`
    );

    const yearlyGoal = 12000;
    const score = typeof summary?.score === 'number' ? Math.max(0, Math.round(summary.score)) : 0;
    setPerkProgressMeter(
        'perk-progress-yearly-bar',
        'perk-progress-yearly-text',
        score,
        yearlyGoal,
        (current, goal) => `${current.toLocaleString()} / ${goal.toLocaleString()} legacy score this year.`
    );
}

function updateStatRows(stats, legacyState) {
    const normalizedLegacy = normalizeLegacyState(legacyState);
    const totalEarned = normalizedLegacy.totalEarned;
    const totalLevels = normalizedLegacy.totalLevels;

    Object.entries(STAT_KEY_METADATA).forEach(([key, metadata]) => {
        const snapshot = stats[key];
        const majorBar = document.getElementById(`${key}-major-bar`);
        const legacyBar = document.getElementById(`${key}-legacy-bar`);
        const valueElement = document.getElementById(`${key}-value`);
        const majorText = document.getElementById(`${key}-major-text`);
        const confidenceElement = document.getElementById(`${key}-confidence`);
        const legacyText = document.getElementById(`${key}-legacy-text`);
        if (majorBar) {
            const percent = Math.max(0, Math.min(100, (snapshot.value / 20) * 100));
            majorBar.style.width = `${percent}%`;
            majorBar.setAttribute('aria-valuenow', snapshot.value.toFixed(2));
        }
        if (valueElement) {
            valueElement.textContent = snapshot.value.toFixed(1);
        }
        if (majorText) {
            majorText.textContent = `${metadata.shortLabel} ${snapshot.value.toFixed(1)}`;
        }
        if (confidenceElement) {
            confidenceElement.textContent = `Q ${snapshot.confidence.toFixed(2)}`;
        }
        const statLegacy = normalizedLegacy.stats[key] || createEmptyLegacyStat();
        let legacyValue = 0;
        if (totalEarned > 0) {
            legacyValue = (statLegacy.totalEarned / totalEarned) * 100;
        } else if (totalLevels > 0) {
            legacyValue = (statLegacy.level / totalLevels) * 100;
        } else if (statLegacy.counter > 0) {
            legacyValue = (statLegacy.counter / LEGACY_ROLLOVER_THRESHOLD) * 100;
        }
        legacyValue = Math.max(0, Math.min(100, legacyValue));
        if (legacyBar) {
            legacyBar.style.width = `${legacyValue}%`;
            legacyBar.setAttribute('aria-valuenow', legacyValue.toFixed(1));
        }
        if (legacyText) {
            legacyText.textContent = `Legacy ${legacyValue.toFixed(0)}`;
        }
    });
}

function updateMaintenanceHint(stats) {
    const messageElement = document.getElementById('maintenance-message');
    if (!messageElement) {
        return;
    }
    let leadingStatKey = 'pwr';
    let leadingValue = -Infinity;
    Object.entries(stats).forEach(([key, snapshot]) => {
        if (snapshot.value > leadingValue) {
            leadingValue = snapshot.value;
            leadingStatKey = key;
        }
    });
    const params = DEFAULT_DYNAMICS_PARAMS[leadingStatKey];
    const maintenanceThreshold = params.tl0 + params.beta * Math.max(0, leadingValue - params.sfloor);
    const recommendedMin = Math.max(1, Math.round(maintenanceThreshold * 6));
    const recommendedMax = Math.max(recommendedMin, Math.round(maintenanceThreshold * 8));
    const recentLoad = characterData.recentTrainingLoad?.[leadingStatKey] ?? 0;
    const missingMin = Math.max(0, recommendedMin - recentLoad);
    const missingMax = Math.max(0, recommendedMax - recentLoad);
    messageElement.innerHTML = `At your <strong>${STAT_KEY_METADATA[leadingStatKey].shortLabel} ${leadingValue.toFixed(0)}</strong>, aim for <strong>${recommendedMin}–${recommendedMax} hard sets</strong> this week to maintain. Logged: ${recentLoad}. Missing approximately ${missingMin}–${missingMax}.`;
}

function updatePerkPanel() {
    const container = document.getElementById('perk-chips');
    if (!container) {
        return;
    }
    container.innerHTML = '';
    const unlocked = Array.isArray(characterData.unlockedPerks) ? characterData.unlockedPerks : [];
    if (unlocked.length === 0) {
        const empty = document.createElement('p');
        empty.className = 'empty-state';
        empty.textContent = 'No perks yet. Earn Legacy points to unlock them.';
        container.appendChild(empty);
        return;
    }

    unlocked.forEach(perkName => {
        const chip = document.createElement('span');
        chip.className = 'perk-chip';
        chip.dataset.state = 'active';
        chip.innerHTML = `<span>${perkName}</span><small>Active</small>`;
        container.appendChild(chip);
    });
}
function updateCapturedPhotoElement(element, imageSrc) {
    if (!element) {
        return;
    }

    const ensureElementTag = (node, tagName) => {
        if (!node) {
            return null;
        }

        const desiredTag = tagName.toUpperCase();
        if (node.tagName === desiredTag) {
            return node;
        }

        const replacement = document.createElement(tagName.toLowerCase());
        if (node.id) {
            replacement.id = node.id;
        }

        replacement.className = node.className || '';

        if (node.dataset) {
            for (const [key, value] of Object.entries(node.dataset)) {
                replacement.dataset[key] = value;
            }
        }

        const inlineStyle = node.getAttribute && node.getAttribute('style');
        if (inlineStyle) {
            replacement.setAttribute('style', inlineStyle);
        }

        if (typeof node.replaceWith === 'function') {
            node.replaceWith(replacement);
        } else if (node.parentNode) {
            node.parentNode.insertBefore(replacement, node);
            node.parentNode.removeChild(node);
        }

        return replacement;
    };

    const trimmedSrc = typeof imageSrc === 'string' ? imageSrc.trim() : '';
    const lowerSrc = trimmedSrc.toLowerCase();
    const srcWithoutParams = lowerSrc.split(/[?#]/)[0];
    const hasCustomValue = trimmedSrc.length > 0;
    const isModelSrc = hasCustomValue && (
        AVATAR_MODEL_EXTENSIONS.some(extension => srcWithoutParams.endsWith(extension))
        || lowerSrc.startsWith('data:model/gltf')
    );
    const usingCustomImage = hasCustomValue && !isModelSrc;

    let activeElement = element;

    if (usingCustomImage) {
        activeElement = ensureElementTag(activeElement, 'IMG');
        if (!activeElement) {
            return;
        }

        if (activeElement.getAttribute('src') !== trimmedSrc) {
            activeElement.setAttribute('src', trimmedSrc);
        }

        activeElement.setAttribute('alt', 'Your Avatar');
        activeElement.classList.remove('avatar-circle', 'avatar-placeholder');
        activeElement.classList.add('avatar-viewer');
        activeElement.classList.remove('hidden');
        return;
    }

    activeElement = ensureElementTag(activeElement, 'MODEL-VIEWER');
    if (!activeElement) {
        return;
    }

    const viewerSrc = isModelSrc ? trimmedSrc : DEFAULT_AVATAR_MODEL_SRC;
    if (activeElement.getAttribute('src') !== viewerSrc) {
        activeElement.setAttribute('src', viewerSrc);
    }

    const emptyAttributes = ['camera-controls', 'auto-rotate'];
    for (const attribute of emptyAttributes) {
        if (activeElement.getAttribute(attribute) !== '') {
            activeElement.setAttribute(attribute, '');
        }
    }

    const enforcedAttributes = [
        ['alt', 'Your Avatar'],
        ['interaction-prompt', 'none'],
        ['camera-target', '0 1.4 0'],
        ['camera-orbit', '0deg 80deg 2.9m'],
        ['min-camera-orbit', '-120deg 60deg 2.6m'],
        ['max-camera-orbit', '120deg 100deg 3.4m'],
        ['field-of-view', '28deg'],
        ['shadow-intensity', '0.65'],
        ['exposure', '1.1']
    ];

    for (const [attribute, value] of enforcedAttributes) {
        if (activeElement.getAttribute(attribute) !== value) {
            activeElement.setAttribute(attribute, value);
        }
    }

    activeElement.removeAttribute('poster');
    activeElement.removeAttribute('reveal');
    activeElement.removeAttribute('disable-zoom');
    activeElement.classList.remove('avatar-circle', 'avatar-placeholder');
    activeElement.classList.add('avatar-viewer');
    activeElement.classList.remove('hidden');
}

const skillTreeUtils = window.SkillTreeUtils || {};
const resolveConstellationStarsMap = typeof skillTreeUtils.getConstellationStarsMap === 'function'
    ? (constellationData, constellationName) => skillTreeUtils.getConstellationStarsMap(constellationData, constellationName)
    : (constellationData) => {
        if (!constellationData || typeof constellationData !== 'object') {
            return {};
        }

        if (constellationData.starSystems && typeof constellationData.starSystems === 'object') {
            const aggregated = {};
            for (const system of Object.values(constellationData.starSystems)) {
                if (!system || typeof system !== 'object') {
                    continue;
                }
                const stars = system.stars && typeof system.stars === 'object' ? system.stars : {};
                for (const [starName, starData] of Object.entries(stars)) {
                    aggregated[starName] = starData;
                }
            }
            return aggregated;
        }

        return { ...(constellationData.stars || {}) };
    };

const resolveConstellationStarSystems = typeof skillTreeUtils.getConstellationStarSystems === 'function'
    ? (constellationData, constellationName) => skillTreeUtils.getConstellationStarSystems(constellationData, constellationName)
    : (constellationData, constellationName) => {
        if (!constellationData || typeof constellationData !== 'object') {
            return {};
        }

        if (constellationData.starSystems && typeof constellationData.starSystems === 'object') {
            return constellationData.starSystems;
        }

        if (constellationData.stars && typeof constellationData.stars === 'object') {
            const systemName = `${constellationName || 'Constellation'} Prime`;
            return {
                [systemName]: {
                    type: 'starSystem',
                    stars: { ...(constellationData.stars || {}) }
                }
            };
        }

        return {};
    };

const resolveConstellationStarEntries = typeof skillTreeUtils.getConstellationStarEntries === 'function'
    ? (constellationData, constellationName) => skillTreeUtils.getConstellationStarEntries(constellationData, constellationName)
    : (constellationData, constellationName) => {
        if (!constellationData || typeof constellationData !== 'object') {
            return [];
        }

        const starSystems = resolveConstellationStarSystems(constellationData, constellationName);
        const entries = [];

        if (starSystems && typeof starSystems === 'object' && Object.keys(starSystems).length > 0) {
            for (const [systemName, systemData] of Object.entries(starSystems)) {
                const stars = systemData && typeof systemData.stars === 'object' ? systemData.stars : {};
                for (const [starName, starData] of Object.entries(stars)) {
                    entries.push({
                        starSystemName: systemName,
                        starSystem: systemData,
                        starName,
                        starData
                    });
                }
            }
            return entries;
        }

        const stars = constellationData.stars && typeof constellationData.stars === 'object'
            ? constellationData.stars
            : {};
        for (const [starName, starData] of Object.entries(stars)) {
            entries.push({
                starSystemName: null,
                starSystem: null,
                starName,
                starData
            });
        }

        return entries;
    };

const findStarInConstellationSafe = typeof skillTreeUtils.findStarInConstellation === 'function'
    ? (constellationData, starName, constellationName) => skillTreeUtils.findStarInConstellation(constellationData, starName, constellationName)
    : (constellationData, starName) => {
        if (!constellationData || typeof constellationData !== 'object' || typeof starName !== 'string') {
            return null;
        }

        if (constellationData.starSystems && typeof constellationData.starSystems === 'object') {
            for (const [systemName, systemData] of Object.entries(constellationData.starSystems)) {
                const stars = systemData && typeof systemData.stars === 'object' ? systemData.stars : {};
                if (Object.prototype.hasOwnProperty.call(stars, starName)) {
                    return {
                        starData: stars[starName],
                        starSystemName: systemName,
                        starSystem: systemData
                    };
                }
            }
        }

        if (constellationData.stars && Object.prototype.hasOwnProperty.call(constellationData.stars, starName)) {
            return {
                starData: constellationData.stars[starName],
                starSystemName: null,
                starSystem: null
            };
        }

        return null;
    };

const hasConstellationStarSafe = typeof skillTreeUtils.hasConstellationStar === 'function'
    ? (constellationData, starName, constellationName) => skillTreeUtils.hasConstellationStar(constellationData, starName, constellationName)
    : (constellationData, starName) => {
        if (typeof starName !== 'string') {
            return false;
        }
        const stars = resolveConstellationStarsMap(constellationData);
        return Object.prototype.hasOwnProperty.call(stars, starName);
    };

function createStarDetailController() {
    const panel = document.getElementById('star-detail-panel');
    const titleEl = document.getElementById('star-detail-title');
    const locationEl = document.getElementById('star-detail-location');
    const artEl = document.getElementById('star-detail-art');
    const descriptionEl = document.getElementById('star-detail-description');
    const requirementsEl = document.getElementById('star-detail-requirements');
    const unlockBtn = document.getElementById('star-unlock-btn');
    const proofBtn = document.getElementById('star-proof-btn');
    const closeBtn = document.getElementById('star-detail-close');

    if (!panel || !titleEl || !artEl || !descriptionEl || !requirementsEl || !unlockBtn || !proofBtn || !closeBtn) {
        console.warn('Star detail panel elements are missing from the DOM.');
        return {
            show: () => {},
            hide: () => {},
            refresh: () => {}
        };
    }

    let activeStar = null;

    const formatStatName = (stat) => {
        if (!stat || typeof stat !== 'string') {
            return '';
        }
        return stat.charAt(0).toUpperCase() + stat.slice(1);
    };

    const computeInitials = (name) => {
        if (!name) {
            return '★';
        }
        const initials = name
            .split(/\s+/)
            .filter(Boolean)
            .map(part => part[0])
            .join('')
            .slice(0, 2)
            .toUpperCase();
        return initials || '★';
    };

    const buildLocationLabel = (star) => {
        const parts = [];
        if (star?.galaxy) {
            parts.push(star.galaxy);
        }
        if (star?.constellation) {
            parts.push(star.constellation);
        }
        if (star?.starSystem) {
            parts.push(star.starSystem);
        }
        return parts.join(' • ');
    };

    const refreshCanvas = () => {
        if (skillRenderer && typeof skillRenderer.refreshStars === 'function') {
            skillRenderer.refreshStars();
        }
    };

    const updateStatus = () => {
        if (!activeStar) {
            return;
        }
        activeStar.status = determineStarStatus(activeStar.name, activeStar.data);
        if (activeStar.status) {
            panel.dataset.status = activeStar.status;
        } else {
            delete panel.dataset.status;
        }
    };

    const renderActions = () => {
        if (!activeStar) {
            requirementsEl.innerHTML = '';
            unlockBtn.classList.add('hidden');
            proofBtn.classList.add('hidden');
            return;
        }

        const { data, status } = activeStar;

        if (data.unlock_type === 'perk') {
            unlockBtn.classList.remove('hidden');
            proofBtn.classList.add('hidden');
            const requires = data.requires || {};
            const statName = formatStatName(requires.stat);
            const requiredValue = typeof requires.value === 'number' ? requires.value : null;
            const currentValue = requires.stat ? characterData.stats?.[requires.stat] ?? 0 : null;
            const availablePoints = characterData.skillPoints || 0;

            const requirementLines = [];
            if (requires.stat && requiredValue !== null) {
                let line = `<strong>Requires:</strong> ${requiredValue} ${statName}`;
                if (currentValue !== null) {
                    line += ` (Current: ${currentValue})`;
                }
                requirementLines.push(`<p>${line}</p>`);
            } else {
                requirementLines.push('<p><strong>Requires:</strong> No stat requirement</p>');
            }

            if (requires.skill_points) {
                requirementLines.push(`<p><strong>Perk Points Needed:</strong> ${requires.skill_points}</p>`);
            }

            if (requires.perks && Array.isArray(requires.perks) && requires.perks.length > 0) {
                requirementLines.push(`<p><strong>Requires Unlocking:</strong> ${requires.perks.join(', ')}</p>`);
            }

            if (availablePoints > 0) {
                requirementLines.push(`<p>You have ${availablePoints} Perk Point${availablePoints === 1 ? '' : 's'} available.</p>`);
            }

            requirementsEl.innerHTML = requirementLines.join('');
            unlockBtn.disabled = availablePoints <= 0;
            unlockBtn.dataset.starName = activeStar.name;
        } else if (data.unlock_type === 'credential') {
            proofBtn.classList.remove('hidden');
            unlockBtn.classList.add('hidden');
            const requires = data.requires || {};
            const requirementLines = [];

            if (requires.proof) {
                requirementLines.push(`<p><strong>Proof Needed:</strong> ${requires.proof}</p>`);
            } else {
                requirementLines.push('<p><strong>Proof Needed:</strong> Credential verification required.</p>');
            }

            if (requires.description) {
                requirementLines.push(`<p>${requires.description}</p>`);
            }

            if (status === 'unlocked') {
                requirementLines.push('<p class="success">Credential verified!</p>');
                proofBtn.disabled = true;
            } else {
                proofBtn.disabled = false;
            }

            requirementsEl.innerHTML = requirementLines.join('');
            proofBtn.dataset.starName = activeStar.name;
        } else {
            unlockBtn.classList.add('hidden');
            proofBtn.classList.add('hidden');
            requirementsEl.innerHTML = '<p>No unlock actions available.</p>';
        }
    };

    const renderPanel = () => {
        if (!activeStar) {
            return;
        }

        const { name, data } = activeStar;
        panel.classList.remove('hidden');
        panel.setAttribute('aria-hidden', 'false');

        titleEl.textContent = name;
        locationEl.textContent = buildLocationLabel(data);
        descriptionEl.textContent = data.description || 'No description provided yet.';
        panel.dataset.status = activeStar.status || '';

        if (data.image) {
            artEl.style.backgroundImage = `url(${data.image})`;
            artEl.textContent = '';
        } else {
            artEl.style.backgroundImage = '';
            artEl.textContent = computeInitials(name);
        }

        renderActions();
    };

    const showPanel = (star) => {
        if (!star || !star.data) {
            hidePanel();
            return;
        }

        activeStar = {
            name: star.name,
            data: star.data,
            status: star.status || determineStarStatus(star.name, star.data)
        };

        renderPanel();
    };

    const hidePanel = () => {
        const wasVisible = !panel.classList.contains('hidden');
        panel.classList.add('hidden');
        panel.setAttribute('aria-hidden', 'true');
        delete panel.dataset.status;
        if (skillRenderer && typeof skillRenderer.clearStarFocus === 'function') {
            skillRenderer.clearStarFocus();
        }
        activeStar = null;
        unlockBtn.disabled = false;
        proofBtn.disabled = false;
        proofBtn.classList.add('hidden');
        if (wasVisible) {
            refreshCanvas();
        }
    };

    closeBtn.addEventListener('click', hidePanel);

    unlockBtn.addEventListener('click', () => {
        if (!activeStar || activeStar.data.unlock_type !== 'perk') {
            return;
        }

        const unlocked = unlockPerk(activeStar.name, activeStar.data);
        updateStatus();
        if (unlocked) {
            hidePanel();
        } else {
            renderActions();
        }
    });

    proofBtn.addEventListener('click', () => {
        if (!activeStar || activeStar.data.unlock_type !== 'credential') {
            return;
        }

        if (activeStar.status === 'unlocked') {
            return;
        }

        const proofRequirement = activeStar.data.requires?.proof || 'Credential proof';
        showToast(`To verify this credential, provide: ${proofRequirement}. Submission support is coming soon.`);
    });

    return {
        show: showPanel,
        hide: hidePanel,
        refresh() {
            updateStatus();
            renderActions();
        }
    };
}

const CONSTELLATION_PAN_NUDGE = 80;

const starDetailController = createStarDetailController();

if (!AI_FEATURES_AVAILABLE) {
    const scanFaceButton = document.getElementById('scan-face-btn');
    if (scanFaceButton) {
        scanFaceButton.title = 'Configure backendUrl in config.js to enable AI avatar generation.';
    }
}

window.handleStarSelection = function(star) {
    starDetailController.show(star);
};

// --- Global Data Variables ---
let characterData = {};
let gameManager = {};
let currentSkillPath = [];
let listenersInitialized = false;
let lastAuthAction = null;
let skillRenderer = null;
const SKILL_TREE_READY_EVENT = 'skillTreeDataReady';

function getCurrentSkillTree() {
    const tree = window.skillTree;
    return tree && typeof tree === 'object' ? tree : null;
}

function skillTreeHasGalaxies(skillTree = getCurrentSkillTree()) {
    if (!skillTree) {
        return false;
    }
    return Object.keys(skillTree).length > 0;
}

function ensureSkillTreeLayout(forceLayout = false) {
    if (!window.SkillTreeUtils || typeof window.SkillTreeUtils.generateProceduralLayout !== 'function') {
        return false;
    }

    const currentTree = getCurrentSkillTree();
    if (!currentTree) {
        return false;
    }

    const updatedTree = window.SkillTreeUtils.generateProceduralLayout(currentTree, {
        clone: true,
        forceLayout
    });

    if (updatedTree && typeof updatedTree === 'object') {
        window.skillTree = updatedTree;
        return true;
    }

    return false;
}

function rebuildSkillUniverseIfReady(options = {}) {
    const { force = false } = options;
    ensureSkillTreeLayout(force);
    if (!skillRenderer || typeof skillRenderer.rebuildUniverse !== 'function') {
        return false;
    }
    if (!skillTreeHasGalaxies()) {
        return false;
    }
    if (!force && !skillRenderer.needsUniverseBuild) {
        return false;
    }
    skillRenderer.rebuildUniverse();
    return true;
}

function handleSkillTreeDataReady(event) {
    const forceRebuild = Boolean(event?.detail?.forceRebuild);
    rebuildSkillUniverseIfReady({ force: forceRebuild });
}

function dispatchSkillTreeDataReady(options = {}) {
    const { force = false } = options;
    ensureSkillTreeLayout(force);
    if (!skillTreeHasGalaxies()) {
        return false;
    }

    const detail = { forceRebuild: force };
    let readyEvent;
    if (typeof window.CustomEvent === 'function') {
        readyEvent = new CustomEvent(SKILL_TREE_READY_EVENT, { detail });
    } else {
        readyEvent = document.createEvent('CustomEvent');
        readyEvent.initCustomEvent(SKILL_TREE_READY_EVENT, false, false, detail);
    }

    window.dispatchEvent(readyEvent);
    return true;
}

window.addEventListener(SKILL_TREE_READY_EVENT, handleSkillTreeDataReady);

// --- Manager Logic ---
const levelManager = {
    gainStatProgress: function(amount) {
        if (!characterData) return;
        characterData.statProgress += amount;
        while (characterData.statProgress >= characterData.statsToNextLevel) {
            this.levelUp();
        }
        updateDashboard();
    },
    levelUp: function() {
        characterData.level++;
        characterData.statProgress -= characterData.statsToNextLevel;
        showToast(`Congratulations! You've reached Level ${characterData.level}!`);

        if (characterData.level % 10 === 0) {
            characterData.skillPoints++;
            showToast(`Level ${characterData.level} Milestone! You earned a Perk Point!`);
            refreshStarAvailability();
        }
    }
};

let choreManager = {
    chores: [],
    addChore: async function(text) {
        if (!text) return;
        
        const classification = await getAIChoreClassification(text);
        const stat = classification?.stat || 'constitution';
        const effort = typeof classification?.effort === 'number' ? classification.effort : 10;

        const newChore = {
            id: Date.now(),
            text: text,
            stat,
            effort,
            completed: false
        };
        this.chores.push(newChore);
        updateDashboard();
    },
    completeChore: function(choreId) {
        const choreIndex = this.chores.findIndex(c => c.id === choreId);
        if (choreIndex === -1) return;

        const chore = this.chores[choreIndex];
        
        if (typeof characterData.choreProgress[chore.stat] !== 'number' || !Number.isFinite(characterData.choreProgress[chore.stat])) {
            characterData.choreProgress[chore.stat] = 0;
        }
        characterData.choreProgress[chore.stat] += chore.effort;
        const statLabel = getModernStatShortLabel(chore.stat);
        showToast(`+${chore.effort} Legacy shards • ${statLabel}`);

        if (characterData.choreProgress[chore.stat] >= LEGACY_ROLLOVER_THRESHOLD) {
            const pointsGained = Math.floor(characterData.choreProgress[chore.stat] / LEGACY_ROLLOVER_THRESHOLD);
            characterData.choreProgress[chore.stat] %= LEGACY_ROLLOVER_THRESHOLD;
            characterData.stats[chore.stat] += pointsGained;
            levelManager.gainStatProgress(pointsGained);
            const plural = pointsGained === 1 ? 'level' : 'levels';
            showToast(`Legacy milestone! +${pointsGained} ${statLabel} ${plural}.`);

<<<<<<< HEAD
            const currentStatCounter = typeof characterData.statCounter === 'number' && Number.isFinite(characterData.statCounter)
                ? characterData.statCounter
                : 0;
            const updatedStatCounter = currentStatCounter + pointsGained;
            characterData.statCounter = updatedStatCounter;

            const perkPointsFromStats = Math.floor(updatedStatCounter / STATS_PER_PERK_POINT);
            if (perkPointsFromStats > 0) {
                characterData.statCounter = updatedStatCounter % STATS_PER_PERK_POINT;
                const existingSkillPoints = typeof characterData.skillPoints === 'number' && Number.isFinite(characterData.skillPoints)
                    ? characterData.skillPoints
                    : 0;
                characterData.skillPoints = existingSkillPoints + perkPointsFromStats;
                const perkPlural = perkPointsFromStats === 1 ? 'Perk Point' : 'Perk Points';
                showToast(`Legacy ascension! +${perkPointsFromStats} ${perkPlural}.`);
=======
            const currentLegacyStatProgress = typeof characterData.legacyStatProgress === 'number' && Number.isFinite(characterData.legacyStatProgress)
                ? characterData.legacyStatProgress
                : 0;
            const updatedLegacyStatProgress = currentLegacyStatProgress + pointsGained;
            characterData.legacyStatProgress = updatedLegacyStatProgress;

            const perkPointsFromShards = Math.floor(updatedLegacyStatProgress / 10);
            if (perkPointsFromShards > 0) {
                characterData.legacyStatProgress = updatedLegacyStatProgress % 10;
                const existingSkillPoints = typeof characterData.skillPoints === 'number' && Number.isFinite(characterData.skillPoints)
                    ? characterData.skillPoints
                    : 0;
                characterData.skillPoints = existingSkillPoints + perkPointsFromShards;
                const perkPlural = perkPointsFromShards === 1 ? 'Perk Point' : 'Perk Points';
                showToast(`Legacy ascension! +${perkPointsFromShards} ${perkPlural}.`);
>>>>>>> a3c4437e
                refreshStarAvailability();
            }
        }

        this.chores.splice(choreIndex, 1);
        logQuarterlyActivity();
        updateDashboard();
    }
};

// --- AUTHENTICATION & DATA FUNCTIONS ---
function handleSignUp() {
    const email = document.getElementById('email-input').value;
    const password = document.getElementById('password-input').value;
    lastAuthAction = 'signup';
    auth.createUserWithEmailAndPassword(email, password).catch(error => alert(error.message));
}

function handleLogin() {
    const email = document.getElementById('email-input').value;
    const password = document.getElementById('password-input').value;
    lastAuthAction = 'login';
    auth.signInWithEmailAndPassword(email, password).catch(error => alert(error.message));
}

function handleLogout() {
    lastAuthAction = null;
    auth.signOut();
}

async function saveData() {
    if (!auth.currentUser) return;
    const userId = auth.currentUser.uid;
    characterData.chores = choreManager.chores;
    const userRef = db.collection('users').doc(userId);
    const dataToSave = { characterData, gameManager };
    await userRef.set(dataToSave, { merge: true });
    console.log("Data saved to Firestore!");
}

async function loadData(userId) {
    try {
        const userRef = db.collection('users').doc(userId);
        const doc = await userRef.get();

        if (!doc.exists) {
            characterData = {};
            gameManager = {};
            choreManager.chores = [];
            return false;
        }

        const loadedData = doc.data() || {};
        const loadedCharacterData = loadedData.characterData;

        if (!loadedCharacterData || !loadedCharacterData.stats) {
            characterData = {};
            gameManager = {};
            choreManager.chores = [];
            return false;
        }

        if (loadedCharacterData.onboardingComplete === false) {
            characterData = {};
            gameManager = {};
            choreManager.chores = [];
            return false;
        }

        const now = new Date();
        const defaultQuarter = getQuarterIdentifier(now) || `${now.getFullYear()}-Q${Math.floor(now.getMonth() / 3) + 1}`;
        const quarterlyActivityLog = Array.isArray(loadedCharacterData.quarterlyActivityLog)
            ? loadedCharacterData.quarterlyActivityLog
            : Array.isArray(loadedCharacterData.monthlyActivityLog)
                ? loadedCharacterData.monthlyActivityLog
                : [];
        const storedQuarter = loadedCharacterData.activityLogQuarter
            || convertMonthStringToQuarter(loadedCharacterData.activityLogMonth)
            || defaultQuarter;
        const quarterlyPerkClaimed = typeof loadedCharacterData.quarterlyPerkClaimed === 'boolean'
            ? loadedCharacterData.quarterlyPerkClaimed
            : Boolean(loadedCharacterData.monthlyPerkClaimed);

        const sanitizedLoadedData = { ...loadedCharacterData };
        const storedStatCounter = typeof sanitizedLoadedData.statCounter === 'number' && Number.isFinite(sanitizedLoadedData.statCounter)
            ? Math.max(0, Math.floor(sanitizedLoadedData.statCounter))
            : null;
        const legacyStatProgressCarry = typeof sanitizedLoadedData.legacyStatProgress === 'number' && Number.isFinite(sanitizedLoadedData.legacyStatProgress)
            ? Math.max(0, Math.floor(sanitizedLoadedData.legacyStatProgress))
            : 0;
        const normalizedStatCounter = (storedStatCounter !== null ? storedStatCounter : legacyStatProgressCarry) % STATS_PER_PERK_POINT;
        delete sanitizedLoadedData.monthlyActivityLog;
        delete sanitizedLoadedData.activityLogMonth;
        delete sanitizedLoadedData.monthlyPerkClaimed;
        delete sanitizedLoadedData.legacyStatProgress;

        characterData = {
            ...sanitizedLoadedData,
            level: loadedCharacterData.level || 1,
            statProgress: loadedCharacterData.statProgress || 0,
            statsToNextLevel: loadedCharacterData.statsToNextLevel || 10,
            skillPoints: loadedCharacterData.skillPoints || 0,
<<<<<<< HEAD
            statCounter: normalizedStatCounter,
=======
            legacyStatProgress: typeof sanitizedLoadedData.legacyStatProgress === 'number' && Number.isFinite(sanitizedLoadedData.legacyStatProgress)
                ? Math.max(0, Math.floor(sanitizedLoadedData.legacyStatProgress))
                : 0,
>>>>>>> a3c4437e
            legacy: normalizeLegacyState(loadedCharacterData.legacy),
            statConfidence: loadedCharacterData.statConfidence || {},
            recentTrainingLoad: loadedCharacterData.recentTrainingLoad || {},
            unlockedPerks: Array.isArray(loadedCharacterData.unlockedPerks)
                ? loadedCharacterData.unlockedPerks
                : [],
            quarterlyActivityLog,
            activityLogQuarter: storedQuarter,
            quarterlyPerkClaimed,
            skillSearchTarget: loadedCharacterData.skillSearchTarget || null,
            choreProgress: {
                strength: loadedCharacterData.choreProgress?.strength || 0,
                dexterity: loadedCharacterData.choreProgress?.dexterity || 0,
                constitution: loadedCharacterData.choreProgress?.constitution || 0,
                intelligence: loadedCharacterData.choreProgress?.intelligence || 0,
                wisdom: loadedCharacterData.choreProgress?.wisdom || 0,
                charisma: loadedCharacterData.choreProgress?.charisma || 0
            },
            chores: Array.isArray(loadedCharacterData.chores) ? loadedCharacterData.chores : [],
            verifiedCredentials: Array.isArray(loadedCharacterData.verifiedCredentials)
                ? loadedCharacterData.verifiedCredentials
                : [],
            verifiedProofs: Array.isArray(loadedCharacterData.verifiedProofs)
                ? loadedCharacterData.verifiedProofs
                : [],
            onboardingComplete: true
        };

        gameManager = loadedData.gameManager || {};
        choreManager.chores = characterData.chores;

        const capturedPhoto = document.getElementById('captured-photo');
        const webcamFeed = document.getElementById('webcam-feed');
        const scanButton = document.getElementById('scan-face-btn');
        updateCapturedPhotoElement(capturedPhoto, characterData.avatarUrl);
        if (webcamFeed) {
            webcamFeed.classList.add('hidden');
        }
        if (scanButton) {
            scanButton.textContent = characterData.avatarUrl ? 'Update Avatar' : 'Scan Your Face & Body';
        }

        syncSkillSearchInputWithTarget(characterData.skillSearchTarget);

        dispatchSkillTreeDataReady({ force: true });
        return true;
    } catch (error) {
        console.error('Failed to load character data:', error);
        return false;
    }
}

// --- CORE FUNCTIONS ---

// --- AI Functions ---
async function getAIChoreClassification(text) {
    if (!AI_FEATURES_AVAILABLE) {
        console.info('AI classification skipped because backendUrl is not configured.');
        return { stat: 'constitution', effort: 10 };
    }

    try {
        const response = await fetch(`${BACKEND_SERVER_URL}/classify-chore`, {
            method: 'POST',
            headers: { 'Content-Type': 'application/json' },
            body: JSON.stringify({ text })
        });

        if (!response.ok) {
            const errorText = await response.text();
            throw new Error(`Server error: ${errorText}`);
        }

        const data = await response.json();
        return data; // { stat, effort }
    } catch (error) {
        console.error("AI classification failed:", error);
        showToast("AI classification failed. Assigning a default chore.");
        return { stat: 'constitution', effort: 10 };
    }
}


function logQuarterlyActivity() {
    if (!characterData.quarterlyActivityLog) { characterData.quarterlyActivityLog = []; }
    const now = new Date();
    const today = now.toISOString().split('T')[0];
    const currentQuarter = getQuarterIdentifier(now);
    if (!currentQuarter) { return; }
    if (characterData.activityLogQuarter !== currentQuarter) {
        characterData.activityLogQuarter = currentQuarter;
        characterData.quarterlyActivityLog = [];
        characterData.quarterlyPerkClaimed = false;
    }
    if (characterData.quarterlyPerkClaimed) { return; }
    if (!characterData.quarterlyActivityLog.includes(today)) {
        characterData.quarterlyActivityLog.push(today);
        if (characterData.quarterlyActivityLog.length >= QUARTERLY_MILESTONE_GOAL) {
            characterData.skillPoints++;
            characterData.quarterlyPerkClaimed = true;
            showToast("Quarterly Milestone! You earned a Perk Point for your consistency!");
            refreshStarAvailability();
        }
    }
}

function calculateStartingStats() {
    const exerciseValue = parseInt(document.getElementById('exercise-freq').value, 10) || 0;
    const studyValue = parseInt(document.getElementById('study-habit').value, 10) || 0;
    const now = new Date();
    const baseStats = {
        pwr: 8 + exerciseValue,
        acc: 8,
        grt: 8 + exerciseValue,
        cog: 8 + studyValue,
        pln: 8 + studyValue,
        soc: 8
    };
    const statConfidence = {};
    Object.keys(STAT_KEY_METADATA).forEach(key => {
        statConfidence[key] = 0.6;
    });

    characterData = {
        level: 1,
        statProgress: 0,
        statsToNextLevel: 10,
        stats: {
            strength: baseStats.pwr,
            dexterity: baseStats.acc,
            constitution: baseStats.grt,
            intelligence: baseStats.cog,
            wisdom: baseStats.pln,
            charisma: baseStats.soc
        },
        statConfidence,
        legacy: normalizeLegacyState(),
        recentTrainingLoad: {},
        choreProgress: {
            strength: 0,
            dexterity: 0,
            constitution: 0,
            intelligence: 0,
            wisdom: 0,
            charisma: 0
        },
        avatarUrl: '',
        skillPoints: 0,
<<<<<<< HEAD
        statCounter: 0,
=======
        legacyStatProgress: 0,
>>>>>>> a3c4437e
        unlockedPerks: [],
        verifiedProofs: [],
        verifiedCredentials: [],
        quarterlyActivityLog: [],
        activityLogQuarter: getQuarterIdentifier(now) || `${now.getFullYear()}-Q${Math.floor(now.getMonth() / 3) + 1}`,
        quarterlyPerkClaimed: false,
        skillSearchTarget: null,
        chores: [],
        onboardingComplete: true
    };
}

async function handleOnboarding(event) {
    event.preventDefault();

    calculateStartingStats();
    choreManager.chores = [];
    document.getElementById('onboarding-modal').classList.add('hidden');

    updateDashboard();

    try {
        await saveData();
    } catch (error) {
        console.error('Failed to save character data after onboarding:', error);
        showToast('There was a problem saving your character. Please try again.');
    }
}

async function handleFaceScan() {
    if (!AI_FEATURES_AVAILABLE) {
        showToast('Avatar generation is currently disabled. Configure backendUrl in config.js to enable it.');
        return;
    }

    const webcamFeed = document.getElementById('webcam-feed');
    const capturedPhoto = document.getElementById('captured-photo');
    const canvas = document.getElementById('photo-canvas');
    const scanButton = document.getElementById('scan-face-btn');

    if (!webcamFeed.srcObject || !webcamFeed.srcObject.active) {
        try {
            const stream = await navigator.mediaDevices.getUserMedia({ video: true });
            webcamFeed.srcObject = stream;
            webcamFeed.classList.remove('hidden');
            capturedPhoto.classList.add('hidden');
            scanButton.textContent = 'Capture';
        } catch (error) {
            console.error('Webcam access error:', error);
            alert("Could not access webcam. Please ensure you've given permission.");
        }
        return;
    }

    const context = canvas.getContext('2d');
    canvas.width = webcamFeed.videoWidth;
    canvas.height = webcamFeed.videoHeight;
    context.drawImage(webcamFeed, 0, 0, canvas.width, canvas.height);

    webcamFeed.srcObject.getTracks().forEach(track => track.stop());
    webcamFeed.srcObject = null;

    const imageBase64 = canvas.toDataURL('image/jpeg', 0.92);

    scanButton.textContent = 'Generating Avatar...';
    scanButton.disabled = true;

    try {
        const response = await fetch(`${BACKEND_SERVER_URL}/generate-avatar`, {
            method: 'POST',
            headers: { 'Content-Type': 'application/json' },
            body: JSON.stringify({
                imageBase64,
                prompt: 'Create a stylized RPG avatar that keeps the subject recognizable with heroic lighting.'
            })
        });

        if (!response.ok) {
            throw new Error(await response.text());
        }

        const { imageUrl } = await response.json();
        characterData.avatarUrl = imageUrl;
        updateDashboard();
    } catch (error) {
        console.error('Avatar generation failed:', error);
        alert('Avatar generation failed. Try again later.');
    } finally {
        if (webcamFeed) {
            webcamFeed.classList.add('hidden');
            webcamFeed.srcObject = null;
        }
        updateCapturedPhotoElement(capturedPhoto, characterData.avatarUrl);
        if (scanButton) {
            scanButton.textContent = characterData.avatarUrl ? 'Update Avatar' : 'Scan Your Face & Body';
            scanButton.disabled = false;
        }
    }
}

function updateDashboard() {
    if (!characterData || !characterData.stats) return;

    const statSnapshots = deriveStatSnapshots(characterData.stats);
    const ability = calculateAbilitySnapshot(statSnapshots);
    characterData.abilityNow = ability;
    updateLegacyCard(characterData.legacy);
    updateStatRows(statSnapshots, characterData.legacy);
    updateMaintenanceHint(statSnapshots);
    updatePerkPanel();

    const choreList = document.getElementById('chore-list');
    if (choreList) {
        choreList.innerHTML = '';
        choreManager.chores.forEach(chore => {
            const li = document.createElement('li');
            li.className = 'chore-item';
            li.innerHTML = `
                <span>${chore.text}</span>
                <span class="chore-details">(+${chore.effort} ${getModernStatShortLabel(chore.stat)})</span>
                <button class="complete-chore-btn">✓</button>
            `;
            li.querySelector('.complete-chore-btn').addEventListener('click', () => choreManager.completeChore(chore.id));
            choreList.appendChild(li);
        });
    }

    const capturedPhoto = document.getElementById('captured-photo');
    const webcamFeed = document.getElementById('webcam-feed');
    const scanButton = document.getElementById('scan-face-btn');
    updateCapturedPhotoElement(capturedPhoto, characterData.avatarUrl);
    if (webcamFeed) {
        webcamFeed.classList.add('hidden');
    }
    if (scanButton) {
        scanButton.textContent = characterData.avatarUrl ? 'Update Avatar' : 'Scan Your Face & Body';
    }

    if (auth.currentUser) saveData();
}

function unlockPerk(perkName, perkData) {
    const availableSkillPoints = characterData.skillPoints || 0;
    const hasSkillPoint = availableSkillPoints > 0;
    const requiresSkillPoint = perkData?.unlock_type === 'perk';
    const stats = characterData.stats || {};
    const verifiedProofs = Array.isArray(characterData.verifiedProofs)
        ? characterData.verifiedProofs
        : [];
    characterData.unlockedPerks = characterData.unlockedPerks || [];
    const unlockedPerks = characterData.unlockedPerks;

    const requires = perkData?.requires || {};
    const requiredStat = requires.stat;
    const requiredValue = requires.value;
    const hasStatRequirement = requiredStat && requiredValue !== undefined;
    const statValue = hasStatRequirement ? stats[requiredStat] : null;
    const meetsStatRequirement = !hasStatRequirement
        || (typeof statValue === 'number' && statValue >= requiredValue);

    const requiredProof = requires.proof;
    const hasProofRequirement = typeof requiredProof === 'string' && requiredProof.trim().length > 0;
    const hasSubmittedProof = verifiedProofs.includes(perkName);
    const meetsProofRequirement = !hasProofRequirement || hasSubmittedProof;

    if (requiresSkillPoint && !hasSkillPoint) {
        showToast("Not enough Perk Points!");
        return;
    }
    if (unlockedPerks.includes(perkName)) {
        showToast("Perk already unlocked!");
        return;
    }
    if (!meetsStatRequirement) {
        showToast("Stat requirements not met!");
        return;
    }
    if (hasProofRequirement && !meetsProofRequirement) {
        showToast("Required proof not submitted yet!");
        return;
    }

    if (requiresSkillPoint) {
        characterData.skillPoints = Math.max(availableSkillPoints - 1, 0);
    }
    unlockedPerks.push(perkName);
    showToast(`Perk Unlocked: ${perkName}!`);

    refreshStarAvailability();
    updateDashboard();
}

function refreshStarAvailability() {
    if (skillRenderer && typeof skillRenderer.refreshStars === 'function') {
        skillRenderer.refreshStars();
    }
}

function renderSkillTreeBreadcrumbs(breadcrumbs) {
    const container = document.getElementById('skill-tree-breadcrumbs');
    if (!container) {
        return;
    }

    container.innerHTML = '';
    if (!Array.isArray(breadcrumbs) || breadcrumbs.length === 0) {
        return;
    }

    breadcrumbs.forEach((crumb, index) => {
        const crumbObject = crumb && typeof crumb === 'object' ? crumb : { label: String(crumb || '') };
        const label = typeof crumbObject.label === 'string' ? crumbObject.label.trim() : '';
        if (!label) {
            return;
        }

        const isLast = index === breadcrumbs.length - 1;
        const path = crumbObject && typeof crumbObject.path === 'object' ? crumbObject.path : null;
        const isNavigable = !!(path && !isLast);
        const element = document.createElement(isNavigable ? 'button' : 'span');
        element.className = 'skill-breadcrumb' + (isNavigable ? ' skill-breadcrumb--clickable' : '');
        element.textContent = label;

        if (isNavigable) {
            element.type = 'button';
            element.addEventListener('click', () => {
                requestSkillPath(path);
            });
        }

        container.appendChild(element);

        if (!isLast) {
            const separator = document.createElement('span');
            separator.className = 'skill-breadcrumb-separator';
            separator.textContent = ' › ';
            container.appendChild(separator);
        }
    });
}

function updateSkillTreeUI(title, breadcrumbs, showBack) {
    skillTreeTitle.textContent = title;
    renderSkillTreeBreadcrumbs(breadcrumbs);
    skillBackBtn.classList.toggle('hidden', !showBack);
}

function deriveSkillPathType(path) {
    if (!path || typeof path !== 'object') {
        return null;
    }

    if (path.type === 'galaxy' || path.type === 'constellation' || path.type === 'starSystem' || path.type === 'star') {
        return path.type;
    }

    if (path.star) {
        return 'star';
    }
    if (path.starSystem) {
        return 'starSystem';
    }
    if (path.constellation) {
        return 'constellation';
    }
    if (path.galaxy) {
        return 'galaxy';
    }

    return null;
}

function buildSkillPathLabel(path) {
    if (!path || typeof path !== 'object') {
        return '';
    }

    const parts = [];
    if (typeof path.galaxy === 'string' && path.galaxy) {
        parts.push(path.galaxy);
    }
    if (typeof path.constellation === 'string' && path.constellation) {
        parts.push(path.constellation);
    }
    if (typeof path.starSystem === 'string' && path.starSystem) {
        parts.push(path.starSystem);
    }
    if (typeof path.star === 'string' && path.star) {
        parts.push(path.star);
    }

    return parts.join(' › ');
}

function clonePositionVector(source, fallback = { x: 0, y: 0, z: 0 }) {
    const base = source && typeof source === 'object' ? source : {};
    const safeFallback = fallback && typeof fallback === 'object' ? fallback : { x: 0, y: 0, z: 0 };
    const toFinite = (value, alt) => (Number.isFinite(value) ? value : alt);
    return {
        x: toFinite(base.x, toFinite(safeFallback.x, 0)),
        y: toFinite(base.y, toFinite(safeFallback.y, 0)),
        z: toFinite(base.z, toFinite(safeFallback.z, 0))
    };
}

function isValidSkillPath(path) {
    const pathType = deriveSkillPathType(path);
    if (!pathType) {
        return false;
    }

    const galaxyName = path.galaxy;
    if (typeof galaxyName !== 'string' || !skillTree[galaxyName]) {
        return false;
    }

    if (pathType === 'galaxy') {
        return true;
    }

    const constellationName = path.constellation;
    const constellationData = skillTree[galaxyName]?.constellations?.[constellationName];
    if (typeof constellationName !== 'string' || !constellationData) {
        return false;
    }

    if (pathType === 'constellation') {
        return true;
    }

    const starSystems = resolveConstellationStarSystems(constellationData, constellationName);

    if (pathType === 'starSystem') {
        const starSystemName = path.starSystem;
        return typeof starSystemName === 'string' && Object.prototype.hasOwnProperty.call(starSystems, starSystemName);
    }

    if (pathType === 'star') {
        const starName = path.star;
        if (typeof starName !== 'string') {
            return false;
        }

        const targetSystemName = typeof path.starSystem === 'string' ? path.starSystem : null;

        if (targetSystemName && Object.prototype.hasOwnProperty.call(starSystems, targetSystemName)) {
            const targetSystem = starSystems[targetSystemName];
            const stars = targetSystem?.stars && typeof targetSystem.stars === 'object' ? targetSystem.stars : {};
            return Object.prototype.hasOwnProperty.call(stars, starName);
        }

        return hasConstellationStarSafe(constellationData, starName, constellationName);
    }

    return false;
}

function syncSkillSearchInputWithTarget(target = characterData?.skillSearchTarget) {
    if (!skillSearchInput) {
        return;
    }

    if (document.activeElement === skillSearchInput) {
        return;
    }

    if (target?.query) {
        skillSearchInput.value = target.query;
    } else if (target?.label) {
        skillSearchInput.value = target.label;
    } else {
        skillSearchInput.value = '';
    }

    if (target?.matchQuality === 'partial') {
        skillSearchInput.setAttribute('title', `Showing closest match: ${target.label}`);
    } else if (skillSearchInput.title) {
        skillSearchInput.removeAttribute('title');
    }
}

function restoreSkillSearchTargetNavigation() {
    if (!characterData?.skillSearchTarget) {
        return;
    }

    syncSkillSearchInputWithTarget(characterData.skillSearchTarget);
    const restored = requestSkillPath(characterData.skillSearchTarget);
    if (!restored) {
        if (skillSearchInput) {
            skillSearchInput.value = '';
            skillSearchInput.removeAttribute('title');
        }
        characterData.skillSearchTarget = null;
        if (auth.currentUser) {
            saveData();
        }
    } else {
        const { focusCoordinates: _unusedFocus, ...pathData } = restored;
        characterData.skillSearchTarget = {
            ...characterData.skillSearchTarget,
            ...pathData
        };
        syncSkillSearchInputWithTarget(characterData.skillSearchTarget);
    }
}

function openSkillsModal() {
    if (!skillTreeHasGalaxies()) {
        showToast('Skill tree data is still loading. Please try again in a moment.');
        return;
    }

    rebuildSkillUniverseIfReady();

    starDetailController.hide();

    skillsModal.classList.remove('hidden');
    const canHandleModalInit = skillRenderer && typeof skillRenderer.onModalOpened === 'function';

    if (canHandleModalInit) {
        skillRenderer.onModalOpened();
    } else if (skillRenderer && typeof skillRenderer.handleResize === 'function') {
        skillRenderer.handleResize();
    } else if (skillRenderer && typeof skillRenderer.refreshStars === 'function') {
        skillRenderer.refreshStars();
    }

    syncSkillSearchInputWithTarget();
    restoreSkillSearchTargetNavigation();

    if (skillRenderer && typeof skillRenderer.handleResize === 'function') {
        const schedule = typeof requestAnimationFrame === 'function'
            ? requestAnimationFrame
            : (fn) => setTimeout(fn, 0);
        schedule(() => {
            if (skillRenderer && typeof skillRenderer.handleResize === 'function') {
                skillRenderer.handleResize();
            }
        });
    }
}

function updateSkillTreeUI(title, breadcrumbs, showBack) {
    skillTreeTitle.textContent = title;
    renderSkillTreeBreadcrumbs(breadcrumbs);
    skillBackBtn.classList.toggle('hidden', !showBack);

    if (skillTreePanControls) {
        const breadcrumbCount = Array.isArray(breadcrumbs) ? breadcrumbs.length : 0;
        const showPanControls = breadcrumbCount === 2;
        skillTreePanControls.classList.toggle('hidden', !showPanControls);
        skillTreePanControls.setAttribute('aria-hidden', showPanControls ? 'false' : 'true');
        if (skillPanLeftBtn) {
            skillPanLeftBtn.disabled = !showPanControls;
        }
        if (skillPanRightBtn) {
            skillPanRightBtn.disabled = !showPanControls;
        }
    }
}

function showToast(message) {
    alert(message);
}

function findSkillTreePath(query) {
    if (!query || typeof query !== 'string') {
        return null;
    }

    const rawQuery = query.trim();
    const normalized = rawQuery.toLowerCase();
    if (!normalized) {
        return null;
    }

    const hasHierarchyDelimiters = /(?:->|>|\/)/.test(rawQuery);

    const pickBestMatch = (names, segment) => {
        const exactMatches = [];
        const partialMatches = [];
        const normalizedSegment = segment.toLowerCase();

        for (const name of names) {
            const normalizedName = name.toLowerCase();
            if (normalizedName === normalizedSegment) {
                exactMatches.push(name);
            } else if (normalizedName.includes(normalizedSegment)) {
                partialMatches.push(name);
            }
        }

        if (exactMatches.length > 0) {
            return { name: exactMatches[0], matchQuality: 'exact' };
        }
        if (partialMatches.length > 0) {
            return { name: partialMatches[0], matchQuality: 'partial' };
        }
        return null;
    };

    const tryResolveHierarchicalQuery = () => {
        if (!hasHierarchyDelimiters) {
            return null;
        }

        const segments = rawQuery
            .split(/(?:->|>|\/)/)
            .map(segment => segment.trim())
            .filter(Boolean);

        if (!segments.length) {
            return null;
        }

        const galaxyMatch = pickBestMatch(Object.keys(skillTree), segments[0]);
        if (!galaxyMatch) {
            return null;
        }

        let matchQuality = galaxyMatch.matchQuality;
        let result = {
            type: 'galaxy',
            galaxy: galaxyMatch.name,
            matchQuality,
            label: buildSkillPathLabel({ galaxy: galaxyMatch.name })
        };

        if (segments.length === 1) {
            return result;
        }

        const constellations = skillTree[galaxyMatch.name]?.constellations || {};
        const constellationMatch = pickBestMatch(Object.keys(constellations), segments[1]);
        if (!constellationMatch) {
            return null;
        }

        matchQuality = matchQuality === 'partial' || constellationMatch.matchQuality === 'partial'
            ? 'partial'
            : 'exact';
        result = {
            type: 'constellation',
            galaxy: galaxyMatch.name,
            constellation: constellationMatch.name,
            matchQuality,
            label: buildSkillPathLabel({ galaxy: galaxyMatch.name, constellation: constellationMatch.name })
        };

        if (segments.length === 2) {
            return result;
        }

        const constellationData = constellations[constellationMatch.name] || {};
        const starSystems = resolveConstellationStarSystems(constellationData, constellationMatch.name);
        const starEntries = resolveConstellationStarEntries(constellationData, constellationMatch.name);

        if (segments.length === 3) {
            if (Object.keys(starSystems).length > 0) {
                const starSystemMatch = pickBestMatch(Object.keys(starSystems), segments[2]);
                if (starSystemMatch) {
                    const nextQuality = starSystemMatch.matchQuality === 'partial' || matchQuality === 'partial' ? 'partial' : 'exact';
                    return {
                        type: 'starSystem',
                        galaxy: galaxyMatch.name,
                        constellation: constellationMatch.name,
                        starSystem: starSystemMatch.name,
                        matchQuality: nextQuality,
                        label: buildSkillPathLabel({
                            galaxy: galaxyMatch.name,
                            constellation: constellationMatch.name,
                            starSystem: starSystemMatch.name
                        })
                    };
                }
            }

            const starMatch = pickBestMatch(starEntries.map(entry => entry.starName), segments[2]);
            if (!starMatch) {
                return null;
            }
            const matchedEntry = starEntries.find(entry => entry.starName === starMatch.name) || null;
            const nextQuality = starMatch.matchQuality === 'partial' || matchQuality === 'partial' ? 'partial' : 'exact';
            return {
                type: 'star',
                galaxy: galaxyMatch.name,
                constellation: constellationMatch.name,
                starSystem: matchedEntry?.starSystemName || null,
                star: starMatch.name,
                matchQuality: nextQuality,
                label: buildSkillPathLabel({
                    galaxy: galaxyMatch.name,
                    constellation: constellationMatch.name,
                    starSystem: matchedEntry?.starSystemName || null,
                    star: starMatch.name
                })
            };
        }

        const starSystemMatch = pickBestMatch(Object.keys(starSystems), segments[2]);
        if (!starSystemMatch) {
            return null;
        }

        const starsInSystem = starSystems[starSystemMatch.name]?.stars || {};
        const starMatch = pickBestMatch(Object.keys(starsInSystem), segments[3]);
        if (!starMatch) {
            return null;
        }

        const finalQuality = matchQuality === 'partial'
            || starSystemMatch.matchQuality === 'partial'
            || starMatch.matchQuality === 'partial'
            ? 'partial'
            : 'exact';

        return {
            type: 'star',
            galaxy: galaxyMatch.name,
            constellation: constellationMatch.name,
            starSystem: starSystemMatch.name,
            star: starMatch.name,
            matchQuality: finalQuality,
            label: buildSkillPathLabel({
                galaxy: galaxyMatch.name,
                constellation: constellationMatch.name,
                starSystem: starSystemMatch.name,
                star: starMatch.name
            })
        };
    };

    const hierarchicalResult = tryResolveHierarchicalQuery();
    if (hierarchicalResult) {
        return hierarchicalResult;
    }

    const matches = {
        starExact: [],
        starPartial: [],
        starSystemExact: [],
        starSystemPartial: [],
        constellationExact: [],
        constellationPartial: [],
        galaxyExact: [],
        galaxyPartial: []
    };

    for (const [galaxyName, galaxyData] of Object.entries(skillTree)) {
        const galaxyNormalized = galaxyName.toLowerCase();
        if (galaxyNormalized === normalized) {
            matches.galaxyExact.push({
                type: 'galaxy',
                galaxy: galaxyName,
                label: buildSkillPathLabel({ galaxy: galaxyName }),
                matchQuality: 'exact'
            });
        } else if (galaxyNormalized.includes(normalized)) {
            matches.galaxyPartial.push({
                type: 'galaxy',
                galaxy: galaxyName,
                label: buildSkillPathLabel({ galaxy: galaxyName }),
                matchQuality: 'partial'
            });
        }

        const constellationEntries = Object.entries(galaxyData.constellations || {});
        for (const [constellationName, constellationData] of constellationEntries) {
            const constellationNormalized = constellationName.toLowerCase();
            if (constellationNormalized === normalized) {
                matches.constellationExact.push({
                    type: 'constellation',
                    galaxy: galaxyName,
                    constellation: constellationName,
                    label: buildSkillPathLabel({ galaxy: galaxyName, constellation: constellationName }),
                    matchQuality: 'exact'
                });
            } else if (constellationNormalized.includes(normalized)) {
                matches.constellationPartial.push({
                    type: 'constellation',
                    galaxy: galaxyName,
                    constellation: constellationName,
                    label: buildSkillPathLabel({ galaxy: galaxyName, constellation: constellationName }),
                    matchQuality: 'partial'
                });
            }

            const starSystems = resolveConstellationStarSystems(constellationData, constellationName);
            for (const [systemName] of Object.entries(starSystems)) {
                const normalizedSystem = (systemName || '').toLowerCase();
                if (!systemName) {
                    continue;
                }
                if (normalizedSystem === normalized) {
                    matches.starSystemExact.push({
                        type: 'starSystem',
                        galaxy: galaxyName,
                        constellation: constellationName,
                        starSystem: systemName,
                        label: buildSkillPathLabel({
                            galaxy: galaxyName,
                            constellation: constellationName,
                            starSystem: systemName
                        }),
                        matchQuality: 'exact'
                    });
                } else if (normalizedSystem.includes(normalized)) {
                    matches.starSystemPartial.push({
                        type: 'starSystem',
                        galaxy: galaxyName,
                        constellation: constellationName,
                        starSystem: systemName,
                        label: buildSkillPathLabel({
                            galaxy: galaxyName,
                            constellation: constellationName,
                            starSystem: systemName
                        }),
                        matchQuality: 'partial'
                    });
                }
            }

            const starEntries = resolveConstellationStarEntries(constellationData, constellationName);
            for (const entry of starEntries) {
                const starName = entry.starName;
                const starNormalized = starName.toLowerCase();
                const starSystemName = entry.starSystemName || null;
                const baseLabel = buildSkillPathLabel({
                    galaxy: galaxyName,
                    constellation: constellationName,
                    starSystem: starSystemName,
                    star: starName
                });

                if (starNormalized === normalized) {
                    matches.starExact.push({
                        type: 'star',
                        galaxy: galaxyName,
                        constellation: constellationName,
                        starSystem: starSystemName,
                        star: starName,
                        label: baseLabel,
                        matchQuality: 'exact'
                    });
                } else if (starNormalized.includes(normalized)) {
                    matches.starPartial.push({
                        type: 'star',
                        galaxy: galaxyName,
                        constellation: constellationName,
                        starSystem: starSystemName,
                        star: starName,
                        label: baseLabel,
                        matchQuality: 'partial'
                    });
                }
            }
        }
    }

    const priorityOrder = [
        matches.starExact,
        matches.starSystemExact,
        matches.constellationExact,
        matches.galaxyExact,
        matches.starPartial,
        matches.starSystemPartial,
        matches.constellationPartial,
        matches.galaxyPartial
    ];

    for (const bucket of priorityOrder) {
        if (bucket.length > 0) {
            return bucket[0];
        }
    }

    return null;
}

function requestSkillPath(path) {
    if (!skillRenderer || typeof skillRenderer.navigateToPath !== 'function') {
        return null;
    }

    if (!isValidSkillPath(path)) {
        return null;
    }

    const normalizedPath = { ...path, type: deriveSkillPathType(path) };
    const galaxyName = normalizedPath.galaxy;
    const constellationName = normalizedPath.constellation;
    const starSystemName = typeof normalizedPath.starSystem === 'string' ? normalizedPath.starSystem : null;
    const starName = typeof normalizedPath.star === 'string' ? normalizedPath.star : null;

    const galaxyData = skillTree[galaxyName] || null;
    const constellationData = galaxyData?.constellations?.[constellationName] || null;
    const starSystems = constellationData ? resolveConstellationStarSystems(constellationData, constellationName) : {};

    if (normalizedPath.type === 'galaxy') {
        delete normalizedPath.constellation;
        delete normalizedPath.starSystem;
        delete normalizedPath.star;
    } else if (normalizedPath.type === 'constellation') {
        delete normalizedPath.starSystem;
        delete normalizedPath.star;
    } else if (normalizedPath.type === 'starSystem') {
        delete normalizedPath.star;
    } else if (normalizedPath.type === 'star' && !starSystemName) {
        const starInfo = constellationData ? findStarInConstellationSafe(constellationData, starName, constellationName) : null;
        if (starInfo && typeof starInfo.starSystemName === 'string') {
            normalizedPath.starSystem = starInfo.starSystemName;
        } else {
            normalizedPath.starSystem = null;
        }
    }

    const focusCoordinates = {};
    if (galaxyData) {
        focusCoordinates.galaxy = clonePositionVector(galaxyData.position);
    }

    let resolvedStarSystemName = typeof normalizedPath.starSystem === 'string' ? normalizedPath.starSystem : null;
    if (normalizedPath.type === 'starSystem' && !resolvedStarSystemName) {
        resolvedStarSystemName = starSystemName;
    }

    if (constellationData) {
        focusCoordinates.constellation = clonePositionVector(constellationData.position, focusCoordinates.galaxy);
    }

    let starSystemData = null;
    if (resolvedStarSystemName && Object.prototype.hasOwnProperty.call(starSystems, resolvedStarSystemName)) {
        starSystemData = starSystems[resolvedStarSystemName];
        focusCoordinates.starSystem = clonePositionVector(starSystemData?.position, focusCoordinates.constellation);
    }

    let starData = null;
    if (normalizedPath.type === 'star' && starName) {
        if (starSystemData && starSystemData.stars && typeof starSystemData.stars === 'object') {
            starData = starSystemData.stars[starName] || null;
        }

        if (!starData && constellationData) {
            const starInfo = findStarInConstellationSafe(constellationData, starName, constellationName);
            if (starInfo) {
                starData = starInfo.starData || null;
                if (!resolvedStarSystemName && starInfo.starSystemName) {
                    normalizedPath.starSystem = starInfo.starSystemName;
                    resolvedStarSystemName = starInfo.starSystemName;
                    if (starInfo.starSystem) {
                        focusCoordinates.starSystem = clonePositionVector(starInfo.starSystem.position, focusCoordinates.constellation);
                    }
                }
            }
        }

        if (starData) {
            focusCoordinates.star = clonePositionVector(starData.position, focusCoordinates.starSystem || focusCoordinates.constellation);
        }
    }

    normalizedPath.label = buildSkillPathLabel(normalizedPath);
    normalizedPath.focusCoordinates = focusCoordinates;

    const navigationSucceeded = !!skillRenderer.navigateToPath({ ...normalizedPath });
    return navigationSucceeded ? normalizedPath : null;
}

window.requestSkillPath = requestSkillPath;

function showToast(message) {
    alert(message);
}

function determineStarStatus(starName, starData) {
    if (!starData || !characterData) {
        return 'locked';
    }

    if (starData.unlock_type === 'perk') {
        if (Array.isArray(characterData.unlockedPerks) && characterData.unlockedPerks.includes(starName)) {
            return 'unlocked';
        }

        const requiredStat = starData.requires?.stat;
        const requiredValue = typeof starData.requires?.value === 'number' ? starData.requires.value : null;
        const currentValue = requiredStat ? characterData.stats?.[requiredStat] ?? 0 : null;

        if (requiredStat && requiredValue !== null && currentValue >= requiredValue) {
            return 'available';
        }

        return 'locked';
    }

    if (starData.unlock_type === 'credential') {
        if (Array.isArray(characterData.verifiedCredentials) && characterData.verifiedCredentials.includes(starName)) {
            return 'unlocked';
        }
        return 'locked';
    }

    return 'locked';
}


function setupEventListeners() {
    if (listenersInitialized) {
        return;
    }

    const choreInput = document.getElementById('chore-input');
    if (choreInput) {
        const handleAddChore = async () => {
            const text = choreInput.value.trim();
            if (!text) {
                return;
            }

            choreInput.disabled = true;
            try {
                await choreManager.addChore(text);
                choreInput.value = '';
            } finally {
                choreInput.disabled = false;
                choreInput.focus();
            }
        };

        choreInput.addEventListener('keypress', (event) => {
            if (event.key === 'Enter') {
                handleAddChore();
            }
        });
    }

    const codexModal = document.getElementById('codex-modal');
    const openCodexBtn = document.getElementById('open-codex-btn');
    const closeCodexBtn = document.getElementById('close-codex-btn');
    const codexSkillsBtn = document.getElementById('codex-skills-btn');
    const codexLogoutBtn = document.getElementById('codex-logout-btn');

    if (openCodexBtn && codexModal) {
        openCodexBtn.addEventListener('click', () => {
            codexModal.classList.remove('hidden');
        });
    }

    if (closeCodexBtn && codexModal) {
        closeCodexBtn.addEventListener('click', () => {
            codexModal.classList.add('hidden');
        });
    }

    if (codexSkillsBtn && codexModal) {
        codexSkillsBtn.addEventListener('click', () => {
            codexModal.classList.add('hidden');
            openSkillsModal();
        });
    }

    if (codexLogoutBtn) {
        codexLogoutBtn.addEventListener('click', handleLogout);
    }

    const closeSkillsBtn = document.getElementById('close-skills-btn');
    if (closeSkillsBtn) {
        closeSkillsBtn.addEventListener('click', () => {
            starDetailController.hide();
            skillsModal.classList.add('hidden');
        });
    }

    const nudgeConstellations = (delta) => {
        if (skillRenderer && typeof skillRenderer.adjustConstellationOffset === 'function') {
            skillRenderer.adjustConstellationOffset(delta);
        }
    };

    if (skillPanLeftBtn) {
        skillPanLeftBtn.addEventListener('click', () => nudgeConstellations(-CONSTELLATION_PAN_NUDGE));
    }

    if (skillPanRightBtn) {
        skillPanRightBtn.addEventListener('click', () => nudgeConstellations(CONSTELLATION_PAN_NUDGE));
    }

    if (skillBackBtn) {
        skillBackBtn.addEventListener('click', () => {
            starDetailController.hide();
            if (skillRenderer && typeof skillRenderer.goBack === 'function') {
                skillRenderer.goBack();
            }
        });
    }

    if (skillSearchForm && skillSearchInput) {
        const toggleSearchFocus = (isActive) => {
            skillSearchForm.classList.toggle('search-active', isActive);
        };

        skillSearchForm.addEventListener('submit', (event) => {
            event.preventDefault();
            const query = skillSearchInput.value.trim();

            if (!query) {
                skillSearchInput.value = '';
                characterData.skillSearchTarget = null;
                if (auth.currentUser) {
                    saveData();
                }
                skillSearchInput.removeAttribute('title');
                toggleSearchFocus(false);
                return;
            }

            const result = findSkillTreePath(query);

            if (!result) {
                showToast('No matching skill found.');
                skillSearchInput.removeAttribute('title');
                return;
            }

            const target = {
                ...result,
                query,
                timestamp: Date.now()
            };

            const navigationResult = requestSkillPath(target);
            if (!navigationResult) {
                showToast('Unable to navigate to the selected result.');
                return;
            }

            if (result.matchQuality === 'partial') {
                skillSearchInput.setAttribute('title', `Showing closest match: ${navigationResult.label || target.label}`);
            } else {
                skillSearchInput.removeAttribute('title');
            }

            const { focusCoordinates: _unusedFocus, ...pathData } = navigationResult;
            const enrichedTarget = {
                ...target,
                ...pathData
            };

            characterData.skillSearchTarget = enrichedTarget;
            if (auth.currentUser) {
                saveData();
            }

            skillSearchInput.blur();
            setTimeout(() => syncSkillSearchInputWithTarget(enrichedTarget), 0);
        });

        skillSearchInput.addEventListener('focus', () => toggleSearchFocus(true));
        skillSearchInput.addEventListener('blur', () => toggleSearchFocus(false));
        skillSearchInput.addEventListener('input', () => {
            if (skillSearchInput.title) {
                skillSearchInput.removeAttribute('title');
            }
        });
    }

    const scanFaceButton = document.getElementById('scan-face-btn');
    if (scanFaceButton) {
        scanFaceButton.addEventListener('click', handleFaceScan);
    }

    listenersInitialized = true;
}

// --- APP INITIALIZATION & AUTH STATE LISTENER ---
auth.onAuthStateChanged(async user => {
    if (user) {
        const hasData = await loadData(user.uid);
        const isFirstSignIn = user.metadata && user.metadata.creationTime === user.metadata.lastSignInTime;
        const shouldShowOnboarding = !hasData && (isFirstSignIn || lastAuthAction !== 'login');
        const onboardingModal = document.getElementById('onboarding-modal');
        authScreen.classList.add('hidden');
        appScreen.classList.remove('hidden');
        if (hasData) {
            onboardingModal.classList.add('hidden');
            updateDashboard();
        } else if (shouldShowOnboarding) {
            onboardingModal.classList.remove('hidden');
        } else {
            onboardingModal.classList.add('hidden');
        }
        setupEventListeners();
        lastAuthAction = null;
    } else {
        authScreen.classList.remove('hidden');
        appScreen.classList.add('hidden');
        document.getElementById('onboarding-modal').classList.add('hidden');
        characterData = {};
        choreManager.chores = [];
        syncSkillSearchInputWithTarget(null);
        lastAuthAction = null;
    }
});

document.getElementById('login-btn').addEventListener('click', handleLogin);
document.getElementById('signup-btn').addEventListener('click', handleSignUp);
document.getElementById('onboarding-form').addEventListener('submit', handleOnboarding);


const skillTreeContainer = document.getElementById('skill-tree-canvas-container');
if (typeof window.SkillUniverseRenderer === 'function') {
    skillRenderer = new window.SkillUniverseRenderer({
        container: skillTreeContainer,
        getSkillTree: () => window.skillTree || {},
        resolveStarStatus: (starName, starData) => determineStarStatus(starName, starData),
        onSelectStar: (starInfo) => {
            if (typeof handleStarSelection === 'function') {
                handleStarSelection(starInfo);
            }
        },
        onViewChange: ({ title, breadcrumbs, showBack }) => {
            updateSkillTreeUI(title, breadcrumbs, showBack);
        }
    });

    rebuildSkillUniverseIfReady();
} else {
    console.warn(
        'SkillUniverseRenderer is unavailable. Three.js failed to load, so the 3D skill tree will be disabled.'
    );
    if (skillTreeContainer) {
        skillTreeContainer.innerHTML =
            '<p class="skill-tree-unavailable">3D skill tree unavailable (offline or missing Three.js).</p>';
    }
}
<|MERGE_RESOLUTION|>--- conflicted
+++ resolved
@@ -368,18 +368,15 @@
     })();
 
     const shardGoal = LEGACY_ROLLOVER_THRESHOLD;
-<<<<<<< HEAD
     const rawStatsTowardPerk = typeof characterData?.statCounter === 'number' && Number.isFinite(characterData.statCounter)
         ? Math.max(0, Math.floor(characterData.statCounter))
         : 0;
     const statsTowardPerk = rawStatsTowardPerk % STATS_PER_PERK_POINT;
-=======
     const rawStatsTowardPerk = typeof characterData?.legacyStatProgress === 'number' && Number.isFinite(characterData.legacyStatProgress)
         ? Math.max(0, Math.floor(characterData.legacyStatProgress))
         : 0;
     const perkStatGoal = 10;
     const statsTowardPerk = rawStatsTowardPerk % perkStatGoal;
->>>>>>> a3c4437e
     setPerkProgressMeter(
         'perk-progress-chores-bar',
         'perk-progress-chores-text',
@@ -389,11 +386,8 @@
             const statLabel = shardProgress.statKey
                 ? getModernStatShortLabel(shardProgress.statKey)
                 : 'STAT';
-<<<<<<< HEAD
             return `${Math.round(current)} / ${goal.toLocaleString()} legacy shards toward next ${statLabel} stat. Stat counter: ${statsTowardPerk} / ${STATS_PER_PERK_POINT}.`;
-=======
             return `${Math.round(current)} / ${goal.toLocaleString()} legacy shards toward next ${statLabel} stat. ${statsTowardPerk} / ${perkStatGoal} stats toward next perk point.`;
->>>>>>> a3c4437e
         }
     );
 
@@ -1174,7 +1168,6 @@
             const plural = pointsGained === 1 ? 'level' : 'levels';
             showToast(`Legacy milestone! +${pointsGained} ${statLabel} ${plural}.`);
 
-<<<<<<< HEAD
             const currentStatCounter = typeof characterData.statCounter === 'number' && Number.isFinite(characterData.statCounter)
                 ? characterData.statCounter
                 : 0;
@@ -1190,7 +1183,6 @@
                 characterData.skillPoints = existingSkillPoints + perkPointsFromStats;
                 const perkPlural = perkPointsFromStats === 1 ? 'Perk Point' : 'Perk Points';
                 showToast(`Legacy ascension! +${perkPointsFromStats} ${perkPlural}.`);
-=======
             const currentLegacyStatProgress = typeof characterData.legacyStatProgress === 'number' && Number.isFinite(characterData.legacyStatProgress)
                 ? characterData.legacyStatProgress
                 : 0;
@@ -1206,7 +1198,6 @@
                 characterData.skillPoints = existingSkillPoints + perkPointsFromShards;
                 const perkPlural = perkPointsFromShards === 1 ? 'Perk Point' : 'Perk Points';
                 showToast(`Legacy ascension! +${perkPointsFromShards} ${perkPlural}.`);
->>>>>>> a3c4437e
                 refreshStarAvailability();
             }
         }
@@ -1309,13 +1300,10 @@
             statProgress: loadedCharacterData.statProgress || 0,
             statsToNextLevel: loadedCharacterData.statsToNextLevel || 10,
             skillPoints: loadedCharacterData.skillPoints || 0,
-<<<<<<< HEAD
             statCounter: normalizedStatCounter,
-=======
             legacyStatProgress: typeof sanitizedLoadedData.legacyStatProgress === 'number' && Number.isFinite(sanitizedLoadedData.legacyStatProgress)
                 ? Math.max(0, Math.floor(sanitizedLoadedData.legacyStatProgress))
                 : 0,
->>>>>>> a3c4437e
             legacy: normalizeLegacyState(loadedCharacterData.legacy),
             statConfidence: loadedCharacterData.statConfidence || {},
             recentTrainingLoad: loadedCharacterData.recentTrainingLoad || {},
@@ -1464,11 +1452,8 @@
         },
         avatarUrl: '',
         skillPoints: 0,
-<<<<<<< HEAD
         statCounter: 0,
-=======
         legacyStatProgress: 0,
->>>>>>> a3c4437e
         unlockedPerks: [],
         verifiedProofs: [],
         verifiedCredentials: [],
