// js/main.js

// --- CONFIGURATION ---
// Sensitive configuration values are now injected via config.js which
// should define window.__CODEX_CONFIG__.
const codexConfig = window.__CODEX_CONFIG__;

if (!codexConfig || typeof codexConfig !== 'object') {
    throw new Error(
        'Codex Vitae configuration is missing. Define window.__CODEX_CONFIG__ in config.js.'
    );
}

const firebaseConfig = codexConfig.firebaseConfig;
const BACKEND_SERVER_URL = codexConfig.backendUrl;

if (!firebaseConfig || typeof firebaseConfig !== 'object') {
    throw new Error(
        'Firebase configuration is missing. Ensure config.js exports firebaseConfig.'
    );
}

if (typeof BACKEND_SERVER_URL !== 'string' || BACKEND_SERVER_URL.trim().length === 0) {
    throw new Error(
        'Backend server URL is missing. Ensure config.js exports backendUrl.'
    );
}

// --- Firebase Initialization ---
firebase.initializeApp(firebaseConfig);
const auth = firebase.auth();
const db = firebase.firestore();
const storage = firebase.storage();

// --- Get references to HTML elements ---
const authScreen = document.getElementById('auth-screen');
const appScreen = document.getElementById('app-screen');
const skillsModal = document.getElementById('skills-modal');
const skillTreeTitle = document.getElementById('skill-tree-title');
const skillBackBtn = document.getElementById('skill-back-btn');

// --- Global Data Variables ---
let characterData = {};
let gameManager = {};
let currentSkillPath = [];
let listenersInitialized = false;
let lastAuthAction = null;

// --- Manager Logic ---
const levelManager = {
    gainStatProgress: function(amount) {
        if (!characterData) return;
        characterData.statProgress += amount;
        while (characterData.statProgress >= characterData.statsToNextLevel) {
            this.levelUp();
        }
        updateDashboard();
    },
    levelUp: function() {
        characterData.level++;
        characterData.statProgress -= characterData.statsToNextLevel;
        showToast(`Congratulations! You've reached Level ${characterData.level}!`);

        if (characterData.level % 10 === 0) {
            characterData.skillPoints++;
            showToast(`Level ${characterData.level} Milestone! You earned a Perk Point!`);
        }
    }
};

const activityManager = {
    activities: {
        strength: { stat: 'strength', points: 1 },
        dexterity: { stat: 'dexterity', points: 1 },
        constitution: { stat: 'constitution', points: 1 },
        intelligence: { stat: 'intelligence', points: 1 },
        wisdom: { stat: 'wisdom', points: 1 },
        charisma: { stat: 'charisma', points: 1 }
    },
    logActivity: function(activityKey) {
        if (this.activities[activityKey]) {
            const activity = this.activities[activityKey];
            characterData.stats[activity.stat] += activity.points;
            levelManager.gainStatProgress(activity.points);
            logMonthlyActivity();
        }
    }
};

let choreManager = {
    chores: [],
    addChore: async function(text) {
        if (!text) return;
        
        const classification = await getAIChoreClassification(text);

        const newChore = {
            id: Date.now(),
            text: text,
            stat: classification.stat,
            effort: classification.effort,
            completed: false
        };
        this.chores.push(newChore);
        updateDashboard();
    },
    completeChore: function(choreId) {
        const choreIndex = this.chores.findIndex(c => c.id === choreId);
        if (choreIndex === -1) return;

        const chore = this.chores[choreIndex];
        
        characterData.choreProgress[chore.stat] += chore.effort;
        showToast(`+${chore.effort} ${chore.stat.slice(0,3).toUpperCase()} Fragments!`);

        if (characterData.choreProgress[chore.stat] >= 1000) {
            const pointsGained = Math.floor(characterData.choreProgress[chore.stat] / 1000);
            characterData.choreProgress[chore.stat] %= 1000;
            characterData.stats[chore.stat] += pointsGained;
            levelManager.gainStatProgress(pointsGained);
            showToast(`Mastery increased! +${pointsGained} ${chore.stat.toUpperCase()}`);
        }

        this.chores.splice(choreIndex, 1);
        logMonthlyActivity();
        updateDashboard();
    }
};

// --- AUTHENTICATION & DATA FUNCTIONS ---
function handleSignUp() {
    const email = document.getElementById('email-input').value;
    const password = document.getElementById('password-input').value;
    lastAuthAction = 'signup';
    auth.createUserWithEmailAndPassword(email, password).catch(error => alert(error.message));
}

function handleLogin() {
    const email = document.getElementById('email-input').value;
    const password = document.getElementById('password-input').value;
    lastAuthAction = 'login';
    auth.signInWithEmailAndPassword(email, password).catch(error => alert(error.message));
}

function handleLogout() {
    lastAuthAction = null;
    auth.signOut();
}

async function saveData() {
    if (!auth.currentUser) return;
    const userId = auth.currentUser.uid;
    characterData.chores = choreManager.chores;
    const userRef = db.collection('users').doc(userId);
    const dataToSave = { characterData, gameManager };
    await userRef.set(dataToSave, { merge: true });
    console.log("Data saved to Firestore!");
}

async function loadData(userId) {
    try {
        const userRef = db.collection('users').doc(userId);
        const doc = await userRef.get();

        if (!doc.exists) {
            characterData = {};
            gameManager = {};
            choreManager.chores = [];
            return false;
        }

        const loadedData = doc.data() || {};
        const loadedCharacterData = loadedData.characterData;

        if (!loadedCharacterData || !loadedCharacterData.stats) {
            characterData = {};
            gameManager = {};
            choreManager.chores = [];
            return false;
        }

        if (loadedCharacterData.onboardingComplete === false) {
            characterData = {};
            gameManager = {};
            choreManager.chores = [];
            return false;
        }

        characterData = {
            ...loadedCharacterData,
            level: loadedCharacterData.level || 1,
            statProgress: loadedCharacterData.statProgress || 0,
            statsToNextLevel: loadedCharacterData.statsToNextLevel || 10,
            skillPoints: loadedCharacterData.skillPoints || 0,
            unlockedPerks: loadedCharacterData.unlockedPerks || [],
            monthlyActivityLog: loadedCharacterData.monthlyActivityLog || [],
            activityLogMonth: loadedCharacterData.activityLogMonth || (new Date().getFullYear() + '-' + (new Date().getMonth() + 1)),
            monthlyPerkClaimed: loadedCharacterData.monthlyPerkClaimed || false,
            choreProgress: {
                strength: loadedCharacterData.choreProgress?.strength || 0,
                dexterity: loadedCharacterData.choreProgress?.dexterity || 0,
                constitution: loadedCharacterData.choreProgress?.constitution || 0,
                intelligence: loadedCharacterData.choreProgress?.intelligence || 0,
                wisdom: loadedCharacterData.choreProgress?.wisdom || 0,
                charisma: loadedCharacterData.choreProgress?.charisma || 0
            },
            chores: loadedCharacterData.chores || [],
            onboardingComplete: true
        };

        gameManager = loadedData.gameManager || {};
        choreManager.chores = characterData.chores;

        const capturedPhoto = document.getElementById('captured-photo');
        if (characterData.avatarUrl) {
            capturedPhoto.src = characterData.avatarUrl;
            capturedPhoto.classList.remove('hidden');
        } else {
            capturedPhoto.src = '';
            capturedPhoto.classList.add('hidden');
        }

        return true;
    } catch (error) {
        console.error('Failed to load character data:', error);
        return false;
    }
}

// --- CORE FUNCTIONS ---

// --- AI Functions ---
async function getAIChoreClassification(text) {
    try {
        const response = await fetch(`${BACKEND_SERVER_URL}/classify-chore`, {
            method: 'POST',
            headers: { 'Content-Type': 'application/json' },
            body: JSON.stringify({ text })
        });

        if (!response.ok) {
            const errorText = await response.text();
            throw new Error(`Server error: ${errorText}`);
        }

        const data = await response.json();
        return data; // { stat, effort }
    } catch (error) {
        console.error("AI classification failed:", error);
        showToast("AI classification failed. Assigning a default chore.");
        return { stat: 'constitution', effort: 10 };
    }
}


function logMonthlyActivity() {
    if (!characterData.monthlyActivityLog) { characterData.monthlyActivityLog = []; }
    const now = new Date();
    const today = now.toISOString().split('T')[0];
    const currentMonth = now.getFullYear() + '-' + (now.getMonth() + 1);
    if (characterData.activityLogMonth !== currentMonth) {
        characterData.activityLogMonth = currentMonth;
        characterData.monthlyActivityLog = [];
        characterData.monthlyPerkClaimed = false;
    }
    if (characterData.monthlyPerkClaimed) { return; }
    if (!characterData.monthlyActivityLog.includes(today)) {
        characterData.monthlyActivityLog.push(today);
        if (characterData.monthlyActivityLog.length >= 25) {
            characterData.skillPoints++;
            characterData.monthlyPerkClaimed = true;
            showToast("Monthly Milestone! You earned a Perk Point for your consistency!");
        }
    }
}

function calculateStartingStats() {
    const exerciseValue = parseInt(document.getElementById('exercise-freq').value);
    const studyValue = parseInt(document.getElementById('study-habit').value);
<<<<<<< HEAD
    const now = new Date();
=======
>>>>>>> 4133b93e
    characterData = {
        level: 1,
        statProgress: 0,
        statsToNextLevel: 10,
        stats: { strength: 8 + exerciseValue, dexterity: 8, constitution: 8 + exerciseValue, intelligence: 8 + studyValue, wisdom: 8 + studyValue, charisma: 8 },
        choreProgress: { strength: 0, dexterity: 0, constitution: 0, intelligence: 0, wisdom: 0, charisma: 0 },
        avatarUrl: '',
        skillPoints: 0,
        unlockedPerks: [],
        monthlyActivityLog: [],
<<<<<<< HEAD
        activityLogMonth: now.getFullYear() + '-' + (now.getMonth() + 1),
        monthlyPerkClaimed: false,
        chores: [],
        onboardingComplete: true
=======
        activityLogMonth: new Date().getFullYear() + '-' + (new Date().getMonth() + 1),
        monthlyPerkClaimed: false,
        chores: []
>>>>>>> 4133b93e
    };
}

async function handleOnboarding(event) {
    event.preventDefault();

    calculateStartingStats();
    choreManager.chores = [];
    document.getElementById('onboarding-modal').classList.add('hidden');

    updateDashboard();

    try {
        await saveData();
    } catch (error) {
        console.error('Failed to save character data after onboarding:', error);
        showToast('There was a problem saving your character. Please try again.');
    }
}

async function handleFaceScan() {
    const webcamFeed = document.getElementById('webcam-feed');
    const capturedPhoto = document.getElementById('captured-photo');
    const canvas = document.getElementById('photo-canvas');
    const scanButton = document.getElementById('scan-face-btn');

    if (!webcamFeed.srcObject || !webcamFeed.srcObject.active) {
        try {
            const stream = await navigator.mediaDevices.getUserMedia({ video: true });
            webcamFeed.srcObject = stream;
            webcamFeed.classList.remove('hidden');
            capturedPhoto.classList.add('hidden');
            scanButton.textContent = 'Capture';
        } catch (error) {
            console.error('Webcam access error:', error);
            alert("Could not access webcam. Please ensure you've given permission.");
        }
        return;
    }

    const context = canvas.getContext('2d');
    canvas.width = webcamFeed.videoWidth;
    canvas.height = webcamFeed.videoHeight;
    context.drawImage(webcamFeed, 0, 0, canvas.width, canvas.height);

    webcamFeed.srcObject.getTracks().forEach(track => track.stop());
    webcamFeed.srcObject = null;

    const imageBase64 = canvas.toDataURL('image/jpeg', 0.92);

    scanButton.textContent = 'Generating Avatar...';
    scanButton.disabled = true;

    try {
        const response = await fetch(`${BACKEND_SERVER_URL}/generate-avatar`, {
            method: 'POST',
            headers: { 'Content-Type': 'application/json' },
            body: JSON.stringify({
                imageBase64,
                prompt: 'Create a stylized RPG avatar that keeps the subject recognizable with heroic lighting.'
            })
        });

        if (!response.ok) {
            throw new Error(await response.text());
        }

        const { imageUrl } = await response.json();
        characterData.avatarUrl = imageUrl;
        updateDashboard();
    } catch (error) {
        console.error('Avatar generation failed:', error);
        alert('Avatar generation failed. Try again later.');
    } finally {
        scanButton.textContent = 'Rescan Face';
        scanButton.disabled = false;
    }
}

function updateDashboard() {
    if (!characterData || !characterData.stats) return;

    document.getElementById('str-value').textContent = characterData.stats.strength;
    document.getElementById('dex-value').textContent = characterData.stats.dexterity;
    document.getElementById('con-value').textContent = characterData.stats.constitution;
    document.getElementById('int-value').textContent = characterData.stats.intelligence;
    document.getElementById('wis-value').textContent = characterData.stats.wisdom;
    document.getElementById('cha-value').textContent = characterData.stats.charisma;
    document.getElementById('level-value').textContent = characterData.level;
    document.getElementById('xp-text').textContent = `${characterData.statProgress} / ${characterData.statsToNextLevel} Stats`;
    document.getElementById('xp-bar').style.width = `${(characterData.statProgress / characterData.statsToNextLevel) * 100}%`;
    document.getElementById('pp-total').textContent = characterData.skillPoints || 0;
    const currentLevel = characterData.level || 1;
    const progressInTier = (currentLevel - 1) % 10;
    document.getElementById('level-milestone-bar').style.width = `${(progressInTier / 10) * 100}%`;
    document.getElementById('level-milestone-text').textContent = `${progressInTier} / 10`;
    const activeDays = characterData.monthlyActivityLog ? characterData.monthlyActivityLog.length : 0;
    document.getElementById('monthly-milestone-bar').style.width = `${(activeDays / 25) * 100}%`;
    document.getElementById('monthly-milestone-text').textContent = `${activeDays} / 25 Days`;

    for (const stat in characterData.choreProgress) {
        const progress = characterData.choreProgress[stat];
        document.getElementById(`${stat}-chore-bar`).style.width = `${(progress / 1000) * 100}%`;
        document.getElementById(`${stat}-chore-text`).textContent = `${progress} / 1000`;
    }
    
    const choreList = document.getElementById('chore-list');
    choreList.innerHTML = '';
    choreManager.chores.forEach(chore => {
        const li = document.createElement('li');
        li.className = 'chore-item';
        li.innerHTML = `
            <span>${chore.text}</span>
            <span class="chore-details">(+${chore.effort} ${chore.stat.slice(0,3).toUpperCase()})</span>
            <button class="complete-chore-btn">✓</button>
        `;
        li.querySelector('.complete-chore-btn').addEventListener('click', () => choreManager.completeChore(chore.id));
        choreList.appendChild(li);
    });

    const capturedPhoto = document.getElementById('captured-photo');
    if (characterData.avatarUrl) {
        capturedPhoto.src = characterData.avatarUrl;
        capturedPhoto.classList.remove('hidden');
        document.getElementById('webcam-feed').classList.add('hidden');
        document.getElementById('scan-face-btn').textContent = 'Update Avatar';
    } else {
        capturedPhoto.src = '';
        capturedPhoto.classList.add('hidden');
    }

    if (auth.currentUser) saveData();
}

function unlockPerk(perkName, perkData) {
    if (characterData.skillPoints < 1) {
        showToast("Not enough Perk Points!");
        return;
    }
    if (characterData.unlockedPerks.includes(perkName)) {
        showToast("Perk already unlocked!");
        return;
    }
    if (characterData.stats[perkData.requires.stat] < perkData.requires.value) {
        showToast("Stat requirements not met!");
        return;
    }

    characterData.skillPoints--;
    characterData.unlockedPerks.push(perkName);
    showToast(`Perk Unlocked: ${perkName}!`);
    
    if (myp5) {
        myp5.prepareStarData();
    }
    updateDashboard();
}

function openSkillsModal() { 
    skillsModal.classList.remove('hidden');
}

function updateSkillTreeUI(title, breadcrumbs, showBack) {
    skillTreeTitle.textContent = title;
    document.getElementById('skill-tree-breadcrumbs').textContent = breadcrumbs.join(' > ');
    skillBackBtn.classList.toggle('hidden', !showBack);
}

function showToast(message) { 
    alert(message);
}

function setupEventListeners() {
    if (listenersInitialized) {
        return;
    }
    const choreInput = document.getElementById('chore-input');

    const handleAddChore = async () => {
        const text = choreInput.value.trim();
        if(text) {
            choreInput.disabled = true;
            await choreManager.addChore(text);
            choreInput.value = '';
            choreInput.disabled = false;
            choreInput.focus();
        }
    };

    choreInput.addEventListener('keypress', (event) => {
        if (event.key === 'Enter') {
            handleAddChore();
        }
    });

    document.getElementById('log-activity-btn').addEventListener('click', () => {
        activityManager.logActivity(document.getElementById('activity-select').value);
    });
    
    document.getElementById('open-codex-btn').addEventListener('click', () => document.getElementById('codex-modal').classList.remove('hidden'));
    document.getElementById('close-codex-btn').addEventListener('click', () => document.getElementById('codex-modal').classList.add('hidden'));
    document.getElementById('codex-skills-btn').addEventListener('click', () => {
        document.getElementById('codex-modal').classList.add('hidden');
        openSkillsModal();
    });
    document.getElementById('codex-logout-btn').addEventListener('click', handleLogout);
    document.getElementById('close-skills-btn').addEventListener('click', () => document.getElementById('skills-modal').classList.add('hidden'));
    
    skillBackBtn.addEventListener('click', () => {
        if (myp5) {
            myp5.goBack();
        }
     });
    document.getElementById('scan-face-btn').addEventListener('click', handleFaceScan);

    listenersInitialized = true;
}

// --- APP INITIALIZATION & AUTH STATE LISTENER ---
auth.onAuthStateChanged(async user => {
    if (user) {
        const hasData = await loadData(user.uid);
        const isFirstSignIn = user.metadata && user.metadata.creationTime === user.metadata.lastSignInTime;
        const shouldShowOnboarding = !hasData && (isFirstSignIn || lastAuthAction !== 'login');
        const onboardingModal = document.getElementById('onboarding-modal');
        authScreen.classList.add('hidden');
        appScreen.classList.remove('hidden');
        if (hasData) {
            onboardingModal.classList.add('hidden');
            updateDashboard();
        } else if (shouldShowOnboarding) {
            onboardingModal.classList.remove('hidden');
        } else {
            onboardingModal.classList.add('hidden');
        }
        setupEventListeners();
        lastAuthAction = null;
    } else {
        authScreen.classList.remove('hidden');
        appScreen.classList.add('hidden');
        document.getElementById('onboarding-modal').classList.add('hidden');
        characterData = {};
        choreManager.chores = [];
        lastAuthAction = null;
    }
});

document.getElementById('login-btn').addEventListener('click', handleLogin);
document.getElementById('signup-btn').addEventListener('click', handleSignUp);
document.getElementById('onboarding-form').addEventListener('submit', handleOnboarding);


let myp5 = new p5(sketch);

<|MERGE_RESOLUTION|>--- conflicted
+++ resolved
@@ -1,557 +1,552 @@
-// js/main.js
-
-// --- CONFIGURATION ---
-// Sensitive configuration values are now injected via config.js which
-// should define window.__CODEX_CONFIG__.
-const codexConfig = window.__CODEX_CONFIG__;
-
-if (!codexConfig || typeof codexConfig !== 'object') {
-    throw new Error(
-        'Codex Vitae configuration is missing. Define window.__CODEX_CONFIG__ in config.js.'
-    );
-}
-
-const firebaseConfig = codexConfig.firebaseConfig;
-const BACKEND_SERVER_URL = codexConfig.backendUrl;
-
-if (!firebaseConfig || typeof firebaseConfig !== 'object') {
-    throw new Error(
-        'Firebase configuration is missing. Ensure config.js exports firebaseConfig.'
-    );
-}
-
-if (typeof BACKEND_SERVER_URL !== 'string' || BACKEND_SERVER_URL.trim().length === 0) {
-    throw new Error(
-        'Backend server URL is missing. Ensure config.js exports backendUrl.'
-    );
-}
-
-// --- Firebase Initialization ---
-firebase.initializeApp(firebaseConfig);
-const auth = firebase.auth();
-const db = firebase.firestore();
-const storage = firebase.storage();
-
-// --- Get references to HTML elements ---
-const authScreen = document.getElementById('auth-screen');
-const appScreen = document.getElementById('app-screen');
-const skillsModal = document.getElementById('skills-modal');
-const skillTreeTitle = document.getElementById('skill-tree-title');
-const skillBackBtn = document.getElementById('skill-back-btn');
-
-// --- Global Data Variables ---
-let characterData = {};
-let gameManager = {};
-let currentSkillPath = [];
-let listenersInitialized = false;
-let lastAuthAction = null;
-
-// --- Manager Logic ---
-const levelManager = {
-    gainStatProgress: function(amount) {
-        if (!characterData) return;
-        characterData.statProgress += amount;
-        while (characterData.statProgress >= characterData.statsToNextLevel) {
-            this.levelUp();
-        }
-        updateDashboard();
-    },
-    levelUp: function() {
-        characterData.level++;
-        characterData.statProgress -= characterData.statsToNextLevel;
-        showToast(`Congratulations! You've reached Level ${characterData.level}!`);
-
-        if (characterData.level % 10 === 0) {
-            characterData.skillPoints++;
-            showToast(`Level ${characterData.level} Milestone! You earned a Perk Point!`);
-        }
-    }
-};
-
-const activityManager = {
-    activities: {
-        strength: { stat: 'strength', points: 1 },
-        dexterity: { stat: 'dexterity', points: 1 },
-        constitution: { stat: 'constitution', points: 1 },
-        intelligence: { stat: 'intelligence', points: 1 },
-        wisdom: { stat: 'wisdom', points: 1 },
-        charisma: { stat: 'charisma', points: 1 }
-    },
-    logActivity: function(activityKey) {
-        if (this.activities[activityKey]) {
-            const activity = this.activities[activityKey];
-            characterData.stats[activity.stat] += activity.points;
-            levelManager.gainStatProgress(activity.points);
-            logMonthlyActivity();
-        }
-    }
-};
-
-let choreManager = {
-    chores: [],
-    addChore: async function(text) {
-        if (!text) return;
-        
-        const classification = await getAIChoreClassification(text);
-
-        const newChore = {
-            id: Date.now(),
-            text: text,
-            stat: classification.stat,
-            effort: classification.effort,
-            completed: false
-        };
-        this.chores.push(newChore);
-        updateDashboard();
-    },
-    completeChore: function(choreId) {
-        const choreIndex = this.chores.findIndex(c => c.id === choreId);
-        if (choreIndex === -1) return;
-
-        const chore = this.chores[choreIndex];
-        
-        characterData.choreProgress[chore.stat] += chore.effort;
-        showToast(`+${chore.effort} ${chore.stat.slice(0,3).toUpperCase()} Fragments!`);
-
-        if (characterData.choreProgress[chore.stat] >= 1000) {
-            const pointsGained = Math.floor(characterData.choreProgress[chore.stat] / 1000);
-            characterData.choreProgress[chore.stat] %= 1000;
-            characterData.stats[chore.stat] += pointsGained;
-            levelManager.gainStatProgress(pointsGained);
-            showToast(`Mastery increased! +${pointsGained} ${chore.stat.toUpperCase()}`);
-        }
-
-        this.chores.splice(choreIndex, 1);
-        logMonthlyActivity();
-        updateDashboard();
-    }
-};
-
-// --- AUTHENTICATION & DATA FUNCTIONS ---
-function handleSignUp() {
-    const email = document.getElementById('email-input').value;
-    const password = document.getElementById('password-input').value;
-    lastAuthAction = 'signup';
-    auth.createUserWithEmailAndPassword(email, password).catch(error => alert(error.message));
-}
-
-function handleLogin() {
-    const email = document.getElementById('email-input').value;
-    const password = document.getElementById('password-input').value;
-    lastAuthAction = 'login';
-    auth.signInWithEmailAndPassword(email, password).catch(error => alert(error.message));
-}
-
-function handleLogout() {
-    lastAuthAction = null;
-    auth.signOut();
-}
-
-async function saveData() {
-    if (!auth.currentUser) return;
-    const userId = auth.currentUser.uid;
-    characterData.chores = choreManager.chores;
-    const userRef = db.collection('users').doc(userId);
-    const dataToSave = { characterData, gameManager };
-    await userRef.set(dataToSave, { merge: true });
-    console.log("Data saved to Firestore!");
-}
-
-async function loadData(userId) {
-    try {
-        const userRef = db.collection('users').doc(userId);
-        const doc = await userRef.get();
-
-        if (!doc.exists) {
-            characterData = {};
-            gameManager = {};
-            choreManager.chores = [];
-            return false;
-        }
-
-        const loadedData = doc.data() || {};
-        const loadedCharacterData = loadedData.characterData;
-
-        if (!loadedCharacterData || !loadedCharacterData.stats) {
-            characterData = {};
-            gameManager = {};
-            choreManager.chores = [];
-            return false;
-        }
-
-        if (loadedCharacterData.onboardingComplete === false) {
-            characterData = {};
-            gameManager = {};
-            choreManager.chores = [];
-            return false;
-        }
-
-        characterData = {
-            ...loadedCharacterData,
-            level: loadedCharacterData.level || 1,
-            statProgress: loadedCharacterData.statProgress || 0,
-            statsToNextLevel: loadedCharacterData.statsToNextLevel || 10,
-            skillPoints: loadedCharacterData.skillPoints || 0,
-            unlockedPerks: loadedCharacterData.unlockedPerks || [],
-            monthlyActivityLog: loadedCharacterData.monthlyActivityLog || [],
-            activityLogMonth: loadedCharacterData.activityLogMonth || (new Date().getFullYear() + '-' + (new Date().getMonth() + 1)),
-            monthlyPerkClaimed: loadedCharacterData.monthlyPerkClaimed || false,
-            choreProgress: {
-                strength: loadedCharacterData.choreProgress?.strength || 0,
-                dexterity: loadedCharacterData.choreProgress?.dexterity || 0,
-                constitution: loadedCharacterData.choreProgress?.constitution || 0,
-                intelligence: loadedCharacterData.choreProgress?.intelligence || 0,
-                wisdom: loadedCharacterData.choreProgress?.wisdom || 0,
-                charisma: loadedCharacterData.choreProgress?.charisma || 0
-            },
-            chores: loadedCharacterData.chores || [],
-            onboardingComplete: true
-        };
-
-        gameManager = loadedData.gameManager || {};
-        choreManager.chores = characterData.chores;
-
-        const capturedPhoto = document.getElementById('captured-photo');
-        if (characterData.avatarUrl) {
-            capturedPhoto.src = characterData.avatarUrl;
-            capturedPhoto.classList.remove('hidden');
-        } else {
-            capturedPhoto.src = '';
-            capturedPhoto.classList.add('hidden');
-        }
-
-        return true;
-    } catch (error) {
-        console.error('Failed to load character data:', error);
-        return false;
-    }
-}
-
-// --- CORE FUNCTIONS ---
-
-// --- AI Functions ---
-async function getAIChoreClassification(text) {
-    try {
-        const response = await fetch(`${BACKEND_SERVER_URL}/classify-chore`, {
-            method: 'POST',
-            headers: { 'Content-Type': 'application/json' },
-            body: JSON.stringify({ text })
-        });
-
-        if (!response.ok) {
-            const errorText = await response.text();
-            throw new Error(`Server error: ${errorText}`);
-        }
-
-        const data = await response.json();
-        return data; // { stat, effort }
-    } catch (error) {
-        console.error("AI classification failed:", error);
-        showToast("AI classification failed. Assigning a default chore.");
-        return { stat: 'constitution', effort: 10 };
-    }
-}
-
-
-function logMonthlyActivity() {
-    if (!characterData.monthlyActivityLog) { characterData.monthlyActivityLog = []; }
-    const now = new Date();
-    const today = now.toISOString().split('T')[0];
-    const currentMonth = now.getFullYear() + '-' + (now.getMonth() + 1);
-    if (characterData.activityLogMonth !== currentMonth) {
-        characterData.activityLogMonth = currentMonth;
-        characterData.monthlyActivityLog = [];
-        characterData.monthlyPerkClaimed = false;
-    }
-    if (characterData.monthlyPerkClaimed) { return; }
-    if (!characterData.monthlyActivityLog.includes(today)) {
-        characterData.monthlyActivityLog.push(today);
-        if (characterData.monthlyActivityLog.length >= 25) {
-            characterData.skillPoints++;
-            characterData.monthlyPerkClaimed = true;
-            showToast("Monthly Milestone! You earned a Perk Point for your consistency!");
-        }
-    }
-}
-
-function calculateStartingStats() {
-    const exerciseValue = parseInt(document.getElementById('exercise-freq').value);
-    const studyValue = parseInt(document.getElementById('study-habit').value);
-<<<<<<< HEAD
-    const now = new Date();
-=======
->>>>>>> 4133b93e
-    characterData = {
-        level: 1,
-        statProgress: 0,
-        statsToNextLevel: 10,
-        stats: { strength: 8 + exerciseValue, dexterity: 8, constitution: 8 + exerciseValue, intelligence: 8 + studyValue, wisdom: 8 + studyValue, charisma: 8 },
-        choreProgress: { strength: 0, dexterity: 0, constitution: 0, intelligence: 0, wisdom: 0, charisma: 0 },
-        avatarUrl: '',
-        skillPoints: 0,
-        unlockedPerks: [],
-        monthlyActivityLog: [],
-<<<<<<< HEAD
-        activityLogMonth: now.getFullYear() + '-' + (now.getMonth() + 1),
-        monthlyPerkClaimed: false,
-        chores: [],
-        onboardingComplete: true
-=======
-        activityLogMonth: new Date().getFullYear() + '-' + (new Date().getMonth() + 1),
-        monthlyPerkClaimed: false,
-        chores: []
->>>>>>> 4133b93e
-    };
-}
-
-async function handleOnboarding(event) {
-    event.preventDefault();
-
-    calculateStartingStats();
-    choreManager.chores = [];
-    document.getElementById('onboarding-modal').classList.add('hidden');
-
-    updateDashboard();
-
-    try {
-        await saveData();
-    } catch (error) {
-        console.error('Failed to save character data after onboarding:', error);
-        showToast('There was a problem saving your character. Please try again.');
-    }
-}
-
-async function handleFaceScan() {
-    const webcamFeed = document.getElementById('webcam-feed');
-    const capturedPhoto = document.getElementById('captured-photo');
-    const canvas = document.getElementById('photo-canvas');
-    const scanButton = document.getElementById('scan-face-btn');
-
-    if (!webcamFeed.srcObject || !webcamFeed.srcObject.active) {
-        try {
-            const stream = await navigator.mediaDevices.getUserMedia({ video: true });
-            webcamFeed.srcObject = stream;
-            webcamFeed.classList.remove('hidden');
-            capturedPhoto.classList.add('hidden');
-            scanButton.textContent = 'Capture';
-        } catch (error) {
-            console.error('Webcam access error:', error);
-            alert("Could not access webcam. Please ensure you've given permission.");
-        }
-        return;
-    }
-
-    const context = canvas.getContext('2d');
-    canvas.width = webcamFeed.videoWidth;
-    canvas.height = webcamFeed.videoHeight;
-    context.drawImage(webcamFeed, 0, 0, canvas.width, canvas.height);
-
-    webcamFeed.srcObject.getTracks().forEach(track => track.stop());
-    webcamFeed.srcObject = null;
-
-    const imageBase64 = canvas.toDataURL('image/jpeg', 0.92);
-
-    scanButton.textContent = 'Generating Avatar...';
-    scanButton.disabled = true;
-
-    try {
-        const response = await fetch(`${BACKEND_SERVER_URL}/generate-avatar`, {
-            method: 'POST',
-            headers: { 'Content-Type': 'application/json' },
-            body: JSON.stringify({
-                imageBase64,
-                prompt: 'Create a stylized RPG avatar that keeps the subject recognizable with heroic lighting.'
-            })
-        });
-
-        if (!response.ok) {
-            throw new Error(await response.text());
-        }
-
-        const { imageUrl } = await response.json();
-        characterData.avatarUrl = imageUrl;
-        updateDashboard();
-    } catch (error) {
-        console.error('Avatar generation failed:', error);
-        alert('Avatar generation failed. Try again later.');
-    } finally {
-        scanButton.textContent = 'Rescan Face';
-        scanButton.disabled = false;
-    }
-}
-
-function updateDashboard() {
-    if (!characterData || !characterData.stats) return;
-
-    document.getElementById('str-value').textContent = characterData.stats.strength;
-    document.getElementById('dex-value').textContent = characterData.stats.dexterity;
-    document.getElementById('con-value').textContent = characterData.stats.constitution;
-    document.getElementById('int-value').textContent = characterData.stats.intelligence;
-    document.getElementById('wis-value').textContent = characterData.stats.wisdom;
-    document.getElementById('cha-value').textContent = characterData.stats.charisma;
-    document.getElementById('level-value').textContent = characterData.level;
-    document.getElementById('xp-text').textContent = `${characterData.statProgress} / ${characterData.statsToNextLevel} Stats`;
-    document.getElementById('xp-bar').style.width = `${(characterData.statProgress / characterData.statsToNextLevel) * 100}%`;
-    document.getElementById('pp-total').textContent = characterData.skillPoints || 0;
-    const currentLevel = characterData.level || 1;
-    const progressInTier = (currentLevel - 1) % 10;
-    document.getElementById('level-milestone-bar').style.width = `${(progressInTier / 10) * 100}%`;
-    document.getElementById('level-milestone-text').textContent = `${progressInTier} / 10`;
-    const activeDays = characterData.monthlyActivityLog ? characterData.monthlyActivityLog.length : 0;
-    document.getElementById('monthly-milestone-bar').style.width = `${(activeDays / 25) * 100}%`;
-    document.getElementById('monthly-milestone-text').textContent = `${activeDays} / 25 Days`;
-
-    for (const stat in characterData.choreProgress) {
-        const progress = characterData.choreProgress[stat];
-        document.getElementById(`${stat}-chore-bar`).style.width = `${(progress / 1000) * 100}%`;
-        document.getElementById(`${stat}-chore-text`).textContent = `${progress} / 1000`;
-    }
-    
-    const choreList = document.getElementById('chore-list');
-    choreList.innerHTML = '';
-    choreManager.chores.forEach(chore => {
-        const li = document.createElement('li');
-        li.className = 'chore-item';
-        li.innerHTML = `
-            <span>${chore.text}</span>
-            <span class="chore-details">(+${chore.effort} ${chore.stat.slice(0,3).toUpperCase()})</span>
-            <button class="complete-chore-btn">✓</button>
-        `;
-        li.querySelector('.complete-chore-btn').addEventListener('click', () => choreManager.completeChore(chore.id));
-        choreList.appendChild(li);
-    });
-
-    const capturedPhoto = document.getElementById('captured-photo');
-    if (characterData.avatarUrl) {
-        capturedPhoto.src = characterData.avatarUrl;
-        capturedPhoto.classList.remove('hidden');
-        document.getElementById('webcam-feed').classList.add('hidden');
-        document.getElementById('scan-face-btn').textContent = 'Update Avatar';
-    } else {
-        capturedPhoto.src = '';
-        capturedPhoto.classList.add('hidden');
-    }
-
-    if (auth.currentUser) saveData();
-}
-
-function unlockPerk(perkName, perkData) {
-    if (characterData.skillPoints < 1) {
-        showToast("Not enough Perk Points!");
-        return;
-    }
-    if (characterData.unlockedPerks.includes(perkName)) {
-        showToast("Perk already unlocked!");
-        return;
-    }
-    if (characterData.stats[perkData.requires.stat] < perkData.requires.value) {
-        showToast("Stat requirements not met!");
-        return;
-    }
-
-    characterData.skillPoints--;
-    characterData.unlockedPerks.push(perkName);
-    showToast(`Perk Unlocked: ${perkName}!`);
-    
-    if (myp5) {
-        myp5.prepareStarData();
-    }
-    updateDashboard();
-}
-
-function openSkillsModal() { 
-    skillsModal.classList.remove('hidden');
-}
-
-function updateSkillTreeUI(title, breadcrumbs, showBack) {
-    skillTreeTitle.textContent = title;
-    document.getElementById('skill-tree-breadcrumbs').textContent = breadcrumbs.join(' > ');
-    skillBackBtn.classList.toggle('hidden', !showBack);
-}
-
-function showToast(message) { 
-    alert(message);
-}
-
-function setupEventListeners() {
-    if (listenersInitialized) {
-        return;
-    }
-    const choreInput = document.getElementById('chore-input');
-
-    const handleAddChore = async () => {
-        const text = choreInput.value.trim();
-        if(text) {
-            choreInput.disabled = true;
-            await choreManager.addChore(text);
-            choreInput.value = '';
-            choreInput.disabled = false;
-            choreInput.focus();
-        }
-    };
-
-    choreInput.addEventListener('keypress', (event) => {
-        if (event.key === 'Enter') {
-            handleAddChore();
-        }
-    });
-
-    document.getElementById('log-activity-btn').addEventListener('click', () => {
-        activityManager.logActivity(document.getElementById('activity-select').value);
-    });
-    
-    document.getElementById('open-codex-btn').addEventListener('click', () => document.getElementById('codex-modal').classList.remove('hidden'));
-    document.getElementById('close-codex-btn').addEventListener('click', () => document.getElementById('codex-modal').classList.add('hidden'));
-    document.getElementById('codex-skills-btn').addEventListener('click', () => {
-        document.getElementById('codex-modal').classList.add('hidden');
-        openSkillsModal();
-    });
-    document.getElementById('codex-logout-btn').addEventListener('click', handleLogout);
-    document.getElementById('close-skills-btn').addEventListener('click', () => document.getElementById('skills-modal').classList.add('hidden'));
-    
-    skillBackBtn.addEventListener('click', () => {
-        if (myp5) {
-            myp5.goBack();
-        }
-     });
-    document.getElementById('scan-face-btn').addEventListener('click', handleFaceScan);
-
-    listenersInitialized = true;
-}
-
-// --- APP INITIALIZATION & AUTH STATE LISTENER ---
-auth.onAuthStateChanged(async user => {
-    if (user) {
-        const hasData = await loadData(user.uid);
-        const isFirstSignIn = user.metadata && user.metadata.creationTime === user.metadata.lastSignInTime;
-        const shouldShowOnboarding = !hasData && (isFirstSignIn || lastAuthAction !== 'login');
-        const onboardingModal = document.getElementById('onboarding-modal');
-        authScreen.classList.add('hidden');
-        appScreen.classList.remove('hidden');
-        if (hasData) {
-            onboardingModal.classList.add('hidden');
-            updateDashboard();
-        } else if (shouldShowOnboarding) {
-            onboardingModal.classList.remove('hidden');
-        } else {
-            onboardingModal.classList.add('hidden');
-        }
-        setupEventListeners();
-        lastAuthAction = null;
-    } else {
-        authScreen.classList.remove('hidden');
-        appScreen.classList.add('hidden');
-        document.getElementById('onboarding-modal').classList.add('hidden');
-        characterData = {};
-        choreManager.chores = [];
-        lastAuthAction = null;
-    }
-});
-
-document.getElementById('login-btn').addEventListener('click', handleLogin);
-document.getElementById('signup-btn').addEventListener('click', handleSignUp);
-document.getElementById('onboarding-form').addEventListener('submit', handleOnboarding);
-
-
-let myp5 = new p5(sketch);
-
+// js/main.js
+
+// --- CONFIGURATION ---
+// Sensitive configuration values are now injected via config.js which
+// should define window.__CODEX_CONFIG__.
+const codexConfig = window.__CODEX_CONFIG__;
+
+if (!codexConfig || typeof codexConfig !== 'object') {
+    throw new Error(
+        'Codex Vitae configuration is missing. Define window.__CODEX_CONFIG__ in config.js.'
+    );
+}
+
+const firebaseConfig = codexConfig.firebaseConfig;
+const BACKEND_SERVER_URL = codexConfig.backendUrl;
+
+if (!firebaseConfig || typeof firebaseConfig !== 'object') {
+    throw new Error(
+        'Firebase configuration is missing. Ensure config.js exports firebaseConfig.'
+    );
+}
+
+if (typeof BACKEND_SERVER_URL !== 'string' || BACKEND_SERVER_URL.trim().length === 0) {
+    throw new Error(
+        'Backend server URL is missing. Ensure config.js exports backendUrl.'
+    );
+}
+
+// --- Firebase Initialization ---
+firebase.initializeApp(firebaseConfig);
+const auth = firebase.auth();
+const db = firebase.firestore();
+const storage = firebase.storage();
+
+// --- Get references to HTML elements ---
+const authScreen = document.getElementById('auth-screen');
+const appScreen = document.getElementById('app-screen');
+const skillsModal = document.getElementById('skills-modal');
+const skillTreeTitle = document.getElementById('skill-tree-title');
+const skillBackBtn = document.getElementById('skill-back-btn');
+
+// --- Global Data Variables ---
+let characterData = {};
+let gameManager = {};
+let currentSkillPath = [];
+let listenersInitialized = false;
+let lastAuthAction = null;
+
+// --- Manager Logic ---
+const levelManager = {
+    gainStatProgress: function(amount) {
+        if (!characterData) return;
+        characterData.statProgress += amount;
+        while (characterData.statProgress >= characterData.statsToNextLevel) {
+            this.levelUp();
+        }
+        updateDashboard();
+    },
+    levelUp: function() {
+        characterData.level++;
+        characterData.statProgress -= characterData.statsToNextLevel;
+        showToast(`Congratulations! You've reached Level ${characterData.level}!`);
+
+        if (characterData.level % 10 === 0) {
+            characterData.skillPoints++;
+            showToast(`Level ${characterData.level} Milestone! You earned a Perk Point!`);
+        }
+    }
+};
+
+const activityManager = {
+    activities: {
+        strength: { stat: 'strength', points: 1 },
+        dexterity: { stat: 'dexterity', points: 1 },
+        constitution: { stat: 'constitution', points: 1 },
+        intelligence: { stat: 'intelligence', points: 1 },
+        wisdom: { stat: 'wisdom', points: 1 },
+        charisma: { stat: 'charisma', points: 1 }
+    },
+    logActivity: function(activityKey) {
+        if (this.activities[activityKey]) {
+            const activity = this.activities[activityKey];
+            characterData.stats[activity.stat] += activity.points;
+            levelManager.gainStatProgress(activity.points);
+            logMonthlyActivity();
+        }
+    }
+};
+
+let choreManager = {
+    chores: [],
+    addChore: async function(text) {
+        if (!text) return;
+        
+        const classification = await getAIChoreClassification(text);
+
+        const newChore = {
+            id: Date.now(),
+            text: text,
+            stat: classification.stat,
+            effort: classification.effort,
+            completed: false
+        };
+        this.chores.push(newChore);
+        updateDashboard();
+    },
+    completeChore: function(choreId) {
+        const choreIndex = this.chores.findIndex(c => c.id === choreId);
+        if (choreIndex === -1) return;
+
+        const chore = this.chores[choreIndex];
+        
+        characterData.choreProgress[chore.stat] += chore.effort;
+        showToast(`+${chore.effort} ${chore.stat.slice(0,3).toUpperCase()} Fragments!`);
+
+        if (characterData.choreProgress[chore.stat] >= 1000) {
+            const pointsGained = Math.floor(characterData.choreProgress[chore.stat] / 1000);
+            characterData.choreProgress[chore.stat] %= 1000;
+            characterData.stats[chore.stat] += pointsGained;
+            levelManager.gainStatProgress(pointsGained);
+            showToast(`Mastery increased! +${pointsGained} ${chore.stat.toUpperCase()}`);
+        }
+
+        this.chores.splice(choreIndex, 1);
+        logMonthlyActivity();
+        updateDashboard();
+    }
+};
+
+// --- AUTHENTICATION & DATA FUNCTIONS ---
+function handleSignUp() {
+    const email = document.getElementById('email-input').value;
+    const password = document.getElementById('password-input').value;
+    lastAuthAction = 'signup';
+    auth.createUserWithEmailAndPassword(email, password).catch(error => alert(error.message));
+}
+
+function handleLogin() {
+    const email = document.getElementById('email-input').value;
+    const password = document.getElementById('password-input').value;
+    lastAuthAction = 'login';
+    auth.signInWithEmailAndPassword(email, password).catch(error => alert(error.message));
+}
+
+function handleLogout() {
+    lastAuthAction = null;
+    auth.signOut();
+}
+
+async function saveData() {
+    if (!auth.currentUser) return;
+    const userId = auth.currentUser.uid;
+    characterData.chores = choreManager.chores;
+    const userRef = db.collection('users').doc(userId);
+    const dataToSave = { characterData, gameManager };
+    await userRef.set(dataToSave, { merge: true });
+    console.log("Data saved to Firestore!");
+}
+
+async function loadData(userId) {
+    try {
+        const userRef = db.collection('users').doc(userId);
+        const doc = await userRef.get();
+
+        if (!doc.exists) {
+            characterData = {};
+            gameManager = {};
+            choreManager.chores = [];
+            return false;
+        }
+
+        const loadedData = doc.data() || {};
+        const loadedCharacterData = loadedData.characterData;
+
+        if (!loadedCharacterData || !loadedCharacterData.stats) {
+            characterData = {};
+            gameManager = {};
+            choreManager.chores = [];
+            return false;
+        }
+
+        if (loadedCharacterData.onboardingComplete === false) {
+            characterData = {};
+            gameManager = {};
+            choreManager.chores = [];
+            return false;
+        }
+
+        characterData = {
+            ...loadedCharacterData,
+            level: loadedCharacterData.level || 1,
+            statProgress: loadedCharacterData.statProgress || 0,
+            statsToNextLevel: loadedCharacterData.statsToNextLevel || 10,
+            skillPoints: loadedCharacterData.skillPoints || 0,
+            unlockedPerks: loadedCharacterData.unlockedPerks || [],
+            monthlyActivityLog: loadedCharacterData.monthlyActivityLog || [],
+            activityLogMonth: loadedCharacterData.activityLogMonth || (new Date().getFullYear() + '-' + (new Date().getMonth() + 1)),
+            monthlyPerkClaimed: loadedCharacterData.monthlyPerkClaimed || false,
+            choreProgress: {
+                strength: loadedCharacterData.choreProgress?.strength || 0,
+                dexterity: loadedCharacterData.choreProgress?.dexterity || 0,
+                constitution: loadedCharacterData.choreProgress?.constitution || 0,
+                intelligence: loadedCharacterData.choreProgress?.intelligence || 0,
+                wisdom: loadedCharacterData.choreProgress?.wisdom || 0,
+                charisma: loadedCharacterData.choreProgress?.charisma || 0
+            },
+            chores: loadedCharacterData.chores || [],
+            onboardingComplete: true
+        };
+
+        gameManager = loadedData.gameManager || {};
+        choreManager.chores = characterData.chores;
+
+        const capturedPhoto = document.getElementById('captured-photo');
+        if (characterData.avatarUrl) {
+            capturedPhoto.src = characterData.avatarUrl;
+            capturedPhoto.classList.remove('hidden');
+        } else {
+            capturedPhoto.src = '';
+            capturedPhoto.classList.add('hidden');
+        }
+
+        return true;
+    } catch (error) {
+        console.error('Failed to load character data:', error);
+        return false;
+    }
+}
+
+// --- CORE FUNCTIONS ---
+
+// --- AI Functions ---
+async function getAIChoreClassification(text) {
+    try {
+        const response = await fetch(`${BACKEND_SERVER_URL}/classify-chore`, {
+            method: 'POST',
+            headers: { 'Content-Type': 'application/json' },
+            body: JSON.stringify({ text })
+        });
+
+        if (!response.ok) {
+            const errorText = await response.text();
+            throw new Error(`Server error: ${errorText}`);
+        }
+
+        const data = await response.json();
+        return data; // { stat, effort }
+    } catch (error) {
+        console.error("AI classification failed:", error);
+        showToast("AI classification failed. Assigning a default chore.");
+        return { stat: 'constitution', effort: 10 };
+    }
+}
+
+
+function logMonthlyActivity() {
+    if (!characterData.monthlyActivityLog) { characterData.monthlyActivityLog = []; }
+    const now = new Date();
+    const today = now.toISOString().split('T')[0];
+    const currentMonth = now.getFullYear() + '-' + (now.getMonth() + 1);
+    if (characterData.activityLogMonth !== currentMonth) {
+        characterData.activityLogMonth = currentMonth;
+        characterData.monthlyActivityLog = [];
+        characterData.monthlyPerkClaimed = false;
+    }
+    if (characterData.monthlyPerkClaimed) { return; }
+    if (!characterData.monthlyActivityLog.includes(today)) {
+        characterData.monthlyActivityLog.push(today);
+        if (characterData.monthlyActivityLog.length >= 25) {
+            characterData.skillPoints++;
+            characterData.monthlyPerkClaimed = true;
+            showToast("Monthly Milestone! You earned a Perk Point for your consistency!");
+        }
+    }
+}
+
+function calculateStartingStats() {
+    const exerciseValue = parseInt(document.getElementById('exercise-freq').value);
+    const studyValue = parseInt(document.getElementById('study-habit').value);
+    characterData = {
+        level: 1,
+        statProgress: 0,
+        statsToNextLevel: 10,
+        stats: { strength: 8 + exerciseValue, dexterity: 8, constitution: 8 + exerciseValue, intelligence: 8 + studyValue, wisdom: 8 + studyValue, charisma: 8 },
+        choreProgress: { strength: 0, dexterity: 0, constitution: 0, intelligence: 0, wisdom: 0, charisma: 0 },
+        avatarUrl: '',
+        skillPoints: 0,
+        unlockedPerks: [],
+        monthlyActivityLog: [],
+        activityLogMonth: now.getFullYear() + '-' + (now.getMonth() + 1),
+        monthlyPerkClaimed: false,
+        chores: [],
+        onboardingComplete: true
+
+        activityLogMonth: new Date().getFullYear() + '-' + (new Date().getMonth() + 1),
+        monthlyPerkClaimed: false,
+        chores: []
+
+    };
+}
+
+async function handleOnboarding(event) {
+    event.preventDefault();
+
+    calculateStartingStats();
+    choreManager.chores = [];
+    document.getElementById('onboarding-modal').classList.add('hidden');
+
+    updateDashboard();
+
+    try {
+        await saveData();
+    } catch (error) {
+        console.error('Failed to save character data after onboarding:', error);
+        showToast('There was a problem saving your character. Please try again.');
+    }
+}
+
+async function handleFaceScan() {
+    const webcamFeed = document.getElementById('webcam-feed');
+    const capturedPhoto = document.getElementById('captured-photo');
+    const canvas = document.getElementById('photo-canvas');
+    const scanButton = document.getElementById('scan-face-btn');
+
+    if (!webcamFeed.srcObject || !webcamFeed.srcObject.active) {
+        try {
+            const stream = await navigator.mediaDevices.getUserMedia({ video: true });
+            webcamFeed.srcObject = stream;
+            webcamFeed.classList.remove('hidden');
+            capturedPhoto.classList.add('hidden');
+            scanButton.textContent = 'Capture';
+        } catch (error) {
+            console.error('Webcam access error:', error);
+            alert("Could not access webcam. Please ensure you've given permission.");
+        }
+        return;
+    }
+
+    const context = canvas.getContext('2d');
+    canvas.width = webcamFeed.videoWidth;
+    canvas.height = webcamFeed.videoHeight;
+    context.drawImage(webcamFeed, 0, 0, canvas.width, canvas.height);
+
+    webcamFeed.srcObject.getTracks().forEach(track => track.stop());
+    webcamFeed.srcObject = null;
+
+    const imageBase64 = canvas.toDataURL('image/jpeg', 0.92);
+
+    scanButton.textContent = 'Generating Avatar...';
+    scanButton.disabled = true;
+
+    try {
+        const response = await fetch(`${BACKEND_SERVER_URL}/generate-avatar`, {
+            method: 'POST',
+            headers: { 'Content-Type': 'application/json' },
+            body: JSON.stringify({
+                imageBase64,
+                prompt: 'Create a stylized RPG avatar that keeps the subject recognizable with heroic lighting.'
+            })
+        });
+
+        if (!response.ok) {
+            throw new Error(await response.text());
+        }
+
+        const { imageUrl } = await response.json();
+        characterData.avatarUrl = imageUrl;
+        updateDashboard();
+    } catch (error) {
+        console.error('Avatar generation failed:', error);
+        alert('Avatar generation failed. Try again later.');
+    } finally {
+        scanButton.textContent = 'Rescan Face';
+        scanButton.disabled = false;
+    }
+}
+
+function updateDashboard() {
+    if (!characterData || !characterData.stats) return;
+
+    document.getElementById('str-value').textContent = characterData.stats.strength;
+    document.getElementById('dex-value').textContent = characterData.stats.dexterity;
+    document.getElementById('con-value').textContent = characterData.stats.constitution;
+    document.getElementById('int-value').textContent = characterData.stats.intelligence;
+    document.getElementById('wis-value').textContent = characterData.stats.wisdom;
+    document.getElementById('cha-value').textContent = characterData.stats.charisma;
+    document.getElementById('level-value').textContent = characterData.level;
+    document.getElementById('xp-text').textContent = `${characterData.statProgress} / ${characterData.statsToNextLevel} Stats`;
+    document.getElementById('xp-bar').style.width = `${(characterData.statProgress / characterData.statsToNextLevel) * 100}%`;
+    document.getElementById('pp-total').textContent = characterData.skillPoints || 0;
+    const currentLevel = characterData.level || 1;
+    const progressInTier = (currentLevel - 1) % 10;
+    document.getElementById('level-milestone-bar').style.width = `${(progressInTier / 10) * 100}%`;
+    document.getElementById('level-milestone-text').textContent = `${progressInTier} / 10`;
+    const activeDays = characterData.monthlyActivityLog ? characterData.monthlyActivityLog.length : 0;
+    document.getElementById('monthly-milestone-bar').style.width = `${(activeDays / 25) * 100}%`;
+    document.getElementById('monthly-milestone-text').textContent = `${activeDays} / 25 Days`;
+
+    for (const stat in characterData.choreProgress) {
+        const progress = characterData.choreProgress[stat];
+        document.getElementById(`${stat}-chore-bar`).style.width = `${(progress / 1000) * 100}%`;
+        document.getElementById(`${stat}-chore-text`).textContent = `${progress} / 1000`;
+    }
+    
+    const choreList = document.getElementById('chore-list');
+    choreList.innerHTML = '';
+    choreManager.chores.forEach(chore => {
+        const li = document.createElement('li');
+        li.className = 'chore-item';
+        li.innerHTML = `
+            <span>${chore.text}</span>
+            <span class="chore-details">(+${chore.effort} ${chore.stat.slice(0,3).toUpperCase()})</span>
+            <button class="complete-chore-btn">✓</button>
+        `;
+        li.querySelector('.complete-chore-btn').addEventListener('click', () => choreManager.completeChore(chore.id));
+        choreList.appendChild(li);
+    });
+
+    const capturedPhoto = document.getElementById('captured-photo');
+    if (characterData.avatarUrl) {
+        capturedPhoto.src = characterData.avatarUrl;
+        capturedPhoto.classList.remove('hidden');
+        document.getElementById('webcam-feed').classList.add('hidden');
+        document.getElementById('scan-face-btn').textContent = 'Update Avatar';
+    } else {
+        capturedPhoto.src = '';
+        capturedPhoto.classList.add('hidden');
+    }
+
+    if (auth.currentUser) saveData();
+}
+
+function unlockPerk(perkName, perkData) {
+    if (characterData.skillPoints < 1) {
+        showToast("Not enough Perk Points!");
+        return;
+    }
+    if (characterData.unlockedPerks.includes(perkName)) {
+        showToast("Perk already unlocked!");
+        return;
+    }
+    if (characterData.stats[perkData.requires.stat] < perkData.requires.value) {
+        showToast("Stat requirements not met!");
+        return;
+    }
+
+    characterData.skillPoints--;
+    characterData.unlockedPerks.push(perkName);
+    showToast(`Perk Unlocked: ${perkName}!`);
+    
+    if (myp5) {
+        myp5.prepareStarData();
+    }
+    updateDashboard();
+}
+
+function openSkillsModal() { 
+    skillsModal.classList.remove('hidden');
+}
+
+function updateSkillTreeUI(title, breadcrumbs, showBack) {
+    skillTreeTitle.textContent = title;
+    document.getElementById('skill-tree-breadcrumbs').textContent = breadcrumbs.join(' > ');
+    skillBackBtn.classList.toggle('hidden', !showBack);
+}
+
+function showToast(message) { 
+    alert(message);
+}
+
+function setupEventListeners() {
+    if (listenersInitialized) {
+        return;
+    }
+    const choreInput = document.getElementById('chore-input');
+
+    const handleAddChore = async () => {
+        const text = choreInput.value.trim();
+        if(text) {
+            choreInput.disabled = true;
+            await choreManager.addChore(text);
+            choreInput.value = '';
+            choreInput.disabled = false;
+            choreInput.focus();
+        }
+    };
+
+    choreInput.addEventListener('keypress', (event) => {
+        if (event.key === 'Enter') {
+            handleAddChore();
+        }
+    });
+
+    document.getElementById('log-activity-btn').addEventListener('click', () => {
+        activityManager.logActivity(document.getElementById('activity-select').value);
+    });
+    
+    document.getElementById('open-codex-btn').addEventListener('click', () => document.getElementById('codex-modal').classList.remove('hidden'));
+    document.getElementById('close-codex-btn').addEventListener('click', () => document.getElementById('codex-modal').classList.add('hidden'));
+    document.getElementById('codex-skills-btn').addEventListener('click', () => {
+        document.getElementById('codex-modal').classList.add('hidden');
+        openSkillsModal();
+    });
+    document.getElementById('codex-logout-btn').addEventListener('click', handleLogout);
+    document.getElementById('close-skills-btn').addEventListener('click', () => document.getElementById('skills-modal').classList.add('hidden'));
+    
+    skillBackBtn.addEventListener('click', () => {
+        if (myp5) {
+            myp5.goBack();
+        }
+     });
+    document.getElementById('scan-face-btn').addEventListener('click', handleFaceScan);
+
+    listenersInitialized = true;
+}
+
+// --- APP INITIALIZATION & AUTH STATE LISTENER ---
+auth.onAuthStateChanged(async user => {
+    if (user) {
+        const hasData = await loadData(user.uid);
+        const isFirstSignIn = user.metadata && user.metadata.creationTime === user.metadata.lastSignInTime;
+        const shouldShowOnboarding = !hasData && (isFirstSignIn || lastAuthAction !== 'login');
+        const onboardingModal = document.getElementById('onboarding-modal');
+        authScreen.classList.add('hidden');
+        appScreen.classList.remove('hidden');
+        if (hasData) {
+            onboardingModal.classList.add('hidden');
+            updateDashboard();
+        } else if (shouldShowOnboarding) {
+            onboardingModal.classList.remove('hidden');
+        } else {
+            onboardingModal.classList.add('hidden');
+        }
+        setupEventListeners();
+        lastAuthAction = null;
+    } else {
+        authScreen.classList.remove('hidden');
+        appScreen.classList.add('hidden');
+        document.getElementById('onboarding-modal').classList.add('hidden');
+        characterData = {};
+        choreManager.chores = [];
+        lastAuthAction = null;
+    }
+});
+
+document.getElementById('login-btn').addEventListener('click', handleLogin);
+document.getElementById('signup-btn').addEventListener('click', handleSignUp);
+document.getElementById('onboarding-form').addEventListener('submit', handleOnboarding);
+
+
+let myp5 = new p5(sketch);
+