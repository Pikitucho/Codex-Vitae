// js/main.js

(() => {
    'use strict';

// --- CONFIGURATION ---
// Sensitive configuration values are now injected via config.js which
// should define window.__CODEX_CONFIG__.
function displayConfigurationError(message, details) {
    const authScreenElement = document.getElementById('auth-screen');
    if (!authScreenElement) {
        return;
    }

    const extraDetails = details
        ? `<p class="config-error-details">${details}</p>`
        : '';

    authScreenElement.innerHTML = `
        <h1>Codex Vitae</h1>
        <p class="config-error-message">${message}</p>
        ${extraDetails}
        <p>Please copy <code>config.example.js</code> to <code>config.js</code> and fill in your Firebase project values.</p>
    `;
}

const codexConfig = window.__CODEX_CONFIG__;

if (!codexConfig || typeof codexConfig !== 'object') {
    displayConfigurationError(
        'Codex Vitae configuration is missing.',
        'Define <code>window.__CODEX_CONFIG__</code> in config.js before loading the app.'
    );
    throw new Error(
        'Codex Vitae configuration is missing. Define window.__CODEX_CONFIG__ in config.js.'
    );
}

const firebaseConfig = codexConfig.firebaseConfig;
const BACKEND_SERVER_URL =
    typeof codexConfig.backendUrl === 'string' ? codexConfig.backendUrl.trim() : '';
const AI_FEATURES_AVAILABLE = BACKEND_SERVER_URL.length > 0;
const DEFAULT_AVATAR_MODEL_SRC = 'assets/avatars/codex-vitae-avatar.gltf';
const DEFAULT_AVATAR_PLACEHOLDER_SRC = 'assets/avatars/codex-vitae-avatar-placeholder.svg';
const LEGACY_AVATAR_PLACEHOLDER_SRC = 'assets/avatars/avatar-placeholder-casual-park.jpg';
<<<<<<< HEAD
=======
const DEFAULT_AVATAR_PLACEHOLDER_SRC = 'assets/avatars/avatar-placeholder-casual-park.jpg';
const LEGACY_AVATAR_PLACEHOLDER_SRC = 'assets/avatars/codex-vitae-avatar-placeholder.svg';
const DEFAULT_AVATAR_PLACEHOLDER_SRC = 'assets/avatars/codex-vitae-avatar-placeholder.svg';
>>>>>>> 9eb89dbf
const AVATAR_MODEL_EXTENSIONS = ['.glb', '.gltf'];

if (!firebaseConfig || typeof firebaseConfig !== 'object') {
    displayConfigurationError(
        'Firebase configuration is missing or invalid.',
        'Ensure config.js assigns your Firebase project credentials to <code>firebaseConfig</code>.'
    );
    throw new Error(
        'Firebase configuration is missing. Ensure config.js exports firebaseConfig.'
    );
}

if (!AI_FEATURES_AVAILABLE) {
    console.warn(
        'Codex Vitae backendUrl is not configured. AI-powered features will be disabled until it is set.'
    );
}

// --- Firebase Initialization ---
firebase.initializeApp(firebaseConfig);
const auth = firebase.auth();
const db = firebase.firestore();
let storage = null;
if (firebaseConfig.storageBucket && typeof firebaseConfig.storageBucket === 'string' && firebaseConfig.storageBucket.trim()) {
    try {
        storage = firebase.storage();
    } catch (error) {
        console.warn('Firebase Storage could not be initialized:', error);
    }
} else {
    console.warn('Skipping Firebase Storage initialization because no storageBucket was provided in config.js');
}

// --- Get references to HTML elements ---
const authScreen = document.getElementById('auth-screen');
const appScreen = document.getElementById('app-screen');
const skillsModal = document.getElementById('skills-modal');
const skillTreeTitle = document.getElementById('skill-tree-title');
const skillBackBtn = document.getElementById('skill-back-btn');
const skillSearchForm = document.getElementById('skill-search-form');
const skillSearchInput = document.getElementById('skill-search-input');
const skillTreePanControls = document.getElementById('skill-tree-pan-controls');
const skillPanLeftBtn = document.getElementById('skill-pan-left');
const skillPanRightBtn = document.getElementById('skill-pan-right');
const authEmailInput = document.getElementById('email-input');
const authPasswordInput = document.getElementById('password-input');
const loginButton = document.getElementById('login-btn');
const signupButton = document.getElementById('signup-btn');

const STAT_KEY_METADATA = {
    pwr: { legacyKey: 'strength', label: 'PWR • Force', shortLabel: 'PWR' },
    acc: { legacyKey: 'dexterity', label: 'ACC • Precision', shortLabel: 'ACC' },
    grt: { legacyKey: 'constitution', label: 'GRT • Resilience', shortLabel: 'GRT' },
    cog: { legacyKey: 'intelligence', label: 'COG • Intellect', shortLabel: 'COG' },
    pln: { legacyKey: 'wisdom', label: 'PLN • Foresight', shortLabel: 'PLN' },
    soc: { legacyKey: 'charisma', label: 'SOC • Influence', shortLabel: 'SOC' }
};

const STAT_KEYS = Object.keys(STAT_KEY_METADATA);
const LEGACY_ROLLOVER_THRESHOLD = 1000;
const MAX_MAJOR_STAT_VALUE = 100;
const STATS_PER_PERK_POINT = 10;
const QUARTERLY_MILESTONE_GOAL = 60;

function getQuarterIdentifier(date) {
    const reference = date instanceof Date ? date : new Date(date);
    if (!(reference instanceof Date) || Number.isNaN(reference.getTime())) {
        return null;
    }
    const quarterIndex = Math.floor(reference.getMonth() / 3) + 1;
    return `${reference.getFullYear()}-Q${quarterIndex}`;
}

function convertMonthStringToQuarter(monthString) {
    if (typeof monthString !== 'string') {
        return null;
    }
    const parts = monthString.split('-');
    if (parts.length < 2) {
        return null;
    }
    const year = Number(parts[0]);
    const month = Number(parts[1]);
    if (!Number.isFinite(year) || !Number.isFinite(month)) {
        return null;
    }
    const normalizedMonth = Math.max(1, Math.min(12, Math.floor(month)));
    const quarterIndex = Math.floor((normalizedMonth - 1) / 3) + 1;
    return `${year}-Q${quarterIndex}`;
}

function getStatKeyFromAny(statKey) {
    if (typeof statKey !== 'string') {
        return null;
    }
    const trimmed = statKey.trim();
    if (!trimmed) {
        return null;
    }
    const normalized = trimmed.toLowerCase();
    if (STAT_KEYS.includes(normalized)) {
        return normalized;
    }
    const metadata = getModernStatMetadataFromLegacyKey(normalized);
    return metadata ? metadata.modernKey : null;
}

function getStatMetadata(statKeyOrLegacy) {
    const modernKey = getStatKeyFromAny(statKeyOrLegacy);
    if (!modernKey) {
        return null;
    }
    return { modernKey, ...STAT_KEY_METADATA[modernKey] };
}

function clampMajorStatValue(value) {
    if (typeof value !== 'number' || !Number.isFinite(value)) {
        return 0;
    }
    return Math.max(0, Math.min(MAX_MAJOR_STAT_VALUE, value));
}

function createEmptyPerStatMap(initialValue = 0) {
    const result = {};
    STAT_KEYS.forEach(key => {
        result[key] = typeof initialValue === 'function' ? initialValue(key) : initialValue;
    });
    return result;
}

function extractNumericStatValue(rawStats, modernKey, legacyKey) {
    if (!rawStats || typeof rawStats !== 'object') {
        return null;
    }
    const modernEntry = rawStats[modernKey];
    if (typeof modernEntry === 'number' && Number.isFinite(modernEntry)) {
        return modernEntry;
    }
    if (modernEntry && typeof modernEntry === 'object') {
        if (typeof modernEntry.value === 'number' && Number.isFinite(modernEntry.value)) {
            return modernEntry.value;
        }
        if (typeof modernEntry.score === 'number' && Number.isFinite(modernEntry.score)) {
            return modernEntry.score;
        }
    }
    if (typeof legacyKey === 'string' && legacyKey) {
        const legacyEntry = rawStats[legacyKey];
        if (typeof legacyEntry === 'number' && Number.isFinite(legacyEntry)) {
            return legacyEntry;
        }
        if (legacyEntry && typeof legacyEntry === 'object' && typeof legacyEntry.value === 'number' && Number.isFinite(legacyEntry.value)) {
            return legacyEntry.value;
        }
    }
    return null;
}

function normalizePerStatNumericMap(rawMap, options = {}) {
    const { defaultValue = 0, clamp } = options;
    const normalized = createEmptyPerStatMap(defaultValue);
    if (!rawMap || typeof rawMap !== 'object') {
        return normalized;
    }
    Object.entries(rawMap).forEach(([rawKey, rawValue]) => {
        const statKey = getStatKeyFromAny(rawKey);
        if (!statKey) {
            return;
        }
        if (typeof rawValue !== 'number' || !Number.isFinite(rawValue)) {
            return;
        }
        const processed = typeof clamp === 'function' ? clamp(rawValue, statKey) : rawValue;
        normalized[statKey] = processed;
    });
    return normalized;
}

function normalizeCharacterStats(rawStats, defaultValue = 8) {
    const normalized = {};
    STAT_KEYS.forEach(key => {
        const metadata = STAT_KEY_METADATA[key];
        const rawValue = extractNumericStatValue(rawStats, key, metadata.legacyKey);
        const fallback = typeof defaultValue === 'function' ? defaultValue(key) : defaultValue;
        const safeValue = clampMajorStatValue(rawValue !== null ? rawValue : fallback);
        normalized[key] = safeValue;
    });
    return normalized;
}

function createEmptyLegacyStat() {
    return { counter: 0, legacyCounter: 0, level: 0, totalEarned: 0 };
}

function getLegacyCounterValue(stat) {
    if (!stat || typeof stat !== 'object') {
        return 0;
    }
    const legacyCounter = typeof stat.legacyCounter === 'number' && Number.isFinite(stat.legacyCounter)
        ? stat.legacyCounter
        : null;
    if (legacyCounter !== null) {
        return Math.max(0, Math.floor(legacyCounter));
    }
    const counter = typeof stat.counter === 'number' && Number.isFinite(stat.counter)
        ? stat.counter
        : 0;
    return Math.max(0, Math.floor(counter));
}

function setLegacyCounterValue(stat, value) {
    if (!stat || typeof stat !== 'object') {
        return 0;
    }
    const sanitized = Math.max(0, Math.min(LEGACY_ROLLOVER_THRESHOLD - 1, Math.floor(value)));
    stat.counter = sanitized;
    stat.legacyCounter = sanitized;
    return sanitized;
}

function createDefaultLegacyState() {
    const stats = {};
    STAT_KEYS.forEach(key => {
        stats[key] = createEmptyLegacyStat();
    });
    return {
        stats,
        totalLevels: 0,
        totalEarned: 0,
        perkPoints: 0
    };
}

function normalizeLegacyState(legacyState) {
    if (!legacyState || typeof legacyState !== 'object') {
        return createDefaultLegacyState();
    }

    const stats = {};
    let totalLevels = 0;
    let totalEarned = 0;

    STAT_KEYS.forEach(key => {
        const raw = legacyState.stats && typeof legacyState.stats === 'object' ? legacyState.stats[key] : null;
        const rawCounter = getLegacyCounterValue(raw);
        const rawLevel = raw && typeof raw.level === 'number' && Number.isFinite(raw.level)
            ? raw.level
            : 0;
        const rawTotalEarned = raw && typeof raw.totalEarned === 'number' && Number.isFinite(raw.totalEarned)
            ? raw.totalEarned
            : rawLevel * LEGACY_ROLLOVER_THRESHOLD + rawCounter;

        const counter = Math.max(0, Math.min(LEGACY_ROLLOVER_THRESHOLD - 1, Math.floor(rawCounter)));
        const level = Math.max(0, Math.floor(rawLevel));
        const totalEarnedValue = Math.max(0, Math.floor(rawTotalEarned));

        const normalizedStat = createEmptyLegacyStat();
        normalizedStat.level = level;
        normalizedStat.totalEarned = totalEarnedValue;
        setLegacyCounterValue(normalizedStat, counter);
        stats[key] = normalizedStat;
        totalLevels += level;
        totalEarned += totalEarnedValue;
    });

    const fallbackLevel = typeof legacyState.totalLevels === 'number' && Number.isFinite(legacyState.totalLevels)
        ? Math.max(totalLevels, Math.floor(legacyState.totalLevels))
        : totalLevels;
    const fallbackEarned = typeof legacyState.totalEarned === 'number' && Number.isFinite(legacyState.totalEarned)
        ? Math.max(totalEarned, Math.floor(legacyState.totalEarned))
        : totalEarned;
    const legacyLevel = typeof legacyState.level === 'number' && Number.isFinite(legacyState.level)
        ? Math.max(fallbackLevel, Math.floor(legacyState.level))
        : fallbackLevel;
    const legacyScore = typeof legacyState.score === 'number' && Number.isFinite(legacyState.score)
        ? Math.max(fallbackEarned, Math.floor(legacyState.score))
        : fallbackEarned;

    const perkPoints = typeof legacyState.perkPoints === 'number' && Number.isFinite(legacyState.perkPoints)
        ? Math.max(0, Math.floor(legacyState.perkPoints))
        : Math.floor(legacyLevel / 5);

    return {
        stats,
        totalLevels: legacyLevel,
        totalEarned: legacyScore,
        perkPoints
    };
}

function sanitizeShardAmount(value) {
    if (typeof value !== 'number' || !Number.isFinite(value)) {
        return 0;
    }
    return Math.max(0, Math.round(value));
}

function extractShardAmount(value) {
    if (typeof value === 'number') {
        return sanitizeShardAmount(value);
    }
    if (!value || typeof value !== 'object') {
        return 0;
    }
    const candidates = ['amount', 'value', 'shards', 'total'];
    for (let index = 0; index < candidates.length; index += 1) {
        const key = candidates[index];
        if (typeof value[key] === 'number' && Number.isFinite(value[key])) {
            return sanitizeShardAmount(value[key]);
        }
    }
    return 0;
}

function extractShardBreakdown(suggestion) {
    if (typeof suggestion === 'number') {
        const amount = sanitizeShardAmount(suggestion);
        return { primary: amount, secondary: 0, total: amount };
    }
    if (Array.isArray(suggestion)) {
        const primary = sanitizeShardAmount(suggestion[0]);
        const secondary = sanitizeShardAmount(suggestion[1]);
        return { primary, secondary, total: primary + secondary };
    }
    if (!suggestion || typeof suggestion !== 'object') {
        return { primary: 0, secondary: 0, total: 0 };
    }

    const primaryCandidates = [
        suggestion.primary,
        suggestion.primaryAmount,
        suggestion.primary_stat,
        suggestion.primary_shards,
        suggestion.main,
        suggestion.focus
    ];
    let primary = 0;
    for (let index = 0; index < primaryCandidates.length && primary === 0; index += 1) {
        primary = extractShardAmount(primaryCandidates[index]);
    }

    const secondaryCandidates = [
        suggestion.secondary,
        suggestion.secondaryAmount,
        suggestion.secondary_stat,
        suggestion.secondary_shards,
        suggestion.offhand
    ];
    let secondary = 0;
    for (let index = 0; index < secondaryCandidates.length && secondary === 0; index += 1) {
        secondary = extractShardAmount(secondaryCandidates[index]);
    }

    const total = sanitizeShardAmount(
        suggestion.total
        ?? suggestion.sum
        ?? suggestion.amount
        ?? suggestion.total_shards
        ?? suggestion.totalShards
    );

    return { primary, secondary, total };
}

function deriveLevelFromTotalStatIncreases(totalStatIncreases) {
    if (!Number.isFinite(totalStatIncreases) || totalStatIncreases <= 0) {
        return 1;
    }
    return Math.max(1, Math.floor(totalStatIncreases / STATS_PER_PERK_POINT) + 1);
}

function getModernStatMetadataFromLegacyKey(legacyKey) {
    if (typeof legacyKey !== 'string') {
        return null;
    }
    const normalizedLegacyKey = legacyKey.trim().toLowerCase();
    const entries = Object.entries(STAT_KEY_METADATA);
    for (let index = 0; index < entries.length; index += 1) {
        const [modernKey, metadata] = entries[index];
        if (metadata.legacyKey === normalizedLegacyKey) {
            return { modernKey, ...metadata };
        }
    }
    return null;
}

function getModernStatShortLabel(statKeyOrLegacy) {
    const metadata = getStatMetadata(statKeyOrLegacy);
    if (metadata && metadata.shortLabel) {
        return metadata.shortLabel;
    }
    if (typeof statKeyOrLegacy === 'string' && statKeyOrLegacy.length > 0) {
        return statKeyOrLegacy.slice(0, 3).toUpperCase();
    }
    return 'STAT';
}

const DEFAULT_DYNAMICS_PARAMS = {
    pwr: { tau0: 28, alpha: 0.08, tl0: 1.0, beta: 0.5, eta0: 1.0, gamma: 0.1, sfloor: 8 },
    acc: { tau0: 21, alpha: 0.07, tl0: 1.0, beta: 0.4, eta0: 0.95, gamma: 0.08, sfloor: 8 },
    grt: { tau0: 35, alpha: 0.06, tl0: 1.0, beta: 0.5, eta0: 0.85, gamma: 0.08, sfloor: 8 },
    cog: { tau0: 60, alpha: 0.05, tl0: 1.0, beta: 0.3, eta0: 0.8, gamma: 0.06, sfloor: 8 },
    pln: { tau0: 45, alpha: 0.05, tl0: 1.0, beta: 0.3, eta0: 0.85, gamma: 0.06, sfloor: 8 },
    soc: { tau0: 30, alpha: 0.07, tl0: 1.0, beta: 0.4, eta0: 0.9, gamma: 0.08, sfloor: 8 }
};

const ABILITY_TOTAL_MIN = 6;
const ABILITY_TOTAL_MAX = 120;

function ensureStatConfidence() {
    if (!characterData.statConfidence) {
        characterData.statConfidence = {};
    }
    Object.keys(STAT_KEY_METADATA).forEach(key => {
        if (typeof characterData.statConfidence[key] !== 'number') {
            characterData.statConfidence[key] = 0.6;
        }
    });
}

function deriveStatSnapshots(rawStats) {
    const normalizedStats = normalizeCharacterStats(rawStats);
    const snapshots = {};
    ensureStatConfidence();
    Object.entries(STAT_KEY_METADATA).forEach(([key]) => {
        const value = typeof normalizedStats[key] === 'number'
            ? normalizedStats[key]
            : 0;
        snapshots[key] = {
            value,
            confidence: characterData.statConfidence?.[key] ?? 0.6
        };
    });
    return snapshots;
}

function calculateAbilitySnapshot(stats) {
    let total = 0;
    Object.values(stats).forEach(snapshot => {
        total += snapshot.value;
    });
    const clampedTotal = Math.max(ABILITY_TOTAL_MIN, Math.min(ABILITY_TOTAL_MAX, total));
    const normalized = (clampedTotal - ABILITY_TOTAL_MIN) / (ABILITY_TOTAL_MAX - ABILITY_TOTAL_MIN);
    const scaled = normalized * 100;
    const level0to100 = Math.floor(scaled);
    const progress01 = scaled - level0to100;
    return {
        stats,
        total: clampedTotal,
        level0to100,
        progress01,
        normalized
    };
}

function updateLegacyCard(legacyState) {
    const normalized = normalizeLegacyState(legacyState);
    const level = normalized.totalLevels;
    const score = Math.max(0, Math.round(normalized.totalEarned));
    const perkPoints = normalized.perkPoints;

    const levelElement = document.getElementById('legacy-level');
    if (levelElement) {
        levelElement.textContent = level.toString();
    }

    const scoreElement = document.getElementById('legacy-score');
    if (scoreElement) {
        scoreElement.textContent = score.toLocaleString();
    }

    const progressText = document.getElementById('legacy-progress-text');
    if (progressText) {
        if (level > 0) {
            progressText.textContent = `Legacy Level ${level} • Infinite progression`;
        } else {
            progressText.textContent = 'Begin your Legacy journey.';
        }
    }

    const progressFill = document.getElementById('legacy-progress-fill');
    if (progressFill) {
        const animationSpeed = Math.max(6, 16 - Math.min(level, 12));
        progressFill.style.setProperty('--legacy-progress-speed', `${animationSpeed}s`);
    }

    const perkPointsElement = document.getElementById('perk-points-available');
    if (perkPointsElement) {
        const availablePerkPoints = typeof characterData?.skillPoints === 'number' && Number.isFinite(characterData.skillPoints)
            ? Math.max(0, Math.floor(characterData.skillPoints))
            : perkPoints;
        perkPointsElement.textContent = availablePerkPoints.toString();
    }

    updatePerkProgressionMeters({ score });
}

function setPerkProgressMeter(barId, textId, current, goal, textFormatter) {
    const safeCurrent = typeof current === 'number' && Number.isFinite(current) ? current : 0;
    const safeGoal = typeof goal === 'number' && goal > 0 ? goal : 1;
    const percent = Math.max(0, Math.min(1, safeCurrent / safeGoal));

    const bar = document.getElementById(barId);
    if (bar) {
        const percentageValue = Math.round(percent * 100);
        bar.style.width = `${percentageValue}%`;
        bar.setAttribute('role', 'progressbar');
        bar.setAttribute('aria-valuemin', '0');
        bar.setAttribute('aria-valuemax', '100');
        bar.setAttribute('aria-valuenow', percentageValue.toString());
    }

    const textElement = document.getElementById(textId);
    if (textElement) {
        if (typeof textFormatter === 'function') {
            textElement.textContent = textFormatter(safeCurrent, safeGoal);
        } else {
            textElement.textContent = `${Math.round(safeCurrent)} / ${Math.round(safeGoal)}`;
        }
    }
}

function updatePerkProgressionMeters(summary) {
    const normalizedLegacy = normalizeLegacyState(characterData?.legacy);
    const totalStatIncreases = typeof characterData?.totalStatIncreases === 'number' && Number.isFinite(characterData.totalStatIncreases)
        ? Math.max(0, Math.floor(characterData.totalStatIncreases))
        : Math.max(0, Math.floor(normalizedLegacy.totalLevels));
    const characterLevel = deriveLevelFromTotalStatIncreases(totalStatIncreases);
    characterData.level = characterLevel;
    const levelElement = document.getElementById('perk-character-level');
    if (levelElement) {
        levelElement.textContent = characterLevel.toString();
    }

    const statsTowardPerk = totalStatIncreases % STATS_PER_PERK_POINT;
    const statsProgressElement = document.getElementById('perk-stats-to-next');
    if (statsProgressElement) {
        statsProgressElement.textContent = `${statsTowardPerk} / ${STATS_PER_PERK_POINT}`;
    }

    if (!characterData || typeof characterData.choreProgress !== 'object') {
        characterData.choreProgress = createEmptyPerStatMap(0);
    }
    STAT_KEYS.forEach(statKey => {
        const legacyStat = normalizedLegacy.stats[statKey] || createEmptyLegacyStat();
        characterData.choreProgress[statKey] = getLegacyCounterValue(legacyStat);
    });

    const shardProgress = (() => {
        let leadingStat = null;
        let leadingValue = 0;
        Object.entries(normalizedLegacy.stats).forEach(([statKey, legacyStat]) => {
            const counter = getLegacyCounterValue(legacyStat);
            if (counter > leadingValue) {
                leadingValue = counter;
                leadingStat = statKey;
            }
        });
        return { statKey: leadingStat, value: leadingValue };
    })();

    const leadingStatLabel = shardProgress.statKey
        ? getModernStatShortLabel(shardProgress.statKey)
        : null;
    const leadingStatElement = document.getElementById('perk-leading-stat');
    if (leadingStatElement) {
        if (leadingStatLabel) {
            const shardValue = Math.round(shardProgress.value);
            leadingStatElement.textContent = `${leadingStatLabel} • ${shardValue.toLocaleString()} / ${LEGACY_ROLLOVER_THRESHOLD.toLocaleString()}`;
        } else {
            leadingStatElement.textContent = '--';
        }
    }

    const shardGoal = LEGACY_ROLLOVER_THRESHOLD;
    setPerkProgressMeter(
        'perk-progress-legacy-bar',
        'perk-progress-legacy-text',
        shardProgress.value,
        shardGoal,
        (current, goal) => {
            const shardProgressText = leadingStatLabel
                ? `${Math.round(current)} / ${goal.toLocaleString()} legacy shards toward next ${leadingStatLabel} stat.`
                : `${Math.round(current)} / ${goal.toLocaleString()} legacy shards logged.`;
            const perkProgressText = `${statsTowardPerk} / ${STATS_PER_PERK_POINT} stat increases counted toward next perk point.`;
            return `${shardProgressText} ${perkProgressText}`;
        }
    );

    const currentQuarterId = getQuarterIdentifier(new Date());
    const hasQuarterData = currentQuarterId
        ? characterData?.activityLogQuarter === currentQuarterId
        : false;
    const quarterlyActivityLog = hasQuarterData && Array.isArray(characterData?.quarterlyActivityLog)
        ? characterData.quarterlyActivityLog
        : [];
    setPerkProgressMeter(
        'perk-progress-quarterly-bar',
        'perk-progress-quarterly-text',
        quarterlyActivityLog.length,
        QUARTERLY_MILESTONE_GOAL,
        (current, goal) => `${current} / ${goal} days logged this quarter.`
    );

    const yearlyGoal = 12000;
    const score = typeof summary?.score === 'number' ? Math.max(0, Math.round(summary.score)) : 0;
    setPerkProgressMeter(
        'perk-progress-yearly-bar',
        'perk-progress-yearly-text',
        score,
        yearlyGoal,
        (current, goal) => `${current.toLocaleString()} / ${goal.toLocaleString()} legacy score this year.`
    );
}

function updateStatRows(stats, legacyState) {
    const normalizedLegacy = normalizeLegacyState(legacyState);

    Object.entries(STAT_KEY_METADATA).forEach(([key, metadata]) => {
        const snapshot = stats[key] || { value: 0, confidence: 0 };
        const abilityValue = clampMajorStatValue(snapshot.value);
        const majorFill = document.getElementById(`${key}-major-bar`);
        const valueElement = document.getElementById(`${key}-value`);
        const majorText = document.getElementById(`${key}-major-text`);
        const confidenceElement = document.getElementById(`${key}-confidence`);
        if (majorFill) {
            majorFill.style.width = `${abilityValue}%`;
            const majorContainer = majorFill.parentElement;
            if (majorContainer) {
                majorContainer.setAttribute('aria-valuenow', abilityValue.toFixed(1));
            }
        }
        if (valueElement) {
            valueElement.textContent = abilityValue.toFixed(1);
        }
        if (majorText) {
            majorText.textContent = `${metadata.shortLabel} ${abilityValue.toFixed(1)}`;
        }
        if (confidenceElement) {
            confidenceElement.textContent = `Q ${snapshot.confidence.toFixed(2)}`;
        }

        const statLegacy = normalizedLegacy.stats[key] || createEmptyLegacyStat();
        const counterValue = getLegacyCounterValue(statLegacy);
        const levelValue = typeof statLegacy.level === 'number' && Number.isFinite(statLegacy.level)
            ? Math.max(0, Math.floor(statLegacy.level))
            : 0;
        const counterForFill = LEGACY_ROLLOVER_THRESHOLD > 0
            ? Math.min(counterValue, LEGACY_ROLLOVER_THRESHOLD)
            : counterValue;
        const fillPercent = LEGACY_ROLLOVER_THRESHOLD > 0
            ? Math.max(0, Math.min(100, (counterForFill / LEGACY_ROLLOVER_THRESHOLD) * 100))
            : 0;

        const legacyFill = document.getElementById(`${key}-legacy-bar`);
        if (legacyFill) {
            legacyFill.style.width = `${fillPercent}%`;
            const legacyContainer = legacyFill.parentElement;
            if (legacyContainer) {
                legacyContainer.setAttribute('aria-valuenow', Math.round(counterValue).toString());
            }
        }

        const legacyText = document.getElementById(`${key}-legacy-text`);
        if (legacyText) {
            legacyText.textContent = `Lvl ${levelValue}`;
        }

        const legacyCounterElement = document.getElementById(`${key}-legacy-counter`);
        if (legacyCounterElement) {
            legacyCounterElement.textContent = `${Math.round(counterValue)} / ${LEGACY_ROLLOVER_THRESHOLD}`;
        }
    });
}

function updateMaintenanceHint(stats) {
    const messageElement = document.getElementById('maintenance-message');
    if (!messageElement) {
        return;
    }
    let leadingStatKey = 'pwr';
    let leadingValue = -Infinity;
    Object.entries(stats).forEach(([key, snapshot]) => {
        if (snapshot.value > leadingValue) {
            leadingValue = snapshot.value;
            leadingStatKey = key;
        }
    });
    const params = DEFAULT_DYNAMICS_PARAMS[leadingStatKey];
    const maintenanceThreshold = params.tl0 + params.beta * Math.max(0, leadingValue - params.sfloor);
    const recommendedMin = Math.max(1, Math.round(maintenanceThreshold * 6));
    const recommendedMax = Math.max(recommendedMin, Math.round(maintenanceThreshold * 8));
    const recentLoad = characterData.recentTrainingLoad?.[leadingStatKey] ?? 0;
    const missingMin = Math.max(0, recommendedMin - recentLoad);
    const missingMax = Math.max(0, recommendedMax - recentLoad);
    messageElement.innerHTML = `At your <strong>${STAT_KEY_METADATA[leadingStatKey].shortLabel} ${leadingValue.toFixed(0)}</strong>, aim for <strong>${recommendedMin}–${recommendedMax} hard sets</strong> this week to maintain. Logged: ${recentLoad}. Missing approximately ${missingMin}–${missingMax}.`;
}

function updatePerkPanel() {
    const container = document.getElementById('perk-chips');
    if (!container) {
        return;
    }
    container.innerHTML = '';
    const unlocked = Array.isArray(characterData.unlockedPerks) ? characterData.unlockedPerks : [];
    if (unlocked.length === 0) {
        const empty = document.createElement('p');
        empty.className = 'empty-state';
        empty.textContent = 'No perks yet. Earn Legacy points to unlock them.';
        container.appendChild(empty);
        return;
    }

    unlocked.forEach(perkName => {
        const chip = document.createElement('span');
        chip.className = 'perk-chip';
        chip.dataset.state = 'active';
        chip.innerHTML = `<span>${perkName}</span><small>Active</small>`;
        container.appendChild(chip);
    });
}
function updateCapturedPhotoElement(element, imageSrc) {
    if (!element) {
        return;
    }

    const stageElement = typeof element.closest === 'function'
        ? element.closest('.avatar-stage')
        : (element.parentElement && element.parentElement.classList && element.parentElement.classList.contains('avatar-stage'))
            ? element.parentElement
            : null;

    const applyStageState = (isPlaceholder) => {
        if (!stageElement) {
            return;
        }

        if (isPlaceholder) {
            stageElement.classList.add('is-placeholder');
        } else {
            stageElement.classList.remove('is-placeholder');
        }
    };

    const ensureElementTag = (node, tagName) => {
        if (!node) {
            return null;
        }

        const desiredTag = tagName.toUpperCase();
        if (node.tagName === desiredTag) {
            return node;
        }

        const replacement = document.createElement(tagName.toLowerCase());
        if (node.id) {
            replacement.id = node.id;
        }

        replacement.className = node.className || '';

        if (node.dataset) {
            for (const [key, value] of Object.entries(node.dataset)) {
                replacement.dataset[key] = value;
            }
        }

        const inlineStyle = node.getAttribute && node.getAttribute('style');
        if (inlineStyle) {
            replacement.setAttribute('style', inlineStyle);
        }

        if (typeof node.replaceWith === 'function') {
            node.replaceWith(replacement);
        } else if (node.parentNode) {
            node.parentNode.insertBefore(replacement, node);
            node.parentNode.removeChild(node);
        }

        return replacement;
    };

    const trimmedSrc = typeof imageSrc === 'string' ? imageSrc.trim() : '';
    const lowerSrc = trimmedSrc.toLowerCase();
    const srcWithoutParams = lowerSrc.split(/[?#]/)[0];
    const hasCustomValue = trimmedSrc.length > 0;
    const isModelSrc = hasCustomValue && (
        AVATAR_MODEL_EXTENSIONS.some(extension => srcWithoutParams.endsWith(extension))
        || lowerSrc.startsWith('data:model/gltf')
    );
    const usingCustomImage = hasCustomValue && !isModelSrc;

    let activeElement = element;

    if (usingCustomImage) {
        activeElement = ensureElementTag(activeElement, 'IMG');
        if (!activeElement) {
            return;
        }

        if (activeElement.getAttribute('src') !== trimmedSrc) {
            activeElement.setAttribute('src', trimmedSrc);
        }

        activeElement.setAttribute('alt', 'Your Avatar');
        activeElement.classList.remove('avatar-circle', 'avatar-placeholder');
        activeElement.classList.add('avatar-viewer');
        activeElement.classList.remove('hidden');
        applyStageState(false);
        return;
    }

    activeElement = ensureElementTag(activeElement, 'MODEL-VIEWER');
    if (!activeElement) {
        return;
    }

    if (!isModelSrc && !hasCustomValue) {
        activeElement = ensureElementTag(activeElement, 'IMG');
        if (!activeElement) {
            return;
        }

        const ensurePlaceholderLoaded = (imgElement) => {
            if (!imgElement || imgElement.dataset.placeholderPrepared === 'true') {
                if (imgElement && imgElement.getAttribute('src') !== DEFAULT_AVATAR_PLACEHOLDER_SRC) {
                    imgElement.setAttribute('src', DEFAULT_AVATAR_PLACEHOLDER_SRC);
                }
                return;
            }

            const handleError = () => {
                if (imgElement.getAttribute('src') === DEFAULT_AVATAR_PLACEHOLDER_SRC) {
                    imgElement.setAttribute('src', LEGACY_AVATAR_PLACEHOLDER_SRC);
                }
            };

            imgElement.addEventListener('error', handleError);
            imgElement.dataset.placeholderPrepared = 'true';
            imgElement.setAttribute('src', DEFAULT_AVATAR_PLACEHOLDER_SRC);
        };

        ensurePlaceholderLoaded(activeElement);
<<<<<<< HEAD
=======
        if (activeElement.getAttribute('src') !== DEFAULT_AVATAR_PLACEHOLDER_SRC) {
            activeElement.setAttribute('src', DEFAULT_AVATAR_PLACEHOLDER_SRC);
        }
>>>>>>> 9eb89dbf

        activeElement.setAttribute('alt', 'Avatar placeholder');
        activeElement.classList.remove('avatar-circle', 'avatar-viewer');
        activeElement.classList.add('avatar-placeholder');
        activeElement.classList.remove('hidden');
        applyStageState(true);
        return;
    }

    const viewerSrc = isModelSrc ? trimmedSrc : DEFAULT_AVATAR_MODEL_SRC;
    if (activeElement.getAttribute('src') !== viewerSrc) {
        activeElement.setAttribute('src', viewerSrc);
    }

    const emptyAttributes = ['camera-controls', 'auto-rotate'];
    for (const attribute of emptyAttributes) {
        if (activeElement.getAttribute(attribute) !== '') {
            activeElement.setAttribute(attribute, '');
        }
    }

    const enforcedAttributes = [
        ['alt', 'Your Avatar'],
        ['interaction-prompt', 'none'],
        ['camera-target', '0 1.4 0'],
        ['camera-orbit', '0deg 80deg 2.9m'],
        ['min-camera-orbit', '-120deg 60deg 2.6m'],
        ['max-camera-orbit', '120deg 100deg 3.4m'],
        ['field-of-view', '28deg'],
        ['shadow-intensity', '0.65'],
        ['exposure', '1.1']
    ];

    for (const [attribute, value] of enforcedAttributes) {
        if (activeElement.getAttribute(attribute) !== value) {
            activeElement.setAttribute(attribute, value);
        }
    }

    activeElement.removeAttribute('poster');
    activeElement.removeAttribute('reveal');
    activeElement.removeAttribute('disable-zoom');
    activeElement.classList.remove('avatar-circle', 'avatar-placeholder');
    activeElement.classList.add('avatar-viewer');
    activeElement.classList.remove('hidden');
    applyStageState(false);
}

const skillTreeUtils = window.SkillTreeUtils || {};
const resolveConstellationStarsMap = typeof skillTreeUtils.getConstellationStarsMap === 'function'
    ? (constellationData, constellationName) => skillTreeUtils.getConstellationStarsMap(constellationData, constellationName)
    : (constellationData) => {
        if (!constellationData || typeof constellationData !== 'object') {
            return {};
        }

        if (constellationData.starSystems && typeof constellationData.starSystems === 'object') {
            const aggregated = {};
            for (const system of Object.values(constellationData.starSystems)) {
                if (!system || typeof system !== 'object') {
                    continue;
                }
                const stars = system.stars && typeof system.stars === 'object' ? system.stars : {};
                for (const [starName, starData] of Object.entries(stars)) {
                    aggregated[starName] = starData;
                }
            }
            return aggregated;
        }

        return { ...(constellationData.stars || {}) };
    };

const resolveConstellationStarSystems = typeof skillTreeUtils.getConstellationStarSystems === 'function'
    ? (constellationData, constellationName) => skillTreeUtils.getConstellationStarSystems(constellationData, constellationName)
    : (constellationData, constellationName) => {
        if (!constellationData || typeof constellationData !== 'object') {
            return {};
        }

        if (constellationData.starSystems && typeof constellationData.starSystems === 'object') {
            return constellationData.starSystems;
        }

        if (constellationData.stars && typeof constellationData.stars === 'object') {
            const systemName = `${constellationName || 'Constellation'} Prime`;
            return {
                [systemName]: {
                    type: 'starSystem',
                    stars: { ...(constellationData.stars || {}) }
                }
            };
        }

        return {};
    };

const resolveConstellationStarEntries = typeof skillTreeUtils.getConstellationStarEntries === 'function'
    ? (constellationData, constellationName) => skillTreeUtils.getConstellationStarEntries(constellationData, constellationName)
    : (constellationData, constellationName) => {
        if (!constellationData || typeof constellationData !== 'object') {
            return [];
        }

        const starSystems = resolveConstellationStarSystems(constellationData, constellationName);
        const entries = [];

        if (starSystems && typeof starSystems === 'object' && Object.keys(starSystems).length > 0) {
            for (const [systemName, systemData] of Object.entries(starSystems)) {
                const stars = systemData && typeof systemData.stars === 'object' ? systemData.stars : {};
                for (const [starName, starData] of Object.entries(stars)) {
                    entries.push({
                        starSystemName: systemName,
                        starSystem: systemData,
                        starName,
                        starData
                    });
                }
            }
            return entries;
        }

        const stars = constellationData.stars && typeof constellationData.stars === 'object'
            ? constellationData.stars
            : {};
        for (const [starName, starData] of Object.entries(stars)) {
            entries.push({
                starSystemName: null,
                starSystem: null,
                starName,
                starData
            });
        }

        return entries;
    };

const findStarInConstellationSafe = typeof skillTreeUtils.findStarInConstellation === 'function'
    ? (constellationData, starName, constellationName) => skillTreeUtils.findStarInConstellation(constellationData, starName, constellationName)
    : (constellationData, starName) => {
        if (!constellationData || typeof constellationData !== 'object' || typeof starName !== 'string') {
            return null;
        }

        if (constellationData.starSystems && typeof constellationData.starSystems === 'object') {
            for (const [systemName, systemData] of Object.entries(constellationData.starSystems)) {
                const stars = systemData && typeof systemData.stars === 'object' ? systemData.stars : {};
                if (Object.prototype.hasOwnProperty.call(stars, starName)) {
                    return {
                        starData: stars[starName],
                        starSystemName: systemName,
                        starSystem: systemData
                    };
                }
            }
        }

        if (constellationData.stars && Object.prototype.hasOwnProperty.call(constellationData.stars, starName)) {
            return {
                starData: constellationData.stars[starName],
                starSystemName: null,
                starSystem: null
            };
        }

        return null;
    };

const hasConstellationStarSafe = typeof skillTreeUtils.hasConstellationStar === 'function'
    ? (constellationData, starName, constellationName) => skillTreeUtils.hasConstellationStar(constellationData, starName, constellationName)
    : (constellationData, starName) => {
        if (typeof starName !== 'string') {
            return false;
        }
        const stars = resolveConstellationStarsMap(constellationData);
        return Object.prototype.hasOwnProperty.call(stars, starName);
    };

function createStarDetailController() {
    const panel = document.getElementById('star-detail-panel');
    const titleEl = document.getElementById('star-detail-title');
    const locationEl = document.getElementById('star-detail-location');
    const artEl = document.getElementById('star-detail-art');
    const descriptionEl = document.getElementById('star-detail-description');
    const requirementsEl = document.getElementById('star-detail-requirements');
    const unlockBtn = document.getElementById('star-unlock-btn');
    const proofBtn = document.getElementById('star-proof-btn');
    const closeBtn = document.getElementById('star-detail-close');

    if (!panel || !titleEl || !artEl || !descriptionEl || !requirementsEl || !unlockBtn || !proofBtn || !closeBtn) {
        console.warn('Star detail panel elements are missing from the DOM.');
        return {
            show: () => {},
            hide: () => {},
            refresh: () => {}
        };
    }

    let activeStar = null;

    const formatStatName = (stat) => {
        if (!stat || typeof stat !== 'string') {
            return '';
        }
        return stat.charAt(0).toUpperCase() + stat.slice(1);
    };

    const computeInitials = (name) => {
        if (!name) {
            return '★';
        }
        const initials = name
            .split(/\s+/)
            .filter(Boolean)
            .map(part => part[0])
            .join('')
            .slice(0, 2)
            .toUpperCase();
        return initials || '★';
    };

    const buildLocationLabel = (star) => {
        const parts = [];
        if (star?.galaxy) {
            parts.push(star.galaxy);
        }
        if (star?.constellation) {
            parts.push(star.constellation);
        }
        if (star?.starSystem) {
            parts.push(star.starSystem);
        }
        return parts.join(' • ');
    };

    const refreshCanvas = () => {
        if (skillRenderer && typeof skillRenderer.refreshStars === 'function') {
            skillRenderer.refreshStars();
        }
    };

    const updateStatus = () => {
        if (!activeStar) {
            return;
        }
        activeStar.status = determineStarStatus(activeStar.name, activeStar.data);
        if (activeStar.status) {
            panel.dataset.status = activeStar.status;
        } else {
            delete panel.dataset.status;
        }
    };

    const renderActions = () => {
        if (!activeStar) {
            requirementsEl.innerHTML = '';
            unlockBtn.classList.add('hidden');
            proofBtn.classList.add('hidden');
            return;
        }

        const { data, status } = activeStar;

        if (data.unlock_type === 'perk') {
            unlockBtn.classList.remove('hidden');
            proofBtn.classList.add('hidden');
            const requires = data.requires || {};
            const statName = formatStatName(requires.stat);
            const requiredValue = typeof requires.value === 'number' ? requires.value : null;
            const currentValue = requires.stat ? characterData.stats?.[requires.stat] ?? 0 : null;
            const availablePoints = characterData.skillPoints || 0;

            const requirementLines = [];
            if (requires.stat && requiredValue !== null) {
                let line = `<strong>Requires:</strong> ${requiredValue} ${statName}`;
                if (currentValue !== null) {
                    line += ` (Current: ${currentValue})`;
                }
                requirementLines.push(`<p>${line}</p>`);
            } else {
                requirementLines.push('<p><strong>Requires:</strong> No stat requirement</p>');
            }

            if (requires.skill_points) {
                requirementLines.push(`<p><strong>Perk Points Needed:</strong> ${requires.skill_points}</p>`);
            }

            if (requires.perks && Array.isArray(requires.perks) && requires.perks.length > 0) {
                requirementLines.push(`<p><strong>Requires Unlocking:</strong> ${requires.perks.join(', ')}</p>`);
            }

            if (availablePoints > 0) {
                requirementLines.push(`<p>You have ${availablePoints} Perk Point${availablePoints === 1 ? '' : 's'} available.</p>`);
            }

            requirementsEl.innerHTML = requirementLines.join('');
            unlockBtn.disabled = availablePoints <= 0;
            unlockBtn.dataset.starName = activeStar.name;
        } else if (data.unlock_type === 'credential') {
            proofBtn.classList.remove('hidden');
            unlockBtn.classList.add('hidden');
            const requires = data.requires || {};
            const requirementLines = [];

            if (requires.proof) {
                requirementLines.push(`<p><strong>Proof Needed:</strong> ${requires.proof}</p>`);
            } else {
                requirementLines.push('<p><strong>Proof Needed:</strong> Credential verification required.</p>');
            }

            if (requires.description) {
                requirementLines.push(`<p>${requires.description}</p>`);
            }

            if (status === 'unlocked') {
                requirementLines.push('<p class="success">Credential verified!</p>');
                proofBtn.disabled = true;
            } else {
                proofBtn.disabled = false;
            }

            requirementsEl.innerHTML = requirementLines.join('');
            proofBtn.dataset.starName = activeStar.name;
        } else {
            unlockBtn.classList.add('hidden');
            proofBtn.classList.add('hidden');
            requirementsEl.innerHTML = '<p>No unlock actions available.</p>';
        }
    };

    const renderPanel = () => {
        if (!activeStar) {
            return;
        }

        const { name, data } = activeStar;
        panel.classList.remove('hidden');
        panel.setAttribute('aria-hidden', 'false');

        titleEl.textContent = name;
        locationEl.textContent = buildLocationLabel(data);
        descriptionEl.textContent = data.description || 'No description provided yet.';
        panel.dataset.status = activeStar.status || '';

        if (data.image) {
            artEl.style.backgroundImage = `url(${data.image})`;
            artEl.textContent = '';
        } else {
            artEl.style.backgroundImage = '';
            artEl.textContent = computeInitials(name);
        }

        renderActions();
    };

    const showPanel = (star) => {
        if (!star || !star.data) {
            hidePanel();
            return;
        }

        activeStar = {
            name: star.name,
            data: star.data,
            status: star.status || determineStarStatus(star.name, star.data)
        };

        renderPanel();
    };

    const hidePanel = () => {
        const wasVisible = !panel.classList.contains('hidden');
        panel.classList.add('hidden');
        panel.setAttribute('aria-hidden', 'true');
        delete panel.dataset.status;
        if (skillRenderer && typeof skillRenderer.clearStarFocus === 'function') {
            skillRenderer.clearStarFocus();
        }
        activeStar = null;
        unlockBtn.disabled = false;
        proofBtn.disabled = false;
        proofBtn.classList.add('hidden');
        if (wasVisible) {
            refreshCanvas();
        }
    };

    closeBtn.addEventListener('click', hidePanel);

    unlockBtn.addEventListener('click', () => {
        if (!activeStar || activeStar.data.unlock_type !== 'perk') {
            return;
        }

        const unlocked = unlockPerk(activeStar.name, activeStar.data);
        updateStatus();
        if (unlocked) {
            hidePanel();
        } else {
            renderActions();
        }
    });

    proofBtn.addEventListener('click', () => {
        if (!activeStar || activeStar.data.unlock_type !== 'credential') {
            return;
        }

        if (activeStar.status === 'unlocked') {
            return;
        }

        const proofRequirement = activeStar.data.requires?.proof || 'Credential proof';
        showToast(`To verify this credential, provide: ${proofRequirement}. Submission support is coming soon.`);
    });

    return {
        show: showPanel,
        hide: hidePanel,
        refresh() {
            updateStatus();
            renderActions();
        }
    };
}

const CONSTELLATION_PAN_NUDGE = 80;

const starDetailController = createStarDetailController();

if (!AI_FEATURES_AVAILABLE) {
    const scanFaceButton = document.getElementById('scan-face-btn');
    if (scanFaceButton) {
        scanFaceButton.title = 'Configure backendUrl in config.js to enable AI avatar generation.';
    }
}

window.handleStarSelection = function(star) {
    starDetailController.show(star);
};

// --- Global Data Variables ---
let characterData = {};
let gameManager = {};
let currentSkillPath = [];
let listenersInitialized = false;
let lastAuthAction = null;
let authRequestInFlight = false;
let skillRenderer = null;
const SKILL_TREE_READY_EVENT = 'skillTreeDataReady';

function getCurrentSkillTree() {
    const tree = window.skillTree;
    return tree && typeof tree === 'object' ? tree : null;
}

function skillTreeHasGalaxies(skillTree = getCurrentSkillTree()) {
    if (!skillTree) {
        return false;
    }
    return Object.keys(skillTree).length > 0;
}

function ensureSkillTreeLayout(forceLayout = false) {
    if (!window.SkillTreeUtils || typeof window.SkillTreeUtils.generateProceduralLayout !== 'function') {
        return false;
    }

    const currentTree = getCurrentSkillTree();
    if (!currentTree) {
        return false;
    }

    const updatedTree = window.SkillTreeUtils.generateProceduralLayout(currentTree, {
        clone: true,
        forceLayout
    });

    if (updatedTree && typeof updatedTree === 'object') {
        window.skillTree = updatedTree;
        return true;
    }

    return false;
}

function rebuildSkillUniverseIfReady(options = {}) {
    const { force = false } = options;
    ensureSkillTreeLayout(force);
    if (!skillRenderer || typeof skillRenderer.rebuildUniverse !== 'function') {
        return false;
    }
    if (!skillTreeHasGalaxies()) {
        return false;
    }
    if (!force && !skillRenderer.needsUniverseBuild) {
        return false;
    }
    skillRenderer.rebuildUniverse();
    return true;
}

function handleSkillTreeDataReady(event) {
    const forceRebuild = Boolean(event?.detail?.forceRebuild);
    rebuildSkillUniverseIfReady({ force: forceRebuild });
}

function dispatchSkillTreeDataReady(options = {}) {
    const { force = false } = options;
    ensureSkillTreeLayout(force);
    if (!skillTreeHasGalaxies()) {
        return false;
    }

    const detail = { forceRebuild: force };
    let readyEvent;
    if (typeof window.CustomEvent === 'function') {
        readyEvent = new CustomEvent(SKILL_TREE_READY_EVENT, { detail });
    } else {
        readyEvent = document.createEvent('CustomEvent');
        readyEvent.initCustomEvent(SKILL_TREE_READY_EVENT, false, false, detail);
    }

    window.dispatchEvent(readyEvent);
    return true;
}

window.addEventListener(SKILL_TREE_READY_EVENT, handleSkillTreeDataReady);

// --- Manager Logic ---
function computeChoreShardPlan(source, fallback = {}) {
    const normalizedSource = source && typeof source === 'object' ? source : {};
    const normalizedFallback = fallback && typeof fallback === 'object' ? fallback : {};

    const fallbackStat = normalizedFallback.stat ?? normalizedSource.stat;
    const fallbackEffort = normalizedFallback.effort ?? normalizedSource.effort;
    const fallbackTotal = (() => {
        const sanitized = sanitizeShardAmount(fallbackEffort);
        return sanitized > 0 ? sanitized : 10;
    })();

    let primaryStatKey = getStatKeyFromAny(
        normalizedSource.primary_stat
        ?? normalizedSource.primaryStat
        ?? normalizedFallback.primary_stat
        ?? fallbackStat
    );
    if (!primaryStatKey) {
        primaryStatKey = 'grt';
    }
    const secondaryStatKey = getStatKeyFromAny(
        normalizedSource.secondary_stat
        ?? normalizedSource.secondaryStat
        ?? normalizedFallback.secondary_stat
        ?? normalizedFallback.secondaryStat
    );

    const suggestion = normalizedSource.suggested_shards
        ?? normalizedSource.shards
        ?? normalizedFallback.suggested_shards;
    const breakdown = extractShardBreakdown(suggestion);

    let primaryAmount = breakdown.primary;
    let secondaryAmount = breakdown.secondary;
    let desiredTotal = breakdown.total;

    if (primaryAmount <= 0) {
        const fallbackFromEffort = sanitizeShardAmount(normalizedSource.effort ?? fallbackEffort);
        primaryAmount = fallbackFromEffort > 0 ? fallbackFromEffort : fallbackTotal;
    }
    if (primaryAmount <= 0) {
        primaryAmount = fallbackTotal;
    }

    if (secondaryAmount < 0) {
        secondaryAmount = 0;
    }

    const explicitTotal = sanitizeShardAmount(
        normalizedSource.totalShards
        ?? normalizedSource.total_shards
        ?? normalizedFallback.totalShards
    );
    if (explicitTotal > 0) {
        desiredTotal = explicitTotal;
    }

    if (secondaryStatKey && secondaryAmount <= 0 && desiredTotal > primaryAmount) {
        secondaryAmount = Math.max(0, desiredTotal - primaryAmount);
    }

    let totalShards = primaryAmount;
    if (secondaryStatKey && secondaryAmount > 0) {
        totalShards += secondaryAmount;
    }

    if (desiredTotal > 0) {
        if (totalShards === 0) {
            primaryAmount = desiredTotal;
            secondaryAmount = 0;
            totalShards = desiredTotal;
        } else if (totalShards < desiredTotal) {
            if (secondaryStatKey) {
                secondaryAmount = Math.max(0, desiredTotal - primaryAmount);
                totalShards = primaryAmount + secondaryAmount;
            } else {
                primaryAmount = desiredTotal;
                totalShards = desiredTotal;
            }
        }
    }

    if (totalShards <= 0) {
        primaryAmount = Math.max(1, fallbackTotal);
        secondaryAmount = 0;
        totalShards = primaryAmount;
    }

    const plan = {
        primary: { stat: primaryStatKey, amount: primaryAmount },
        secondary: null,
        total: totalShards
    };

    if (secondaryStatKey && secondaryAmount > 0) {
        plan.secondary = { stat: secondaryStatKey, amount: secondaryAmount };
        plan.total = primaryAmount + secondaryAmount;
    } else {
        plan.total = primaryAmount;
    }

    return plan;
}

function formatChoreShardDetails(shards) {
    if (!shards || typeof shards !== 'object') {
        return '';
    }
    const segments = [];
    const primary = shards.primary;
    if (primary && typeof primary === 'object') {
        const amount = sanitizeShardAmount(primary.amount);
        if (amount > 0) {
            const statLabel = getModernStatShortLabel(primary.stat);
            segments.push(`+${amount} ${statLabel}`);
        }
    }
    const secondary = shards.secondary;
    if (secondary && typeof secondary === 'object') {
        const amount = sanitizeShardAmount(secondary.amount);
        if (amount > 0) {
            const statLabel = getModernStatShortLabel(secondary.stat);
            segments.push(`+${amount} ${statLabel}`);
        }
    }
    return segments.join(' • ');
}

function getChoreShardEntries(chore) {
    if (!chore || typeof chore !== 'object') {
        return [];
    }

    const entries = [];
    const shards = chore.shards && typeof chore.shards === 'object' ? chore.shards : null;

    if (shards && shards.primary && typeof shards.primary === 'object') {
        const primaryStatKey = getStatKeyFromAny(shards.primary.stat ?? chore.stat) || 'grt';
        let primaryAmount = sanitizeShardAmount(shards.primary.amount);
        if (primaryAmount <= 0) {
            primaryAmount = sanitizeShardAmount(shards.primary.value);
        }
        if (primaryAmount <= 0) {
            primaryAmount = sanitizeShardAmount(shards.primary.shards);
        }
        if (primaryAmount <= 0) {
            primaryAmount = sanitizeShardAmount(chore.effort ?? chore.totalShards);
        }
        if (primaryAmount > 0) {
            entries.push({ stat: primaryStatKey, amount: primaryAmount });
        }
    }

    if (shards && shards.secondary && typeof shards.secondary === 'object') {
        const secondaryStatKey = getStatKeyFromAny(shards.secondary.stat);
        let secondaryAmount = sanitizeShardAmount(shards.secondary.amount);
        if (secondaryAmount <= 0) {
            secondaryAmount = sanitizeShardAmount(shards.secondary.value);
        }
        if (secondaryAmount <= 0) {
            secondaryAmount = sanitizeShardAmount(shards.secondary.shards);
        }
        if (secondaryStatKey && secondaryAmount > 0) {
            entries.push({ stat: secondaryStatKey, amount: secondaryAmount });
        }
    }

    if (entries.length === 0) {
        const fallbackStatKey = getStatKeyFromAny(chore.stat) || 'grt';
        let fallbackAmount = sanitizeShardAmount(chore.effort ?? chore.totalShards);
        if (fallbackAmount <= 0) {
            fallbackAmount = 10;
        }
        entries.push({ stat: fallbackStatKey, amount: fallbackAmount });
    }

    return entries;
}

function normalizeStoredChore(chore) {
    if (!chore || typeof chore !== 'object') {
        return null;
    }

    const text = typeof chore.text === 'string' ? chore.text : '';
    if (!text) {
        return null;
    }

    const shardPlan = computeChoreShardPlan(chore, {
        stat: chore.stat ?? chore.primary_stat,
        effort: chore.effort ?? chore.totalShards
    });
    const primaryShard = {
        stat: shardPlan.primary.stat,
        amount: sanitizeShardAmount(shardPlan.primary.amount) || 0
    };
    const secondaryShard = shardPlan.secondary
        ? {
            stat: shardPlan.secondary.stat,
            amount: sanitizeShardAmount(shardPlan.secondary.amount) || 0
        }
        : null;
    const totalShards = (() => {
        const total = sanitizeShardAmount(shardPlan.total);
        const computed = primaryShard.amount + (secondaryShard ? secondaryShard.amount : 0);
        const fallback = computed > 0 ? computed : sanitizeShardAmount(chore.effort ?? chore.totalShards);
        return total > 0 ? total : (fallback > 0 ? fallback : 10);
    })();

    const identifier = typeof chore.id === 'number' && Number.isFinite(chore.id)
        ? chore.id
        : Date.now() + Math.floor(Math.random() * 1000);

    return {
        id: identifier,
        text,
        stat: primaryShard.stat,
        effort: totalShards,
        totalShards,
        shards: {
            primary: primaryShard,
            secondary: secondaryShard
        },
        completed: Boolean(chore.completed)
    };
}

let choreManager = {
    chores: [],
    addChore: async function(text) {
        if (!text) return;

        const classification = await getAIChoreClassification(text);
        const shardPlan = computeChoreShardPlan(classification, {
            stat: classification?.stat,
            effort: classification?.effort
        });
        const primaryShard = {
            stat: shardPlan.primary.stat,
            amount: sanitizeShardAmount(shardPlan.primary.amount) || 0
        };
        const secondaryShard = shardPlan.secondary
            ? {
                stat: shardPlan.secondary.stat,
                amount: sanitizeShardAmount(shardPlan.secondary.amount) || 0
            }
            : null;
        const totalShards = (() => {
            const total = sanitizeShardAmount(shardPlan.total);
            const computed = primaryShard.amount + (secondaryShard ? secondaryShard.amount : 0);
            const fallback = computed > 0 ? computed : sanitizeShardAmount(classification?.effort);
            return total > 0 ? total : (fallback > 0 ? fallback : 10);
        })();

        const newChore = {
            id: Date.now(),
            text: text,
            stat: primaryShard.stat,
            effort: totalShards,
            totalShards,
            shards: {
                primary: primaryShard,
                secondary: secondaryShard
            },
            completed: false
        };
        this.chores.push(newChore);
        updateDashboard();
    },
    applyShards: function(choreId) {
        const choreIndex = this.chores.findIndex(c => c.id === choreId);
        if (choreIndex === -1) return;

        const chore = this.chores[choreIndex];
        const shardEntries = getChoreShardEntries(chore);
        if (!Array.isArray(shardEntries) || shardEntries.length === 0) {
            this.chores.splice(choreIndex, 1);
            updateDashboard();
            return;
        }

        if (!characterData.choreProgress || typeof characterData.choreProgress !== 'object') {
            characterData.choreProgress = createEmptyPerStatMap(0);
        }

        if (!characterData.stats || typeof characterData.stats !== 'object') {
            characterData.stats = normalizeCharacterStats({});
        }

        const normalizedLegacy = normalizeLegacyState(characterData.legacy);
        const baseLegacyLevels = Math.max(0, Math.floor(normalizedLegacy.totalLevels));
        const baseLegacyEarned = Math.max(0, Math.floor(normalizedLegacy.totalEarned));
        characterData.legacy = normalizedLegacy;

        let totalShardsAwarded = 0;
        let totalStatIncreasesGained = 0;

        shardEntries.forEach(entry => {
            const statKey = getStatKeyFromAny(entry.stat) || 'grt';
            const shardGain = sanitizeShardAmount(entry.amount);
            if (shardGain <= 0) {
                return;
            }

            totalShardsAwarded += shardGain;

            const legacyStat = normalizedLegacy.stats[statKey] || createEmptyLegacyStat();
            normalizedLegacy.stats[statKey] = legacyStat;

            const currentCounter = getLegacyCounterValue(legacyStat);
            let updatedCounter = currentCounter + shardGain;
            let rollovers = 0;
            while (updatedCounter >= LEGACY_ROLLOVER_THRESHOLD) {
                updatedCounter -= LEGACY_ROLLOVER_THRESHOLD;
                rollovers += 1;
            }

            setLegacyCounterValue(legacyStat, updatedCounter);
            const statLabel = getModernStatShortLabel(statKey);
            showToast(`+${shardGain} Legacy shards • ${statLabel}`);

            legacyStat.totalEarned = Math.max(0, Math.floor(legacyStat.totalEarned || 0)) + shardGain;
            characterData.choreProgress[statKey] = getLegacyCounterValue(legacyStat);

            if (rollovers > 0) {
                const currentLevel = typeof legacyStat.level === 'number' && Number.isFinite(legacyStat.level)
                    ? Math.max(0, Math.floor(legacyStat.level))
                    : 0;
                legacyStat.level = currentLevel + rollovers;
                totalStatIncreasesGained += rollovers;

                const currentStatValue = typeof characterData.stats[statKey] === 'number' && Number.isFinite(characterData.stats[statKey])
                    ? characterData.stats[statKey]
                    : 0;
                const updatedStatValue = clampMajorStatValue(currentStatValue + rollovers);
                characterData.stats[statKey] = updatedStatValue;

                const plural = rollovers === 1 ? 'level' : 'levels';
                showToast(`Legacy milestone! +${rollovers} ${statLabel} ${plural}.`);
            }
        });

        normalizedLegacy.totalLevels = baseLegacyLevels + totalStatIncreasesGained;
        normalizedLegacy.totalEarned = baseLegacyEarned + totalShardsAwarded;

        const existingTotalStatIncreases = typeof characterData.totalStatIncreases === 'number' && Number.isFinite(characterData.totalStatIncreases)
            ? Math.max(0, Math.floor(characterData.totalStatIncreases))
            : baseLegacyLevels;
        const updatedTotalStatIncreases = existingTotalStatIncreases + totalStatIncreasesGained;
        characterData.totalStatIncreases = updatedTotalStatIncreases;

        const previousLevel = deriveLevelFromTotalStatIncreases(existingTotalStatIncreases);
        const nextLevel = deriveLevelFromTotalStatIncreases(updatedTotalStatIncreases);
        characterData.level = nextLevel;

        if (!Number.isFinite(characterData.skillPoints)) {
            characterData.skillPoints = 0;
        }

        if (nextLevel > previousLevel) {
            const levelsGained = nextLevel - previousLevel;
            const perkPlural = levelsGained === 1 ? 'Perk Point' : 'Perk Points';
            characterData.skillPoints = Math.max(0, Math.floor(characterData.skillPoints)) + levelsGained;
            showToast(`Level up! Level ${nextLevel}. +${levelsGained} ${perkPlural}.`);
            refreshStarAvailability();
        } else {
            characterData.skillPoints = Math.max(0, Math.floor(characterData.skillPoints));
        }

        this.chores.splice(choreIndex, 1);
        logQuarterlyActivity();
        updateDashboard();
    }
};

// --- AUTHENTICATION & DATA FUNCTIONS ---
function sanitizeEmail(value) {
    return typeof value === 'string' ? value.trim() : '';
}

function getFriendlyAuthError(error, mode) {
    if (!error) {
        return 'Something went wrong. Please try again.';
    }

    const normalizedCode = typeof error.code === 'string' ? error.code.toLowerCase() : '';
    const fallbackMessage = typeof error.message === 'string' && error.message.trim()
        ? error.message
        : 'Unable to complete the request. Please try again.';

    const messageByCode = {
        'auth/email-already-in-use': 'This email is already registered. Try logging in instead.',
        'auth/invalid-email': 'Enter a valid email address before continuing.',
        'auth/operation-not-allowed': 'Email and password sign-in is disabled for this project.',
        'auth/weak-password': 'Choose a password that is at least 6 characters long.',
        'auth/user-disabled': 'This account has been disabled. Contact support for help.',
        'auth/user-not-found': 'No account found for that email. Double-check the address or sign up.',
        'auth/wrong-password': 'Incorrect password. Please try again.'
    };

    if (normalizedCode === 'auth/missing-password') {
        return mode === 'signup'
            ? 'Create a password that is at least 6 characters long to finish signing up.'
            : 'Enter your password to log in.';
    }

    return messageByCode[normalizedCode] || fallbackMessage;
}

function setButtonState(button, isLoading, loadingLabel) {
    if (!button) {
        return;
    }

    if (isLoading) {
        if (!button.dataset.originalLabel) {
            button.dataset.originalLabel = button.textContent;
        }
        button.disabled = true;
        if (loadingLabel) {
            button.textContent = loadingLabel;
        }
    } else {
        button.disabled = false;
        if (button.dataset.originalLabel) {
            button.textContent = button.dataset.originalLabel;
            delete button.dataset.originalLabel;
        }
    }
}

function toggleAuthButtons(isSubmitting, mode) {
    const activeButton = mode === 'signup' ? signupButton : loginButton;
    const passiveButton = mode === 'signup' ? loginButton : signupButton;
    const loadingLabel = mode === 'signup' ? 'Creating Account…' : 'Logging In…';

    setButtonState(activeButton, isSubmitting, loadingLabel);
    setButtonState(passiveButton, isSubmitting);
}

async function submitEmailAuth(mode) {
    if (authRequestInFlight) {
        return;
    }

    const email = sanitizeEmail(authEmailInput ? authEmailInput.value : '');
    const password = authPasswordInput ? authPasswordInput.value : '';

    if (!email) {
        showToast('Enter your email address to continue.');
        if (authEmailInput) {
            authEmailInput.focus();
        }
        return;
    }

    if (!password || password.length < 6) {
        showToast('Enter a password that is at least 6 characters long.');
        if (authPasswordInput) {
            authPasswordInput.focus();
        }
        return;
    }

    authRequestInFlight = true;
    lastAuthAction = mode;
    toggleAuthButtons(true, mode);

    try {
        if (mode === 'signup') {
            await auth.createUserWithEmailAndPassword(email, password);
        } else {
            await auth.signInWithEmailAndPassword(email, password);
        }
    } catch (error) {
        console.error('Authentication error:', error);
        showToast(getFriendlyAuthError(error, mode));
    } finally {
        authRequestInFlight = false;
        toggleAuthButtons(false, mode);
    }
}

function handleSignUp(event) {
    if (event) {
        event.preventDefault();
    }
    submitEmailAuth('signup');
}

function handleLogin(event) {
    if (event) {
        event.preventDefault();
    }
    submitEmailAuth('login');
}

function handleLogout() {
    lastAuthAction = null;
    auth.signOut();
}

async function saveData() {
    if (!auth.currentUser) return;
    const userId = auth.currentUser.uid;
    characterData.chores = choreManager.chores;
    const userRef = db.collection('users').doc(userId);
    const dataToSave = { characterData, gameManager };
    await userRef.set(dataToSave, { merge: true });
    console.log("Data saved to Firestore!");
}

async function loadData(userId) {
    try {
        const userRef = db.collection('users').doc(userId);
        const doc = await userRef.get();

        if (!doc.exists) {
            characterData = {};
            gameManager = {};
            choreManager.chores = [];
            return false;
        }

        const loadedData = doc.data() || {};
        const loadedCharacterData = loadedData.characterData;

        if (!loadedCharacterData || !loadedCharacterData.stats) {
            characterData = {};
            gameManager = {};
            choreManager.chores = [];
            return false;
        }

        if (loadedCharacterData.onboardingComplete === false) {
            characterData = {};
            gameManager = {};
            choreManager.chores = [];
            return false;
        }

        const now = new Date();
        const defaultQuarter = getQuarterIdentifier(now) || `${now.getFullYear()}-Q${Math.floor(now.getMonth() / 3) + 1}`;
        const quarterlyActivityLog = Array.isArray(loadedCharacterData.quarterlyActivityLog)
            ? loadedCharacterData.quarterlyActivityLog
            : Array.isArray(loadedCharacterData.monthlyActivityLog)
                ? loadedCharacterData.monthlyActivityLog
                : [];
        const storedQuarter = loadedCharacterData.activityLogQuarter
            || convertMonthStringToQuarter(loadedCharacterData.activityLogMonth)
            || defaultQuarter;
        const quarterlyPerkClaimed = typeof loadedCharacterData.quarterlyPerkClaimed === 'boolean'
            ? loadedCharacterData.quarterlyPerkClaimed
            : Boolean(loadedCharacterData.monthlyPerkClaimed);

        const sanitizedLoadedData = { ...loadedCharacterData };
        delete sanitizedLoadedData.monthlyActivityLog;
        delete sanitizedLoadedData.activityLogMonth;
        delete sanitizedLoadedData.monthlyPerkClaimed;
        delete sanitizedLoadedData.legacyStatProgress;
        delete sanitizedLoadedData.statCounter;
        delete sanitizedLoadedData.statProgress;
        delete sanitizedLoadedData.statsToNextLevel;

        const normalizedLegacy = normalizeLegacyState(loadedCharacterData.legacy);
        const normalizedStats = normalizeCharacterStats(loadedCharacterData.stats);
        const normalizedTrainingLoad = normalizePerStatNumericMap(
            loadedCharacterData.recentTrainingLoad,
            { defaultValue: 0, clamp: value => Math.max(0, value) }
        );
        const normalizedStatConfidence = normalizePerStatNumericMap(
            loadedCharacterData.statConfidence,
            { defaultValue: 0.6, clamp: value => Math.max(0, Math.min(1, value)) }
        );
        const normalizedChoreProgress = createEmptyPerStatMap(statKey => {
            const legacyStat = normalizedLegacy.stats[statKey] || createEmptyLegacyStat();
            return getLegacyCounterValue(legacyStat);
        });
        const normalizedChores = Array.isArray(loadedCharacterData.chores)
            ? loadedCharacterData.chores
                .map(normalizeStoredChore)
                .filter(chore => chore && typeof chore === 'object')
            : [];

        const storedTotalStatIncreases = typeof sanitizedLoadedData.totalStatIncreases === 'number' && Number.isFinite(sanitizedLoadedData.totalStatIncreases)
            ? Math.max(0, Math.floor(sanitizedLoadedData.totalStatIncreases))
            : null;
        const normalizedTotalStatIncreases = storedTotalStatIncreases !== null
            ? storedTotalStatIncreases
            : Math.max(0, Math.floor(normalizedLegacy.totalLevels));
        const normalizedSkillPoints = typeof loadedCharacterData.skillPoints === 'number' && Number.isFinite(loadedCharacterData.skillPoints)
            ? Math.max(0, Math.floor(loadedCharacterData.skillPoints))
            : 0;

        characterData = {
            ...sanitizedLoadedData,
            level: deriveLevelFromTotalStatIncreases(normalizedTotalStatIncreases),
            totalStatIncreases: normalizedTotalStatIncreases,
            skillPoints: normalizedSkillPoints,
            legacy: normalizedLegacy,
            stats: normalizedStats,
            statConfidence: normalizedStatConfidence,
            recentTrainingLoad: normalizedTrainingLoad,
            unlockedPerks: Array.isArray(loadedCharacterData.unlockedPerks)
                ? loadedCharacterData.unlockedPerks
                : [],
            quarterlyActivityLog,
            activityLogQuarter: storedQuarter,
            quarterlyPerkClaimed,
            skillSearchTarget: loadedCharacterData.skillSearchTarget || null,
            choreProgress: normalizedChoreProgress,
            chores: normalizedChores,
            verifiedCredentials: Array.isArray(loadedCharacterData.verifiedCredentials)
                ? loadedCharacterData.verifiedCredentials
                : [],
            verifiedProofs: Array.isArray(loadedCharacterData.verifiedProofs)
                ? loadedCharacterData.verifiedProofs
                : [],
            onboardingComplete: true
        };

        gameManager = loadedData.gameManager || {};
        choreManager.chores = characterData.chores;

        const capturedPhoto = document.getElementById('captured-photo');
        const webcamFeed = document.getElementById('webcam-feed');
        const scanButton = document.getElementById('scan-face-btn');
        updateCapturedPhotoElement(capturedPhoto, characterData.avatarUrl);
        if (webcamFeed) {
            webcamFeed.classList.add('hidden');
        }
        if (scanButton) {
            scanButton.textContent = characterData.avatarUrl ? 'Update Avatar' : 'Scan Your Face & Body';
        }

        syncSkillSearchInputWithTarget(characterData.skillSearchTarget);

        dispatchSkillTreeDataReady({ force: true });
        return true;
    } catch (error) {
        console.error('Failed to load character data:', error);
        return false;
    }
}

// --- CORE FUNCTIONS ---

// --- AI Functions ---
async function getAIChoreClassification(text) {
    if (!AI_FEATURES_AVAILABLE) {
        console.info('AI classification skipped because backendUrl is not configured.');
        return { primary_stat: 'constitution', stat: 'constitution', suggested_shards: { primary: 10 }, effort: 10 };
    }

    try {
        const response = await fetch(`${BACKEND_SERVER_URL}/classify-chore`, {
            method: 'POST',
            headers: { 'Content-Type': 'application/json' },
            body: JSON.stringify({ text })
        });

        if (!response.ok) {
            const errorText = await response.text();
            throw new Error(`Server error: ${errorText}`);
        }

        const data = await response.json();
        if (!data || typeof data !== 'object') {
            return { primary_stat: 'constitution', stat: 'constitution', suggested_shards: { primary: 10 }, effort: 10 };
        }
        return data;
    } catch (error) {
        console.error("AI classification failed:", error);
        showToast("AI classification failed. Assigning a default chore.");
        return { primary_stat: 'constitution', stat: 'constitution', suggested_shards: { primary: 10 }, effort: 10 };
    }
}


function logQuarterlyActivity() {
    if (!characterData.quarterlyActivityLog) { characterData.quarterlyActivityLog = []; }
    const now = new Date();
    const today = now.toISOString().split('T')[0];
    const currentQuarter = getQuarterIdentifier(now);
    if (!currentQuarter) { return; }
    if (characterData.activityLogQuarter !== currentQuarter) {
        characterData.activityLogQuarter = currentQuarter;
        characterData.quarterlyActivityLog = [];
        characterData.quarterlyPerkClaimed = false;
    }
    if (characterData.quarterlyPerkClaimed) { return; }
    if (!characterData.quarterlyActivityLog.includes(today)) {
        characterData.quarterlyActivityLog.push(today);
        if (characterData.quarterlyActivityLog.length >= QUARTERLY_MILESTONE_GOAL) {
            characterData.skillPoints++;
            characterData.quarterlyPerkClaimed = true;
            showToast("Quarterly Milestone! You earned a Perk Point for your consistency!");
            refreshStarAvailability();
        }
    }
}

function calculateStartingStats() {
    const exerciseValue = parseInt(document.getElementById('exercise-freq').value, 10) || 0;
    const studyValue = parseInt(document.getElementById('study-habit').value, 10) || 0;
    const now = new Date();
    const baseStats = {
        pwr: 8 + exerciseValue,
        acc: 8,
        grt: 8 + exerciseValue,
        cog: 8 + studyValue,
        pln: 8 + studyValue,
        soc: 8
    };
    const statConfidence = createEmptyPerStatMap(() => 0.6);
    const normalizedStats = normalizeCharacterStats(baseStats, key => baseStats[key]);
    const emptyPerStat = createEmptyPerStatMap(0);
    const normalizedLegacy = normalizeLegacyState();

    characterData = {
        level: 1,
        totalStatIncreases: 0,
        stats: normalizedStats,
        statConfidence,
        legacy: normalizedLegacy,
        recentTrainingLoad: { ...emptyPerStat },
        choreProgress: { ...emptyPerStat },
        avatarUrl: '',
        skillPoints: 0,
        unlockedPerks: [],
        verifiedProofs: [],
        verifiedCredentials: [],
        quarterlyActivityLog: [],
        activityLogQuarter: getQuarterIdentifier(now) || `${now.getFullYear()}-Q${Math.floor(now.getMonth() / 3) + 1}`,
        quarterlyPerkClaimed: false,
        skillSearchTarget: null,
        chores: [],
        onboardingComplete: true
    };
}

async function handleOnboarding(event) {
    event.preventDefault();

    calculateStartingStats();
    choreManager.chores = [];
    document.getElementById('onboarding-modal').classList.add('hidden');

    updateDashboard();

    try {
        await saveData();
    } catch (error) {
        console.error('Failed to save character data after onboarding:', error);
        showToast('There was a problem saving your character. Please try again.');
    }
}

async function handleFaceScan() {
    if (!AI_FEATURES_AVAILABLE) {
        showToast('Avatar generation is currently disabled. Configure backendUrl in config.js to enable it.');
        return;
    }

    const webcamFeed = document.getElementById('webcam-feed');
    const capturedPhoto = document.getElementById('captured-photo');
    const canvas = document.getElementById('photo-canvas');
    const scanButton = document.getElementById('scan-face-btn');

    if (!webcamFeed.srcObject || !webcamFeed.srcObject.active) {
        try {
            const stream = await navigator.mediaDevices.getUserMedia({ video: true });
            webcamFeed.srcObject = stream;
            webcamFeed.classList.remove('hidden');
            capturedPhoto.classList.add('hidden');
            scanButton.textContent = 'Capture';
        } catch (error) {
            console.error('Webcam access error:', error);
            alert("Could not access webcam. Please ensure you've given permission.");
        }
        return;
    }

    const context = canvas.getContext('2d');
    canvas.width = webcamFeed.videoWidth;
    canvas.height = webcamFeed.videoHeight;
    context.drawImage(webcamFeed, 0, 0, canvas.width, canvas.height);

    webcamFeed.srcObject.getTracks().forEach(track => track.stop());
    webcamFeed.srcObject = null;

    const imageBase64 = canvas.toDataURL('image/jpeg', 0.92);

    scanButton.textContent = 'Generating Avatar...';
    scanButton.disabled = true;

    try {
        const response = await fetch(`${BACKEND_SERVER_URL}/generate-avatar`, {
            method: 'POST',
            headers: { 'Content-Type': 'application/json' },
            body: JSON.stringify({
                imageBase64,
                prompt: 'Create a stylized RPG avatar that keeps the subject recognizable with heroic lighting.'
            })
        });

        if (!response.ok) {
            throw new Error(await response.text());
        }

        const { imageUrl } = await response.json();
        characterData.avatarUrl = imageUrl;
        updateDashboard();
    } catch (error) {
        console.error('Avatar generation failed:', error);
        alert('Avatar generation failed. Try again later.');
    } finally {
        if (webcamFeed) {
            webcamFeed.classList.add('hidden');
            webcamFeed.srcObject = null;
        }
        updateCapturedPhotoElement(capturedPhoto, characterData.avatarUrl);
        if (scanButton) {
            scanButton.textContent = characterData.avatarUrl ? 'Update Avatar' : 'Scan Your Face & Body';
            scanButton.disabled = false;
        }
    }
}

function updateDashboard() {
    if (!characterData || !characterData.stats) return;

    const statSnapshots = deriveStatSnapshots(characterData.stats);
    const ability = calculateAbilitySnapshot(statSnapshots);
    characterData.abilityNow = ability;
    updateLegacyCard(characterData.legacy);
    updateStatRows(statSnapshots, characterData.legacy);
    updateMaintenanceHint(statSnapshots);
    updatePerkPanel();

    const choreList = document.getElementById('chore-list');
    if (choreList) {
        choreList.innerHTML = '';
        choreManager.chores.forEach(chore => {
            const li = document.createElement('li');
            li.className = 'chore-item';
            const detailText = formatChoreShardDetails(chore.shards);
            const detailMarkup = detailText
                ? `<span class="chore-details">(${detailText})</span>`
                : '';
            li.innerHTML = `
                <span>${chore.text}</span>
                ${detailMarkup}
                <button class="complete-chore-btn">✓</button>
            `;
            li.querySelector('.complete-chore-btn').addEventListener('click', () => choreManager.applyShards(chore.id));
            choreList.appendChild(li);
        });
    }

    const capturedPhoto = document.getElementById('captured-photo');
    const webcamFeed = document.getElementById('webcam-feed');
    const scanButton = document.getElementById('scan-face-btn');
    updateCapturedPhotoElement(capturedPhoto, characterData.avatarUrl);
    if (webcamFeed) {
        webcamFeed.classList.add('hidden');
    }
    if (scanButton) {
        scanButton.textContent = characterData.avatarUrl ? 'Update Avatar' : 'Scan Your Face & Body';
    }

    if (auth.currentUser) saveData();
}

function unlockPerk(perkName, perkData) {
    const availableSkillPoints = characterData.skillPoints || 0;
    const hasSkillPoint = availableSkillPoints > 0;
    const requiresSkillPoint = perkData?.unlock_type === 'perk';
    const stats = characterData.stats || {};
    const verifiedProofs = Array.isArray(characterData.verifiedProofs)
        ? characterData.verifiedProofs
        : [];
    characterData.unlockedPerks = characterData.unlockedPerks || [];
    const unlockedPerks = characterData.unlockedPerks;

    const requires = perkData?.requires || {};
    const requiredValue = requires.value;
    const requiredStatKey = getStatKeyFromAny(requires.stat);
    const hasStatRequirement = requiredStatKey && typeof requiredValue === 'number' && Number.isFinite(requiredValue);
    const statValue = hasStatRequirement ? stats[requiredStatKey] : null;
    const meetsStatRequirement = !hasStatRequirement
        || (typeof statValue === 'number' && Number.isFinite(statValue) && statValue >= requiredValue);

    const requiredProof = requires.proof;
    const hasProofRequirement = typeof requiredProof === 'string' && requiredProof.trim().length > 0;
    const hasSubmittedProof = verifiedProofs.includes(perkName);
    const meetsProofRequirement = !hasProofRequirement || hasSubmittedProof;

    if (requiresSkillPoint && !hasSkillPoint) {
        showToast("Not enough Perk Points!");
        return;
    }
    if (unlockedPerks.includes(perkName)) {
        showToast("Perk already unlocked!");
        return;
    }
    if (!meetsStatRequirement) {
        showToast("Stat requirements not met!");
        return;
    }
    if (hasProofRequirement && !meetsProofRequirement) {
        showToast("Required proof not submitted yet!");
        return;
    }

    if (requiresSkillPoint) {
        characterData.skillPoints = Math.max(availableSkillPoints - 1, 0);
    }
    unlockedPerks.push(perkName);
    showToast(`Perk Unlocked: ${perkName}!`);

    refreshStarAvailability();
    updateDashboard();
}

function refreshStarAvailability() {
    if (skillRenderer && typeof skillRenderer.refreshStars === 'function') {
        skillRenderer.refreshStars();
    }
}

function renderSkillTreeBreadcrumbs(breadcrumbs) {
    const container = document.getElementById('skill-tree-breadcrumbs');
    if (!container) {
        return;
    }

    container.innerHTML = '';
    if (!Array.isArray(breadcrumbs) || breadcrumbs.length === 0) {
        return;
    }

    breadcrumbs.forEach((crumb, index) => {
        const crumbObject = crumb && typeof crumb === 'object' ? crumb : { label: String(crumb || '') };
        const label = typeof crumbObject.label === 'string' ? crumbObject.label.trim() : '';
        if (!label) {
            return;
        }

        const isLast = index === breadcrumbs.length - 1;
        const path = crumbObject && typeof crumbObject.path === 'object' ? crumbObject.path : null;
        const isNavigable = !!(path && !isLast);
        const element = document.createElement(isNavigable ? 'button' : 'span');
        element.className = 'skill-breadcrumb' + (isNavigable ? ' skill-breadcrumb--clickable' : '');
        element.textContent = label;

        if (isNavigable) {
            element.type = 'button';
            element.addEventListener('click', () => {
                requestSkillPath(path);
            });
        }

        container.appendChild(element);

        if (!isLast) {
            const separator = document.createElement('span');
            separator.className = 'skill-breadcrumb-separator';
            separator.textContent = ' › ';
            container.appendChild(separator);
        }
    });
}

function updateSkillTreeUI(title, breadcrumbs, showBack) {
    skillTreeTitle.textContent = title;
    renderSkillTreeBreadcrumbs(breadcrumbs);
    skillBackBtn.classList.toggle('hidden', !showBack);
}

function deriveSkillPathType(path) {
    if (!path || typeof path !== 'object') {
        return null;
    }

    if (path.type === 'galaxy' || path.type === 'constellation' || path.type === 'starSystem' || path.type === 'star') {
        return path.type;
    }

    if (path.star) {
        return 'star';
    }
    if (path.starSystem) {
        return 'starSystem';
    }
    if (path.constellation) {
        return 'constellation';
    }
    if (path.galaxy) {
        return 'galaxy';
    }

    return null;
}

function buildSkillPathLabel(path) {
    if (!path || typeof path !== 'object') {
        return '';
    }

    const parts = [];
    if (typeof path.galaxy === 'string' && path.galaxy) {
        parts.push(path.galaxy);
    }
    if (typeof path.constellation === 'string' && path.constellation) {
        parts.push(path.constellation);
    }
    if (typeof path.starSystem === 'string' && path.starSystem) {
        parts.push(path.starSystem);
    }
    if (typeof path.star === 'string' && path.star) {
        parts.push(path.star);
    }

    return parts.join(' › ');
}

function clonePositionVector(source, fallback = { x: 0, y: 0, z: 0 }) {
    const base = source && typeof source === 'object' ? source : {};
    const safeFallback = fallback && typeof fallback === 'object' ? fallback : { x: 0, y: 0, z: 0 };
    const toFinite = (value, alt) => (Number.isFinite(value) ? value : alt);
    return {
        x: toFinite(base.x, toFinite(safeFallback.x, 0)),
        y: toFinite(base.y, toFinite(safeFallback.y, 0)),
        z: toFinite(base.z, toFinite(safeFallback.z, 0))
    };
}

function isValidSkillPath(path) {
    const pathType = deriveSkillPathType(path);
    if (!pathType) {
        return false;
    }

    const galaxyName = path.galaxy;
    if (typeof galaxyName !== 'string' || !skillTree[galaxyName]) {
        return false;
    }

    if (pathType === 'galaxy') {
        return true;
    }

    const constellationName = path.constellation;
    const constellationData = skillTree[galaxyName]?.constellations?.[constellationName];
    if (typeof constellationName !== 'string' || !constellationData) {
        return false;
    }

    if (pathType === 'constellation') {
        return true;
    }

    const starSystems = resolveConstellationStarSystems(constellationData, constellationName);

    if (pathType === 'starSystem') {
        const starSystemName = path.starSystem;
        return typeof starSystemName === 'string' && Object.prototype.hasOwnProperty.call(starSystems, starSystemName);
    }

    if (pathType === 'star') {
        const starName = path.star;
        if (typeof starName !== 'string') {
            return false;
        }

        const targetSystemName = typeof path.starSystem === 'string' ? path.starSystem : null;

        if (targetSystemName && Object.prototype.hasOwnProperty.call(starSystems, targetSystemName)) {
            const targetSystem = starSystems[targetSystemName];
            const stars = targetSystem?.stars && typeof targetSystem.stars === 'object' ? targetSystem.stars : {};
            return Object.prototype.hasOwnProperty.call(stars, starName);
        }

        return hasConstellationStarSafe(constellationData, starName, constellationName);
    }

    return false;
}

function syncSkillSearchInputWithTarget(target = characterData?.skillSearchTarget) {
    if (!skillSearchInput) {
        return;
    }

    if (document.activeElement === skillSearchInput) {
        return;
    }

    if (target?.query) {
        skillSearchInput.value = target.query;
    } else if (target?.label) {
        skillSearchInput.value = target.label;
    } else {
        skillSearchInput.value = '';
    }

    if (target?.matchQuality === 'partial') {
        skillSearchInput.setAttribute('title', `Showing closest match: ${target.label}`);
    } else if (skillSearchInput.title) {
        skillSearchInput.removeAttribute('title');
    }
}

function restoreSkillSearchTargetNavigation() {
    if (!characterData?.skillSearchTarget) {
        return;
    }

    syncSkillSearchInputWithTarget(characterData.skillSearchTarget);
    const restored = requestSkillPath(characterData.skillSearchTarget);
    if (!restored) {
        if (skillSearchInput) {
            skillSearchInput.value = '';
            skillSearchInput.removeAttribute('title');
        }
        characterData.skillSearchTarget = null;
        if (auth.currentUser) {
            saveData();
        }
    } else {
        const { focusCoordinates: _unusedFocus, ...pathData } = restored;
        characterData.skillSearchTarget = {
            ...characterData.skillSearchTarget,
            ...pathData
        };
        syncSkillSearchInputWithTarget(characterData.skillSearchTarget);
    }
}

function openSkillsModal() {
    if (!skillTreeHasGalaxies()) {
        showToast('Skill tree data is still loading. Please try again in a moment.');
        return;
    }

    rebuildSkillUniverseIfReady();

    starDetailController.hide();

    skillsModal.classList.remove('hidden');
    const canHandleModalInit = skillRenderer && typeof skillRenderer.onModalOpened === 'function';

    if (canHandleModalInit) {
        skillRenderer.onModalOpened();
    } else if (skillRenderer && typeof skillRenderer.handleResize === 'function') {
        skillRenderer.handleResize();
    } else if (skillRenderer && typeof skillRenderer.refreshStars === 'function') {
        skillRenderer.refreshStars();
    }

    syncSkillSearchInputWithTarget();
    restoreSkillSearchTargetNavigation();

    if (skillRenderer && typeof skillRenderer.handleResize === 'function') {
        const schedule = typeof requestAnimationFrame === 'function'
            ? requestAnimationFrame
            : (fn) => setTimeout(fn, 0);
        schedule(() => {
            if (skillRenderer && typeof skillRenderer.handleResize === 'function') {
                skillRenderer.handleResize();
            }
        });
    }
}

function updateSkillTreeUI(title, breadcrumbs, showBack) {
    skillTreeTitle.textContent = title;
    renderSkillTreeBreadcrumbs(breadcrumbs);
    skillBackBtn.classList.toggle('hidden', !showBack);

    if (skillTreePanControls) {
        const breadcrumbCount = Array.isArray(breadcrumbs) ? breadcrumbs.length : 0;
        const showPanControls = breadcrumbCount === 2;
        skillTreePanControls.classList.toggle('hidden', !showPanControls);
        skillTreePanControls.setAttribute('aria-hidden', showPanControls ? 'false' : 'true');
        if (skillPanLeftBtn) {
            skillPanLeftBtn.disabled = !showPanControls;
        }
        if (skillPanRightBtn) {
            skillPanRightBtn.disabled = !showPanControls;
        }
    }
}

function showToast(message) {
    alert(message);
}

function findSkillTreePath(query) {
    if (!query || typeof query !== 'string') {
        return null;
    }

    const rawQuery = query.trim();
    const normalized = rawQuery.toLowerCase();
    if (!normalized) {
        return null;
    }

    const hasHierarchyDelimiters = /(?:->|>|\/)/.test(rawQuery);

    const pickBestMatch = (names, segment) => {
        const exactMatches = [];
        const partialMatches = [];
        const normalizedSegment = segment.toLowerCase();

        for (const name of names) {
            const normalizedName = name.toLowerCase();
            if (normalizedName === normalizedSegment) {
                exactMatches.push(name);
            } else if (normalizedName.includes(normalizedSegment)) {
                partialMatches.push(name);
            }
        }

        if (exactMatches.length > 0) {
            return { name: exactMatches[0], matchQuality: 'exact' };
        }
        if (partialMatches.length > 0) {
            return { name: partialMatches[0], matchQuality: 'partial' };
        }
        return null;
    };

    const tryResolveHierarchicalQuery = () => {
        if (!hasHierarchyDelimiters) {
            return null;
        }

        const segments = rawQuery
            .split(/(?:->|>|\/)/)
            .map(segment => segment.trim())
            .filter(Boolean);

        if (!segments.length) {
            return null;
        }

        const galaxyMatch = pickBestMatch(Object.keys(skillTree), segments[0]);
        if (!galaxyMatch) {
            return null;
        }

        let matchQuality = galaxyMatch.matchQuality;
        let result = {
            type: 'galaxy',
            galaxy: galaxyMatch.name,
            matchQuality,
            label: buildSkillPathLabel({ galaxy: galaxyMatch.name })
        };

        if (segments.length === 1) {
            return result;
        }

        const constellations = skillTree[galaxyMatch.name]?.constellations || {};
        const constellationMatch = pickBestMatch(Object.keys(constellations), segments[1]);
        if (!constellationMatch) {
            return null;
        }

        matchQuality = matchQuality === 'partial' || constellationMatch.matchQuality === 'partial'
            ? 'partial'
            : 'exact';
        result = {
            type: 'constellation',
            galaxy: galaxyMatch.name,
            constellation: constellationMatch.name,
            matchQuality,
            label: buildSkillPathLabel({ galaxy: galaxyMatch.name, constellation: constellationMatch.name })
        };

        if (segments.length === 2) {
            return result;
        }

        const constellationData = constellations[constellationMatch.name] || {};
        const starSystems = resolveConstellationStarSystems(constellationData, constellationMatch.name);
        const starEntries = resolveConstellationStarEntries(constellationData, constellationMatch.name);

        if (segments.length === 3) {
            if (Object.keys(starSystems).length > 0) {
                const starSystemMatch = pickBestMatch(Object.keys(starSystems), segments[2]);
                if (starSystemMatch) {
                    const nextQuality = starSystemMatch.matchQuality === 'partial' || matchQuality === 'partial' ? 'partial' : 'exact';
                    return {
                        type: 'starSystem',
                        galaxy: galaxyMatch.name,
                        constellation: constellationMatch.name,
                        starSystem: starSystemMatch.name,
                        matchQuality: nextQuality,
                        label: buildSkillPathLabel({
                            galaxy: galaxyMatch.name,
                            constellation: constellationMatch.name,
                            starSystem: starSystemMatch.name
                        })
                    };
                }
            }

            const starMatch = pickBestMatch(starEntries.map(entry => entry.starName), segments[2]);
            if (!starMatch) {
                return null;
            }
            const matchedEntry = starEntries.find(entry => entry.starName === starMatch.name) || null;
            const nextQuality = starMatch.matchQuality === 'partial' || matchQuality === 'partial' ? 'partial' : 'exact';
            return {
                type: 'star',
                galaxy: galaxyMatch.name,
                constellation: constellationMatch.name,
                starSystem: matchedEntry?.starSystemName || null,
                star: starMatch.name,
                matchQuality: nextQuality,
                label: buildSkillPathLabel({
                    galaxy: galaxyMatch.name,
                    constellation: constellationMatch.name,
                    starSystem: matchedEntry?.starSystemName || null,
                    star: starMatch.name
                })
            };
        }

        const starSystemMatch = pickBestMatch(Object.keys(starSystems), segments[2]);
        if (!starSystemMatch) {
            return null;
        }

        const starsInSystem = starSystems[starSystemMatch.name]?.stars || {};
        const starMatch = pickBestMatch(Object.keys(starsInSystem), segments[3]);
        if (!starMatch) {
            return null;
        }

        const finalQuality = matchQuality === 'partial'
            || starSystemMatch.matchQuality === 'partial'
            || starMatch.matchQuality === 'partial'
            ? 'partial'
            : 'exact';

        return {
            type: 'star',
            galaxy: galaxyMatch.name,
            constellation: constellationMatch.name,
            starSystem: starSystemMatch.name,
            star: starMatch.name,
            matchQuality: finalQuality,
            label: buildSkillPathLabel({
                galaxy: galaxyMatch.name,
                constellation: constellationMatch.name,
                starSystem: starSystemMatch.name,
                star: starMatch.name
            })
        };
    };

    const hierarchicalResult = tryResolveHierarchicalQuery();
    if (hierarchicalResult) {
        return hierarchicalResult;
    }

    const matches = {
        starExact: [],
        starPartial: [],
        starSystemExact: [],
        starSystemPartial: [],
        constellationExact: [],
        constellationPartial: [],
        galaxyExact: [],
        galaxyPartial: []
    };

    for (const [galaxyName, galaxyData] of Object.entries(skillTree)) {
        const galaxyNormalized = galaxyName.toLowerCase();
        if (galaxyNormalized === normalized) {
            matches.galaxyExact.push({
                type: 'galaxy',
                galaxy: galaxyName,
                label: buildSkillPathLabel({ galaxy: galaxyName }),
                matchQuality: 'exact'
            });
        } else if (galaxyNormalized.includes(normalized)) {
            matches.galaxyPartial.push({
                type: 'galaxy',
                galaxy: galaxyName,
                label: buildSkillPathLabel({ galaxy: galaxyName }),
                matchQuality: 'partial'
            });
        }

        const constellationEntries = Object.entries(galaxyData.constellations || {});
        for (const [constellationName, constellationData] of constellationEntries) {
            const constellationNormalized = constellationName.toLowerCase();
            if (constellationNormalized === normalized) {
                matches.constellationExact.push({
                    type: 'constellation',
                    galaxy: galaxyName,
                    constellation: constellationName,
                    label: buildSkillPathLabel({ galaxy: galaxyName, constellation: constellationName }),
                    matchQuality: 'exact'
                });
            } else if (constellationNormalized.includes(normalized)) {
                matches.constellationPartial.push({
                    type: 'constellation',
                    galaxy: galaxyName,
                    constellation: constellationName,
                    label: buildSkillPathLabel({ galaxy: galaxyName, constellation: constellationName }),
                    matchQuality: 'partial'
                });
            }

            const starSystems = resolveConstellationStarSystems(constellationData, constellationName);
            for (const [systemName] of Object.entries(starSystems)) {
                const normalizedSystem = (systemName || '').toLowerCase();
                if (!systemName) {
                    continue;
                }
                if (normalizedSystem === normalized) {
                    matches.starSystemExact.push({
                        type: 'starSystem',
                        galaxy: galaxyName,
                        constellation: constellationName,
                        starSystem: systemName,
                        label: buildSkillPathLabel({
                            galaxy: galaxyName,
                            constellation: constellationName,
                            starSystem: systemName
                        }),
                        matchQuality: 'exact'
                    });
                } else if (normalizedSystem.includes(normalized)) {
                    matches.starSystemPartial.push({
                        type: 'starSystem',
                        galaxy: galaxyName,
                        constellation: constellationName,
                        starSystem: systemName,
                        label: buildSkillPathLabel({
                            galaxy: galaxyName,
                            constellation: constellationName,
                            starSystem: systemName
                        }),
                        matchQuality: 'partial'
                    });
                }
            }

            const starEntries = resolveConstellationStarEntries(constellationData, constellationName);
            for (const entry of starEntries) {
                const starName = entry.starName;
                const starNormalized = starName.toLowerCase();
                const starSystemName = entry.starSystemName || null;
                const baseLabel = buildSkillPathLabel({
                    galaxy: galaxyName,
                    constellation: constellationName,
                    starSystem: starSystemName,
                    star: starName
                });

                if (starNormalized === normalized) {
                    matches.starExact.push({
                        type: 'star',
                        galaxy: galaxyName,
                        constellation: constellationName,
                        starSystem: starSystemName,
                        star: starName,
                        label: baseLabel,
                        matchQuality: 'exact'
                    });
                } else if (starNormalized.includes(normalized)) {
                    matches.starPartial.push({
                        type: 'star',
                        galaxy: galaxyName,
                        constellation: constellationName,
                        starSystem: starSystemName,
                        star: starName,
                        label: baseLabel,
                        matchQuality: 'partial'
                    });
                }
            }
        }
    }

    const priorityOrder = [
        matches.starExact,
        matches.starSystemExact,
        matches.constellationExact,
        matches.galaxyExact,
        matches.starPartial,
        matches.starSystemPartial,
        matches.constellationPartial,
        matches.galaxyPartial
    ];

    for (const bucket of priorityOrder) {
        if (bucket.length > 0) {
            return bucket[0];
        }
    }

    return null;
}

function requestSkillPath(path) {
    if (!skillRenderer || typeof skillRenderer.navigateToPath !== 'function') {
        return null;
    }

    if (!isValidSkillPath(path)) {
        return null;
    }

    const normalizedPath = { ...path, type: deriveSkillPathType(path) };
    const galaxyName = normalizedPath.galaxy;
    const constellationName = normalizedPath.constellation;
    const starSystemName = typeof normalizedPath.starSystem === 'string' ? normalizedPath.starSystem : null;
    const starName = typeof normalizedPath.star === 'string' ? normalizedPath.star : null;

    const galaxyData = skillTree[galaxyName] || null;
    const constellationData = galaxyData?.constellations?.[constellationName] || null;
    const starSystems = constellationData ? resolveConstellationStarSystems(constellationData, constellationName) : {};

    if (normalizedPath.type === 'galaxy') {
        delete normalizedPath.constellation;
        delete normalizedPath.starSystem;
        delete normalizedPath.star;
    } else if (normalizedPath.type === 'constellation') {
        delete normalizedPath.starSystem;
        delete normalizedPath.star;
    } else if (normalizedPath.type === 'starSystem') {
        delete normalizedPath.star;
    } else if (normalizedPath.type === 'star' && !starSystemName) {
        const starInfo = constellationData ? findStarInConstellationSafe(constellationData, starName, constellationName) : null;
        if (starInfo && typeof starInfo.starSystemName === 'string') {
            normalizedPath.starSystem = starInfo.starSystemName;
        } else {
            normalizedPath.starSystem = null;
        }
    }

    const focusCoordinates = {};
    if (galaxyData) {
        focusCoordinates.galaxy = clonePositionVector(galaxyData.position);
    }

    let resolvedStarSystemName = typeof normalizedPath.starSystem === 'string' ? normalizedPath.starSystem : null;
    if (normalizedPath.type === 'starSystem' && !resolvedStarSystemName) {
        resolvedStarSystemName = starSystemName;
    }

    if (constellationData) {
        focusCoordinates.constellation = clonePositionVector(constellationData.position, focusCoordinates.galaxy);
    }

    let starSystemData = null;
    if (resolvedStarSystemName && Object.prototype.hasOwnProperty.call(starSystems, resolvedStarSystemName)) {
        starSystemData = starSystems[resolvedStarSystemName];
        focusCoordinates.starSystem = clonePositionVector(starSystemData?.position, focusCoordinates.constellation);
    }

    let starData = null;
    if (normalizedPath.type === 'star' && starName) {
        if (starSystemData && starSystemData.stars && typeof starSystemData.stars === 'object') {
            starData = starSystemData.stars[starName] || null;
        }

        if (!starData && constellationData) {
            const starInfo = findStarInConstellationSafe(constellationData, starName, constellationName);
            if (starInfo) {
                starData = starInfo.starData || null;
                if (!resolvedStarSystemName && starInfo.starSystemName) {
                    normalizedPath.starSystem = starInfo.starSystemName;
                    resolvedStarSystemName = starInfo.starSystemName;
                    if (starInfo.starSystem) {
                        focusCoordinates.starSystem = clonePositionVector(starInfo.starSystem.position, focusCoordinates.constellation);
                    }
                }
            }
        }

        if (starData) {
            focusCoordinates.star = clonePositionVector(starData.position, focusCoordinates.starSystem || focusCoordinates.constellation);
        }
    }

    normalizedPath.label = buildSkillPathLabel(normalizedPath);
    normalizedPath.focusCoordinates = focusCoordinates;

    const navigationSucceeded = !!skillRenderer.navigateToPath({ ...normalizedPath });
    return navigationSucceeded ? normalizedPath : null;
}

window.requestSkillPath = requestSkillPath;

function showToast(message) {
    alert(message);
}

function determineStarStatus(starName, starData) {
    if (!starData || !characterData) {
        return 'locked';
    }

    if (starData.unlock_type === 'perk') {
        if (Array.isArray(characterData.unlockedPerks) && characterData.unlockedPerks.includes(starName)) {
            return 'unlocked';
        }

        const requiredStat = starData.requires?.stat;
        const requiredValue = typeof starData.requires?.value === 'number' ? starData.requires.value : null;
        const currentValue = requiredStat ? characterData.stats?.[requiredStat] ?? 0 : null;

        if (requiredStat && requiredValue !== null && currentValue >= requiredValue) {
            return 'available';
        }

        return 'locked';
    }

    if (starData.unlock_type === 'credential') {
        if (Array.isArray(characterData.verifiedCredentials) && characterData.verifiedCredentials.includes(starName)) {
            return 'unlocked';
        }
        return 'locked';
    }

    return 'locked';
}


function setupEventListeners() {
    if (listenersInitialized) {
        return;
    }

    const choreInput = document.getElementById('chore-input');
    if (choreInput) {
        const handleAddChore = async () => {
            const text = choreInput.value.trim();
            if (!text) {
                return;
            }

            choreInput.disabled = true;
            try {
                await choreManager.addChore(text);
                choreInput.value = '';
            } finally {
                choreInput.disabled = false;
                choreInput.focus();
            }
        };

        choreInput.addEventListener('keypress', (event) => {
            if (event.key === 'Enter') {
                handleAddChore();
            }
        });
    }

    const codexModal = document.getElementById('codex-modal');
    const openCodexBtn = document.getElementById('open-codex-btn');
    const closeCodexBtn = document.getElementById('close-codex-btn');
    const codexSkillsBtn = document.getElementById('codex-skills-btn');
    const codexLogoutBtn = document.getElementById('codex-logout-btn');

    if (openCodexBtn && codexModal) {
        openCodexBtn.addEventListener('click', () => {
            codexModal.classList.remove('hidden');
        });
    }

    if (closeCodexBtn && codexModal) {
        closeCodexBtn.addEventListener('click', () => {
            codexModal.classList.add('hidden');
        });
    }

    if (codexSkillsBtn && codexModal) {
        codexSkillsBtn.addEventListener('click', () => {
            codexModal.classList.add('hidden');
            openSkillsModal();
        });
    }

    if (codexLogoutBtn) {
        codexLogoutBtn.addEventListener('click', handleLogout);
    }

    const closeSkillsBtn = document.getElementById('close-skills-btn');
    if (closeSkillsBtn) {
        closeSkillsBtn.addEventListener('click', () => {
            starDetailController.hide();
            skillsModal.classList.add('hidden');
        });
    }

    const nudgeConstellations = (delta) => {
        if (skillRenderer && typeof skillRenderer.adjustConstellationOffset === 'function') {
            skillRenderer.adjustConstellationOffset(delta);
        }
    };

    if (skillPanLeftBtn) {
        skillPanLeftBtn.addEventListener('click', () => nudgeConstellations(-CONSTELLATION_PAN_NUDGE));
    }

    if (skillPanRightBtn) {
        skillPanRightBtn.addEventListener('click', () => nudgeConstellations(CONSTELLATION_PAN_NUDGE));
    }

    if (skillBackBtn) {
        skillBackBtn.addEventListener('click', () => {
            starDetailController.hide();
            if (skillRenderer && typeof skillRenderer.goBack === 'function') {
                skillRenderer.goBack();
            }
        });
    }

    if (skillSearchForm && skillSearchInput) {
        const toggleSearchFocus = (isActive) => {
            skillSearchForm.classList.toggle('search-active', isActive);
        };

        skillSearchForm.addEventListener('submit', (event) => {
            event.preventDefault();
            const query = skillSearchInput.value.trim();

            if (!query) {
                skillSearchInput.value = '';
                characterData.skillSearchTarget = null;
                if (auth.currentUser) {
                    saveData();
                }
                skillSearchInput.removeAttribute('title');
                toggleSearchFocus(false);
                return;
            }

            const result = findSkillTreePath(query);

            if (!result) {
                showToast('No matching skill found.');
                skillSearchInput.removeAttribute('title');
                return;
            }

            const target = {
                ...result,
                query,
                timestamp: Date.now()
            };

            const navigationResult = requestSkillPath(target);
            if (!navigationResult) {
                showToast('Unable to navigate to the selected result.');
                return;
            }

            if (result.matchQuality === 'partial') {
                skillSearchInput.setAttribute('title', `Showing closest match: ${navigationResult.label || target.label}`);
            } else {
                skillSearchInput.removeAttribute('title');
            }

            const { focusCoordinates: _unusedFocus, ...pathData } = navigationResult;
            const enrichedTarget = {
                ...target,
                ...pathData
            };

            characterData.skillSearchTarget = enrichedTarget;
            if (auth.currentUser) {
                saveData();
            }

            skillSearchInput.blur();
            setTimeout(() => syncSkillSearchInputWithTarget(enrichedTarget), 0);
        });

        skillSearchInput.addEventListener('focus', () => toggleSearchFocus(true));
        skillSearchInput.addEventListener('blur', () => toggleSearchFocus(false));
        skillSearchInput.addEventListener('input', () => {
            if (skillSearchInput.title) {
                skillSearchInput.removeAttribute('title');
            }
        });
    }

    const scanFaceButton = document.getElementById('scan-face-btn');
    if (scanFaceButton) {
        scanFaceButton.addEventListener('click', handleFaceScan);
    }

    listenersInitialized = true;
}

// --- APP INITIALIZATION & AUTH STATE LISTENER ---
auth.onAuthStateChanged(async user => {
    if (user) {
        const hasData = await loadData(user.uid);
        const isFirstSignIn = user.metadata && user.metadata.creationTime === user.metadata.lastSignInTime;
        const shouldShowOnboarding = !hasData && (isFirstSignIn || lastAuthAction !== 'login');
        const onboardingModal = document.getElementById('onboarding-modal');
        authScreen.classList.add('hidden');
        appScreen.classList.remove('hidden');
        if (hasData) {
            onboardingModal.classList.add('hidden');
            updateDashboard();
        } else if (shouldShowOnboarding) {
            onboardingModal.classList.remove('hidden');
        } else {
            onboardingModal.classList.add('hidden');
        }
        setupEventListeners();
        lastAuthAction = null;
    } else {
        authScreen.classList.remove('hidden');
        appScreen.classList.add('hidden');
        document.getElementById('onboarding-modal').classList.add('hidden');
        characterData = {};
        choreManager.chores = [];
        syncSkillSearchInputWithTarget(null);
        lastAuthAction = null;
    }
});

const authInputs = [authEmailInput, authPasswordInput].filter(Boolean);
authInputs.forEach(input => {
    input.addEventListener('keydown', event => {
        if (event.key !== 'Enter') {
            return;
        }

        event.preventDefault();
        submitEmailAuth(event.shiftKey ? 'signup' : 'login');
    });
});

if (loginButton) {
    loginButton.addEventListener('click', handleLogin);
}

if (signupButton) {
    signupButton.addEventListener('click', handleSignUp);
}

const onboardingForm = document.getElementById('onboarding-form');
if (onboardingForm) {
    onboardingForm.addEventListener('submit', handleOnboarding);
}


const skillTreeContainer = document.getElementById('skill-tree-canvas-container');
if (typeof window.SkillUniverseRenderer === 'function') {
    skillRenderer = new window.SkillUniverseRenderer({
        container: skillTreeContainer,
        getSkillTree: () => window.skillTree || {},
        resolveStarStatus: (starName, starData) => determineStarStatus(starName, starData),
        onSelectStar: (starInfo) => {
            if (typeof handleStarSelection === 'function') {
                handleStarSelection(starInfo);
            }
        },
        onViewChange: ({ title, breadcrumbs, showBack }) => {
            updateSkillTreeUI(title, breadcrumbs, showBack);
        }
    });

    rebuildSkillUniverseIfReady();
} else {
    console.warn(
        'SkillUniverseRenderer is unavailable. Three.js failed to load, so the 3D skill tree will be disabled.'
    );
    if (skillTreeContainer) {
        skillTreeContainer.innerHTML =
            '<p class="skill-tree-unavailable">3D skill tree unavailable (offline or missing Three.js).</p>';
    }
}

})();
<|MERGE_RESOLUTION|>--- conflicted
+++ resolved
@@ -43,12 +43,9 @@
 const DEFAULT_AVATAR_MODEL_SRC = 'assets/avatars/codex-vitae-avatar.gltf';
 const DEFAULT_AVATAR_PLACEHOLDER_SRC = 'assets/avatars/codex-vitae-avatar-placeholder.svg';
 const LEGACY_AVATAR_PLACEHOLDER_SRC = 'assets/avatars/avatar-placeholder-casual-park.jpg';
-<<<<<<< HEAD
-=======
 const DEFAULT_AVATAR_PLACEHOLDER_SRC = 'assets/avatars/avatar-placeholder-casual-park.jpg';
 const LEGACY_AVATAR_PLACEHOLDER_SRC = 'assets/avatars/codex-vitae-avatar-placeholder.svg';
 const DEFAULT_AVATAR_PLACEHOLDER_SRC = 'assets/avatars/codex-vitae-avatar-placeholder.svg';
->>>>>>> 9eb89dbf
 const AVATAR_MODEL_EXTENSIONS = ['.glb', '.gltf'];
 
 if (!firebaseConfig || typeof firebaseConfig !== 'object') {
@@ -892,12 +889,9 @@
         };
 
         ensurePlaceholderLoaded(activeElement);
-<<<<<<< HEAD
-=======
         if (activeElement.getAttribute('src') !== DEFAULT_AVATAR_PLACEHOLDER_SRC) {
             activeElement.setAttribute('src', DEFAULT_AVATAR_PLACEHOLDER_SRC);
         }
->>>>>>> 9eb89dbf
 
         activeElement.setAttribute('alt', 'Avatar placeholder');
         activeElement.classList.remove('avatar-circle', 'avatar-viewer');
