// js/main.js

// --- CONFIGURATION ---
// Sensitive configuration values are now injected via config.js which
// should define window.__CODEX_CONFIG__.
function displayConfigurationError(message, details) {
    const authScreenElement = document.getElementById('auth-screen');
    if (!authScreenElement) {
        return;
    }

    const extraDetails = details
        ? `<p class="config-error-details">${details}</p>`
        : '';

    authScreenElement.innerHTML = `
        <h1>Codex Vitae</h1>
        <p class="config-error-message">${message}</p>
        ${extraDetails}
        <p>Please copy <code>config.example.js</code> to <code>config.js</code> and fill in your Firebase project values.</p>
    `;
}

const codexConfig = window.__CODEX_CONFIG__;

if (!codexConfig || typeof codexConfig !== 'object') {
    displayConfigurationError(
        'Codex Vitae configuration is missing.',
        'Define <code>window.__CODEX_CONFIG__</code> in config.js before loading the app.'
    );
    throw new Error(
        'Codex Vitae configuration is missing. Define window.__CODEX_CONFIG__ in config.js.'
    );
}

const firebaseConfig = codexConfig.firebaseConfig;
const BACKEND_SERVER_URL =
    typeof codexConfig.backendUrl === 'string' ? codexConfig.backendUrl.trim() : '';
const AI_FEATURES_AVAILABLE = BACKEND_SERVER_URL.length > 0;
const DEFAULT_AVATAR_MODEL_SRC = 'assets/avatars/codex-vitae-avatar.gltf';
<<<<<<< HEAD
const DEFAULT_AVATAR_PLACEHOLDER_SRC = 'assets/avatars/avatar-placeholder-casual-park.jpg';
const LEGACY_AVATAR_PLACEHOLDER_SRC = 'assets/avatars/codex-vitae-avatar-placeholder.svg';
=======
const DEFAULT_AVATAR_PLACEHOLDER_SRC = 'assets/avatars/codex-vitae-avatar-placeholder.svg';
>>>>>>> e127bf5a
const AVATAR_MODEL_EXTENSIONS = ['.glb', '.gltf'];

if (!firebaseConfig || typeof firebaseConfig !== 'object') {
    displayConfigurationError(
        'Firebase configuration is missing or invalid.',
        'Ensure config.js assigns your Firebase project credentials to <code>firebaseConfig</code>.'
    );
    throw new Error(
        'Firebase configuration is missing. Ensure config.js exports firebaseConfig.'
    );
}

if (!AI_FEATURES_AVAILABLE) {
    console.warn(
        'Codex Vitae backendUrl is not configured. AI-powered features will be disabled until it is set.'
    );
}

// --- Firebase Initialization ---
firebase.initializeApp(firebaseConfig);
const auth = firebase.auth();
const db = firebase.firestore();
let storage = null;
if (firebaseConfig.storageBucket && typeof firebaseConfig.storageBucket === 'string' && firebaseConfig.storageBucket.trim()) {
    try {
        storage = firebase.storage();
    } catch (error) {
        console.warn('Firebase Storage could not be initialized:', error);
    }
} else {
    console.warn('Skipping Firebase Storage initialization because no storageBucket was provided in config.js');
}

// --- Get references to HTML elements ---
const authScreen = document.getElementById('auth-screen');
const appScreen = document.getElementById('app-screen');
const skillsModal = document.getElementById('skills-modal');
const skillTreeTitle = document.getElementById('skill-tree-title');
const skillBackBtn = document.getElementById('skill-back-btn');
const skillSearchForm = document.getElementById('skill-search-form');
const skillSearchInput = document.getElementById('skill-search-input');
const skillTreePanControls = document.getElementById('skill-tree-pan-controls');
const skillPanLeftBtn = document.getElementById('skill-pan-left');
const skillPanRightBtn = document.getElementById('skill-pan-right');

const STAT_KEY_METADATA = {
    pwr: { legacyKey: 'strength', label: 'PWR • Force', shortLabel: 'PWR' },
    acc: { legacyKey: 'dexterity', label: 'ACC • Precision', shortLabel: 'ACC' },
    grt: { legacyKey: 'constitution', label: 'GRT • Resilience', shortLabel: 'GRT' },
    cog: { legacyKey: 'intelligence', label: 'COG • Intellect', shortLabel: 'COG' },
    pln: { legacyKey: 'wisdom', label: 'PLN • Foresight', shortLabel: 'PLN' },
    soc: { legacyKey: 'charisma', label: 'SOC • Influence', shortLabel: 'SOC' }
};

const STAT_KEYS = Object.keys(STAT_KEY_METADATA);
const LEGACY_ROLLOVER_THRESHOLD = 1000;
const MAX_MAJOR_STAT_VALUE = 100;
const STATS_PER_PERK_POINT = 10;
const QUARTERLY_MILESTONE_GOAL = 60;

function getQuarterIdentifier(date) {
    const reference = date instanceof Date ? date : new Date(date);
    if (!(reference instanceof Date) || Number.isNaN(reference.getTime())) {
        return null;
    }
    const quarterIndex = Math.floor(reference.getMonth() / 3) + 1;
    return `${reference.getFullYear()}-Q${quarterIndex}`;
}

function convertMonthStringToQuarter(monthString) {
    if (typeof monthString !== 'string') {
        return null;
    }
    const parts = monthString.split('-');
    if (parts.length < 2) {
        return null;
    }
    const year = Number(parts[0]);
    const month = Number(parts[1]);
    if (!Number.isFinite(year) || !Number.isFinite(month)) {
        return null;
    }
    const normalizedMonth = Math.max(1, Math.min(12, Math.floor(month)));
    const quarterIndex = Math.floor((normalizedMonth - 1) / 3) + 1;
    return `${year}-Q${quarterIndex}`;
}

function getStatKeyFromAny(statKey) {
    if (typeof statKey !== 'string') {
        return null;
    }
    const trimmed = statKey.trim();
    if (!trimmed) {
        return null;
    }
    const normalized = trimmed.toLowerCase();
    if (STAT_KEYS.includes(normalized)) {
        return normalized;
    }
    const metadata = getModernStatMetadataFromLegacyKey(normalized);
    return metadata ? metadata.modernKey : null;
}

function getStatMetadata(statKeyOrLegacy) {
    const modernKey = getStatKeyFromAny(statKeyOrLegacy);
    if (!modernKey) {
        return null;
    }
    return { modernKey, ...STAT_KEY_METADATA[modernKey] };
}

function clampMajorStatValue(value) {
    if (typeof value !== 'number' || !Number.isFinite(value)) {
        return 0;
    }
    return Math.max(0, Math.min(MAX_MAJOR_STAT_VALUE, value));
}

function createEmptyPerStatMap(initialValue = 0) {
    const result = {};
    STAT_KEYS.forEach(key => {
        result[key] = typeof initialValue === 'function' ? initialValue(key) : initialValue;
    });
    return result;
}

function extractNumericStatValue(rawStats, modernKey, legacyKey) {
    if (!rawStats || typeof rawStats !== 'object') {
        return null;
    }
    const modernEntry = rawStats[modernKey];
    if (typeof modernEntry === 'number' && Number.isFinite(modernEntry)) {
        return modernEntry;
    }
    if (modernEntry && typeof modernEntry === 'object') {
        if (typeof modernEntry.value === 'number' && Number.isFinite(modernEntry.value)) {
            return modernEntry.value;
        }
        if (typeof modernEntry.score === 'number' && Number.isFinite(modernEntry.score)) {
            return modernEntry.score;
        }
    }
    if (typeof legacyKey === 'string' && legacyKey) {
        const legacyEntry = rawStats[legacyKey];
        if (typeof legacyEntry === 'number' && Number.isFinite(legacyEntry)) {
            return legacyEntry;
        }
        if (legacyEntry && typeof legacyEntry === 'object' && typeof legacyEntry.value === 'number' && Number.isFinite(legacyEntry.value)) {
            return legacyEntry.value;
        }
    }
    return null;
}

function normalizePerStatNumericMap(rawMap, options = {}) {
    const { defaultValue = 0, clamp } = options;
    const normalized = createEmptyPerStatMap(defaultValue);
    if (!rawMap || typeof rawMap !== 'object') {
        return normalized;
    }
    Object.entries(rawMap).forEach(([rawKey, rawValue]) => {
        const statKey = getStatKeyFromAny(rawKey);
        if (!statKey) {
            return;
        }
        if (typeof rawValue !== 'number' || !Number.isFinite(rawValue)) {
            return;
        }
        const processed = typeof clamp === 'function' ? clamp(rawValue, statKey) : rawValue;
        normalized[statKey] = processed;
    });
    return normalized;
}

function normalizeCharacterStats(rawStats, defaultValue = 8) {
    const normalized = {};
    STAT_KEYS.forEach(key => {
        const metadata = STAT_KEY_METADATA[key];
        const rawValue = extractNumericStatValue(rawStats, key, metadata.legacyKey);
        const fallback = typeof defaultValue === 'function' ? defaultValue(key) : defaultValue;
        const safeValue = clampMajorStatValue(rawValue !== null ? rawValue : fallback);
        normalized[key] = safeValue;
    });
    return normalized;
}

function createEmptyLegacyStat() {
    return { counter: 0, legacyCounter: 0, level: 0, totalEarned: 0 };
}

function getLegacyCounterValue(stat) {
    if (!stat || typeof stat !== 'object') {
        return 0;
    }
    const legacyCounter = typeof stat.legacyCounter === 'number' && Number.isFinite(stat.legacyCounter)
        ? stat.legacyCounter
        : null;
    if (legacyCounter !== null) {
        return Math.max(0, Math.floor(legacyCounter));
    }
    const counter = typeof stat.counter === 'number' && Number.isFinite(stat.counter)
        ? stat.counter
        : 0;
    return Math.max(0, Math.floor(counter));
}

function setLegacyCounterValue(stat, value) {
    if (!stat || typeof stat !== 'object') {
        return 0;
    }
    const sanitized = Math.max(0, Math.min(LEGACY_ROLLOVER_THRESHOLD - 1, Math.floor(value)));
    stat.counter = sanitized;
    stat.legacyCounter = sanitized;
    return sanitized;
}

function createDefaultLegacyState() {
    const stats = {};
    STAT_KEYS.forEach(key => {
        stats[key] = createEmptyLegacyStat();
    });
    return {
        stats,
        totalLevels: 0,
        totalEarned: 0,
        perkPoints: 0
    };
}

function normalizeLegacyState(legacyState) {
    if (!legacyState || typeof legacyState !== 'object') {
        return createDefaultLegacyState();
    }

    const stats = {};
    let totalLevels = 0;
    let totalEarned = 0;

    STAT_KEYS.forEach(key => {
        const raw = legacyState.stats && typeof legacyState.stats === 'object' ? legacyState.stats[key] : null;
        const rawCounter = getLegacyCounterValue(raw);
        const rawLevel = raw && typeof raw.level === 'number' && Number.isFinite(raw.level)
            ? raw.level
            : 0;
        const rawTotalEarned = raw && typeof raw.totalEarned === 'number' && Number.isFinite(raw.totalEarned)
            ? raw.totalEarned
            : rawLevel * LEGACY_ROLLOVER_THRESHOLD + rawCounter;

        const counter = Math.max(0, Math.min(LEGACY_ROLLOVER_THRESHOLD - 1, Math.floor(rawCounter)));
        const level = Math.max(0, Math.floor(rawLevel));
        const totalEarnedValue = Math.max(0, Math.floor(rawTotalEarned));

        const normalizedStat = createEmptyLegacyStat();
        normalizedStat.level = level;
        normalizedStat.totalEarned = totalEarnedValue;
        setLegacyCounterValue(normalizedStat, counter);
        stats[key] = normalizedStat;
        totalLevels += level;
        totalEarned += totalEarnedValue;
    });

    const fallbackLevel = typeof legacyState.totalLevels === 'number' && Number.isFinite(legacyState.totalLevels)
        ? Math.max(totalLevels, Math.floor(legacyState.totalLevels))
        : totalLevels;
    const fallbackEarned = typeof legacyState.totalEarned === 'number' && Number.isFinite(legacyState.totalEarned)
        ? Math.max(totalEarned, Math.floor(legacyState.totalEarned))
        : totalEarned;
    const legacyLevel = typeof legacyState.level === 'number' && Number.isFinite(legacyState.level)
        ? Math.max(fallbackLevel, Math.floor(legacyState.level))
        : fallbackLevel;
    const legacyScore = typeof legacyState.score === 'number' && Number.isFinite(legacyState.score)
        ? Math.max(fallbackEarned, Math.floor(legacyState.score))
        : fallbackEarned;

    const perkPoints = typeof legacyState.perkPoints === 'number' && Number.isFinite(legacyState.perkPoints)
        ? Math.max(0, Math.floor(legacyState.perkPoints))
        : Math.floor(legacyLevel / 5);

    return {
        stats,
        totalLevels: legacyLevel,
        totalEarned: legacyScore,
        perkPoints
    };
}

function sanitizeShardAmount(value) {
    if (typeof value !== 'number' || !Number.isFinite(value)) {
        return 0;
    }
    return Math.max(0, Math.round(value));
}

function extractShardAmount(value) {
    if (typeof value === 'number') {
        return sanitizeShardAmount(value);
    }
    if (!value || typeof value !== 'object') {
        return 0;
    }
    const candidates = ['amount', 'value', 'shards', 'total'];
    for (let index = 0; index < candidates.length; index += 1) {
        const key = candidates[index];
        if (typeof value[key] === 'number' && Number.isFinite(value[key])) {
            return sanitizeShardAmount(value[key]);
        }
    }
    return 0;
}

function extractShardBreakdown(suggestion) {
    if (typeof suggestion === 'number') {
        const amount = sanitizeShardAmount(suggestion);
        return { primary: amount, secondary: 0, total: amount };
    }
    if (Array.isArray(suggestion)) {
        const primary = sanitizeShardAmount(suggestion[0]);
        const secondary = sanitizeShardAmount(suggestion[1]);
        return { primary, secondary, total: primary + secondary };
    }
    if (!suggestion || typeof suggestion !== 'object') {
        return { primary: 0, secondary: 0, total: 0 };
    }

    const primaryCandidates = [
        suggestion.primary,
        suggestion.primaryAmount,
        suggestion.primary_stat,
        suggestion.primary_shards,
        suggestion.main,
        suggestion.focus
    ];
    let primary = 0;
    for (let index = 0; index < primaryCandidates.length && primary === 0; index += 1) {
        primary = extractShardAmount(primaryCandidates[index]);
    }

    const secondaryCandidates = [
        suggestion.secondary,
        suggestion.secondaryAmount,
        suggestion.secondary_stat,
        suggestion.secondary_shards,
        suggestion.offhand
    ];
    let secondary = 0;
    for (let index = 0; index < secondaryCandidates.length && secondary === 0; index += 1) {
        secondary = extractShardAmount(secondaryCandidates[index]);
    }

    const total = sanitizeShardAmount(
        suggestion.total
        ?? suggestion.sum
        ?? suggestion.amount
        ?? suggestion.total_shards
        ?? suggestion.totalShards
    );

    return { primary, secondary, total };
}

function deriveLevelFromTotalStatIncreases(totalStatIncreases) {
    if (!Number.isFinite(totalStatIncreases) || totalStatIncreases <= 0) {
        return 1;
    }
    return Math.max(1, Math.floor(totalStatIncreases / STATS_PER_PERK_POINT) + 1);
}

function getModernStatMetadataFromLegacyKey(legacyKey) {
    if (typeof legacyKey !== 'string') {
        return null;
    }
    const normalizedLegacyKey = legacyKey.trim().toLowerCase();
    const entries = Object.entries(STAT_KEY_METADATA);
    for (let index = 0; index < entries.length; index += 1) {
        const [modernKey, metadata] = entries[index];
        if (metadata.legacyKey === normalizedLegacyKey) {
            return { modernKey, ...metadata };
        }
    }
    return null;
}

function getModernStatShortLabel(statKeyOrLegacy) {
    const metadata = getStatMetadata(statKeyOrLegacy);
    if (metadata && metadata.shortLabel) {
        return metadata.shortLabel;
    }
    if (typeof statKeyOrLegacy === 'string' && statKeyOrLegacy.length > 0) {
        return statKeyOrLegacy.slice(0, 3).toUpperCase();
    }
    return 'STAT';
}

const DEFAULT_DYNAMICS_PARAMS = {
    pwr: { tau0: 28, alpha: 0.08, tl0: 1.0, beta: 0.5, eta0: 1.0, gamma: 0.1, sfloor: 8 },
    acc: { tau0: 21, alpha: 0.07, tl0: 1.0, beta: 0.4, eta0: 0.95, gamma: 0.08, sfloor: 8 },
    grt: { tau0: 35, alpha: 0.06, tl0: 1.0, beta: 0.5, eta0: 0.85, gamma: 0.08, sfloor: 8 },
    cog: { tau0: 60, alpha: 0.05, tl0: 1.0, beta: 0.3, eta0: 0.8, gamma: 0.06, sfloor: 8 },
    pln: { tau0: 45, alpha: 0.05, tl0: 1.0, beta: 0.3, eta0: 0.85, gamma: 0.06, sfloor: 8 },
    soc: { tau0: 30, alpha: 0.07, tl0: 1.0, beta: 0.4, eta0: 0.9, gamma: 0.08, sfloor: 8 }
};

const ABILITY_TOTAL_MIN = 6;
const ABILITY_TOTAL_MAX = 120;

function ensureStatConfidence() {
    if (!characterData.statConfidence) {
        characterData.statConfidence = {};
    }
    Object.keys(STAT_KEY_METADATA).forEach(key => {
        if (typeof characterData.statConfidence[key] !== 'number') {
            characterData.statConfidence[key] = 0.6;
        }
    });
}

function deriveStatSnapshots(rawStats) {
    const normalizedStats = normalizeCharacterStats(rawStats);
    const snapshots = {};
    ensureStatConfidence();
    Object.entries(STAT_KEY_METADATA).forEach(([key]) => {
        const value = typeof normalizedStats[key] === 'number'
            ? normalizedStats[key]
            : 0;
        snapshots[key] = {
            value,
            confidence: characterData.statConfidence?.[key] ?? 0.6
        };
    });
    return snapshots;
}

function calculateAbilitySnapshot(stats) {
    let total = 0;
    Object.values(stats).forEach(snapshot => {
        total += snapshot.value;
    });
    const clampedTotal = Math.max(ABILITY_TOTAL_MIN, Math.min(ABILITY_TOTAL_MAX, total));
    const normalized = (clampedTotal - ABILITY_TOTAL_MIN) / (ABILITY_TOTAL_MAX - ABILITY_TOTAL_MIN);
    const scaled = normalized * 100;
    const level0to100 = Math.floor(scaled);
    const progress01 = scaled - level0to100;
    return {
        stats,
        total: clampedTotal,
        level0to100,
        progress01,
        normalized
    };
}

function updateLegacyCard(legacyState) {
    const normalized = normalizeLegacyState(legacyState);
    const level = normalized.totalLevels;
    const score = Math.max(0, Math.round(normalized.totalEarned));
    const perkPoints = normalized.perkPoints;

    const levelElement = document.getElementById('legacy-level');
    if (levelElement) {
        levelElement.textContent = level.toString();
    }

    const scoreElement = document.getElementById('legacy-score');
    if (scoreElement) {
        scoreElement.textContent = score.toLocaleString();
    }

    const progressText = document.getElementById('legacy-progress-text');
    if (progressText) {
        if (level > 0) {
            progressText.textContent = `Legacy Level ${level} • Infinite progression`;
        } else {
            progressText.textContent = 'Begin your Legacy journey.';
        }
    }

    const progressFill = document.getElementById('legacy-progress-fill');
    if (progressFill) {
        const animationSpeed = Math.max(6, 16 - Math.min(level, 12));
        progressFill.style.setProperty('--legacy-progress-speed', `${animationSpeed}s`);
    }

    const perkPointsElement = document.getElementById('perk-points-available');
    if (perkPointsElement) {
        const availablePerkPoints = typeof characterData?.skillPoints === 'number' && Number.isFinite(characterData.skillPoints)
            ? Math.max(0, Math.floor(characterData.skillPoints))
            : perkPoints;
        perkPointsElement.textContent = availablePerkPoints.toString();
    }

    updatePerkProgressionMeters({ score });
}

function setPerkProgressMeter(barId, textId, current, goal, textFormatter) {
    const safeCurrent = typeof current === 'number' && Number.isFinite(current) ? current : 0;
    const safeGoal = typeof goal === 'number' && goal > 0 ? goal : 1;
    const percent = Math.max(0, Math.min(1, safeCurrent / safeGoal));

    const bar = document.getElementById(barId);
    if (bar) {
        const percentageValue = Math.round(percent * 100);
        bar.style.width = `${percentageValue}%`;
        bar.setAttribute('role', 'progressbar');
        bar.setAttribute('aria-valuemin', '0');
        bar.setAttribute('aria-valuemax', '100');
        bar.setAttribute('aria-valuenow', percentageValue.toString());
    }

    const textElement = document.getElementById(textId);
    if (textElement) {
        if (typeof textFormatter === 'function') {
            textElement.textContent = textFormatter(safeCurrent, safeGoal);
        } else {
            textElement.textContent = `${Math.round(safeCurrent)} / ${Math.round(safeGoal)}`;
        }
    }
}

function updatePerkProgressionMeters(summary) {
    const normalizedLegacy = normalizeLegacyState(characterData?.legacy);
    const totalStatIncreases = typeof characterData?.totalStatIncreases === 'number' && Number.isFinite(characterData.totalStatIncreases)
        ? Math.max(0, Math.floor(characterData.totalStatIncreases))
        : Math.max(0, Math.floor(normalizedLegacy.totalLevels));
    const characterLevel = deriveLevelFromTotalStatIncreases(totalStatIncreases);
    characterData.level = characterLevel;
    const levelElement = document.getElementById('perk-character-level');
    if (levelElement) {
        levelElement.textContent = characterLevel.toString();
    }

    const statsTowardPerk = totalStatIncreases % STATS_PER_PERK_POINT;
    const statsProgressElement = document.getElementById('perk-stats-to-next');
    if (statsProgressElement) {
        statsProgressElement.textContent = `${statsTowardPerk} / ${STATS_PER_PERK_POINT}`;
    }

    if (!characterData || typeof characterData.choreProgress !== 'object') {
        characterData.choreProgress = createEmptyPerStatMap(0);
    }
    STAT_KEYS.forEach(statKey => {
        const legacyStat = normalizedLegacy.stats[statKey] || createEmptyLegacyStat();
        characterData.choreProgress[statKey] = getLegacyCounterValue(legacyStat);
    });

    const shardProgress = (() => {
        let leadingStat = null;
        let leadingValue = 0;
        Object.entries(normalizedLegacy.stats).forEach(([statKey, legacyStat]) => {
            const counter = getLegacyCounterValue(legacyStat);
            if (counter > leadingValue) {
                leadingValue = counter;
                leadingStat = statKey;
            }
        });
        return { statKey: leadingStat, value: leadingValue };
    })();

    const leadingStatLabel = shardProgress.statKey
        ? getModernStatShortLabel(shardProgress.statKey)
        : null;
    const leadingStatElement = document.getElementById('perk-leading-stat');
    if (leadingStatElement) {
        if (leadingStatLabel) {
            const shardValue = Math.round(shardProgress.value);
            leadingStatElement.textContent = `${leadingStatLabel} • ${shardValue.toLocaleString()} / ${LEGACY_ROLLOVER_THRESHOLD.toLocaleString()}`;
        } else {
            leadingStatElement.textContent = '--';
        }
    }

    const shardGoal = LEGACY_ROLLOVER_THRESHOLD;
    setPerkProgressMeter(
        'perk-progress-legacy-bar',
        'perk-progress-legacy-text',
        shardProgress.value,
        shardGoal,
        (current, goal) => {
            const shardProgressText = leadingStatLabel
                ? `${Math.round(current)} / ${goal.toLocaleString()} legacy shards toward next ${leadingStatLabel} stat.`
                : `${Math.round(current)} / ${goal.toLocaleString()} legacy shards logged.`;
            const perkProgressText = `${statsTowardPerk} / ${STATS_PER_PERK_POINT} stat increases counted toward next perk point.`;
            return `${shardProgressText} ${perkProgressText}`;
        }
    );

    const currentQuarterId = getQuarterIdentifier(new Date());
    const hasQuarterData = currentQuarterId
        ? characterData?.activityLogQuarter === currentQuarterId
        : false;
    const quarterlyActivityLog = hasQuarterData && Array.isArray(characterData?.quarterlyActivityLog)
        ? characterData.quarterlyActivityLog
        : [];
    setPerkProgressMeter(
        'perk-progress-quarterly-bar',
        'perk-progress-quarterly-text',
        quarterlyActivityLog.length,
        QUARTERLY_MILESTONE_GOAL,
        (current, goal) => `${current} / ${goal} days logged this quarter.`
    );

    const yearlyGoal = 12000;
    const score = typeof summary?.score === 'number' ? Math.max(0, Math.round(summary.score)) : 0;
    setPerkProgressMeter(
        'perk-progress-yearly-bar',
        'perk-progress-yearly-text',
        score,
        yearlyGoal,
        (current, goal) => `${current.toLocaleString()} / ${goal.toLocaleString()} legacy score this year.`
    );
}

function updateStatRows(stats, legacyState) {
    const normalizedLegacy = normalizeLegacyState(legacyState);

    Object.entries(STAT_KEY_METADATA).forEach(([key, metadata]) => {
        const snapshot = stats[key] || { value: 0, confidence: 0 };
        const abilityValue = clampMajorStatValue(snapshot.value);
        const majorFill = document.getElementById(`${key}-major-bar`);
        const valueElement = document.getElementById(`${key}-value`);
        const majorText = document.getElementById(`${key}-major-text`);
        const confidenceElement = document.getElementById(`${key}-confidence`);
        if (majorFill) {
            majorFill.style.width = `${abilityValue}%`;
            const majorContainer = majorFill.parentElement;
            if (majorContainer) {
                majorContainer.setAttribute('aria-valuenow', abilityValue.toFixed(1));
            }
        }
        if (valueElement) {
            valueElement.textContent = abilityValue.toFixed(1);
        }
        if (majorText) {
            majorText.textContent = `${metadata.shortLabel} ${abilityValue.toFixed(1)}`;
        }
        if (confidenceElement) {
            confidenceElement.textContent = `Q ${snapshot.confidence.toFixed(2)}`;
        }

        const statLegacy = normalizedLegacy.stats[key] || createEmptyLegacyStat();
        const counterValue = getLegacyCounterValue(statLegacy);
        const levelValue = typeof statLegacy.level === 'number' && Number.isFinite(statLegacy.level)
            ? Math.max(0, Math.floor(statLegacy.level))
            : 0;
        const counterForFill = LEGACY_ROLLOVER_THRESHOLD > 0
            ? Math.min(counterValue, LEGACY_ROLLOVER_THRESHOLD)
            : counterValue;
        const fillPercent = LEGACY_ROLLOVER_THRESHOLD > 0
            ? Math.max(0, Math.min(100, (counterForFill / LEGACY_ROLLOVER_THRESHOLD) * 100))
            : 0;

        const legacyFill = document.getElementById(`${key}-legacy-bar`);
        if (legacyFill) {
            legacyFill.style.width = `${fillPercent}%`;
            const legacyContainer = legacyFill.parentElement;
            if (legacyContainer) {
                legacyContainer.setAttribute('aria-valuenow', Math.round(counterValue).toString());
            }
        }

        const legacyText = document.getElementById(`${key}-legacy-text`);
        if (legacyText) {
            legacyText.textContent = `Lvl ${levelValue}`;
        }

        const legacyCounterElement = document.getElementById(`${key}-legacy-counter`);
        if (legacyCounterElement) {
            legacyCounterElement.textContent = `${Math.round(counterValue)} / ${LEGACY_ROLLOVER_THRESHOLD}`;
        }
    });
}

function updateMaintenanceHint(stats) {
    const messageElement = document.getElementById('maintenance-message');
    if (!messageElement) {
        return;
    }
    let leadingStatKey = 'pwr';
    let leadingValue = -Infinity;
    Object.entries(stats).forEach(([key, snapshot]) => {
        if (snapshot.value > leadingValue) {
            leadingValue = snapshot.value;
            leadingStatKey = key;
        }
    });
    const params = DEFAULT_DYNAMICS_PARAMS[leadingStatKey];
    const maintenanceThreshold = params.tl0 + params.beta * Math.max(0, leadingValue - params.sfloor);
    const recommendedMin = Math.max(1, Math.round(maintenanceThreshold * 6));
    const recommendedMax = Math.max(recommendedMin, Math.round(maintenanceThreshold * 8));
    const recentLoad = characterData.recentTrainingLoad?.[leadingStatKey] ?? 0;
    const missingMin = Math.max(0, recommendedMin - recentLoad);
    const missingMax = Math.max(0, recommendedMax - recentLoad);
    messageElement.innerHTML = `At your <strong>${STAT_KEY_METADATA[leadingStatKey].shortLabel} ${leadingValue.toFixed(0)}</strong>, aim for <strong>${recommendedMin}–${recommendedMax} hard sets</strong> this week to maintain. Logged: ${recentLoad}. Missing approximately ${missingMin}–${missingMax}.`;
}

function updatePerkPanel() {
    const container = document.getElementById('perk-chips');
    if (!container) {
        return;
    }
    container.innerHTML = '';
    const unlocked = Array.isArray(characterData.unlockedPerks) ? characterData.unlockedPerks : [];
    if (unlocked.length === 0) {
        const empty = document.createElement('p');
        empty.className = 'empty-state';
        empty.textContent = 'No perks yet. Earn Legacy points to unlock them.';
        container.appendChild(empty);
        return;
    }

    unlocked.forEach(perkName => {
        const chip = document.createElement('span');
        chip.className = 'perk-chip';
        chip.dataset.state = 'active';
        chip.innerHTML = `<span>${perkName}</span><small>Active</small>`;
        container.appendChild(chip);
    });
}
function updateCapturedPhotoElement(element, imageSrc) {
    if (!element) {
        return;
    }

    const stageElement = typeof element.closest === 'function'
        ? element.closest('.avatar-stage')
        : (element.parentElement && element.parentElement.classList && element.parentElement.classList.contains('avatar-stage'))
            ? element.parentElement
            : null;

    const applyStageState = (isPlaceholder) => {
        if (!stageElement) {
            return;
        }

        if (isPlaceholder) {
            stageElement.classList.add('is-placeholder');
        } else {
            stageElement.classList.remove('is-placeholder');
        }
    };

    const ensureElementTag = (node, tagName) => {
        if (!node) {
            return null;
        }

        const desiredTag = tagName.toUpperCase();
        if (node.tagName === desiredTag) {
            return node;
        }

        const replacement = document.createElement(tagName.toLowerCase());
        if (node.id) {
            replacement.id = node.id;
        }

        replacement.className = node.className || '';

        if (node.dataset) {
            for (const [key, value] of Object.entries(node.dataset)) {
                replacement.dataset[key] = value;
            }
        }

        const inlineStyle = node.getAttribute && node.getAttribute('style');
        if (inlineStyle) {
            replacement.setAttribute('style', inlineStyle);
        }

        if (typeof node.replaceWith === 'function') {
            node.replaceWith(replacement);
        } else if (node.parentNode) {
            node.parentNode.insertBefore(replacement, node);
            node.parentNode.removeChild(node);
        }

        return replacement;
    };

    const trimmedSrc = typeof imageSrc === 'string' ? imageSrc.trim() : '';
    const lowerSrc = trimmedSrc.toLowerCase();
    const srcWithoutParams = lowerSrc.split(/[?#]/)[0];
    const hasCustomValue = trimmedSrc.length > 0;
    const isModelSrc = hasCustomValue && (
        AVATAR_MODEL_EXTENSIONS.some(extension => srcWithoutParams.endsWith(extension))
        || lowerSrc.startsWith('data:model/gltf')
    );
    const usingCustomImage = hasCustomValue && !isModelSrc;

    let activeElement = element;

    if (usingCustomImage) {
        activeElement = ensureElementTag(activeElement, 'IMG');
        if (!activeElement) {
            return;
        }

        if (activeElement.getAttribute('src') !== trimmedSrc) {
            activeElement.setAttribute('src', trimmedSrc);
        }

        activeElement.setAttribute('alt', 'Your Avatar');
        activeElement.classList.remove('avatar-circle', 'avatar-placeholder');
        activeElement.classList.add('avatar-viewer');
        activeElement.classList.remove('hidden');
        applyStageState(false);
        return;
    }

    activeElement = ensureElementTag(activeElement, 'MODEL-VIEWER');
    if (!activeElement) {
        return;
    }

    if (!isModelSrc && !hasCustomValue) {
        activeElement = ensureElementTag(activeElement, 'IMG');
        if (!activeElement) {
            return;
        }

<<<<<<< HEAD
        const ensurePlaceholderLoaded = (imgElement) => {
            if (!imgElement || imgElement.dataset.placeholderPrepared === 'true') {
                if (imgElement && imgElement.getAttribute('src') !== DEFAULT_AVATAR_PLACEHOLDER_SRC) {
                    imgElement.setAttribute('src', DEFAULT_AVATAR_PLACEHOLDER_SRC);
                }
                return;
            }

            const handleError = () => {
                if (imgElement.getAttribute('src') === DEFAULT_AVATAR_PLACEHOLDER_SRC) {
                    imgElement.setAttribute('src', LEGACY_AVATAR_PLACEHOLDER_SRC);
                }
            };

            imgElement.addEventListener('error', handleError);
            imgElement.dataset.placeholderPrepared = 'true';
            imgElement.setAttribute('src', DEFAULT_AVATAR_PLACEHOLDER_SRC);
        };

        ensurePlaceholderLoaded(activeElement);
=======
        if (activeElement.getAttribute('src') !== DEFAULT_AVATAR_PLACEHOLDER_SRC) {
            activeElement.setAttribute('src', DEFAULT_AVATAR_PLACEHOLDER_SRC);
        }
>>>>>>> e127bf5a

        activeElement.setAttribute('alt', 'Avatar placeholder');
        activeElement.classList.remove('avatar-circle', 'avatar-viewer');
        activeElement.classList.add('avatar-placeholder');
        activeElement.classList.remove('hidden');
        applyStageState(true);
        return;
    }

    const viewerSrc = isModelSrc ? trimmedSrc : DEFAULT_AVATAR_MODEL_SRC;
    if (activeElement.getAttribute('src') !== viewerSrc) {
        activeElement.setAttribute('src', viewerSrc);
    }

    const emptyAttributes = ['camera-controls', 'auto-rotate'];
    for (const attribute of emptyAttributes) {
        if (activeElement.getAttribute(attribute) !== '') {
            activeElement.setAttribute(attribute, '');
        }
    }

    const enforcedAttributes = [
        ['alt', 'Your Avatar'],
        ['interaction-prompt', 'none'],
        ['camera-target', '0 1.4 0'],
        ['camera-orbit', '0deg 80deg 2.9m'],
        ['min-camera-orbit', '-120deg 60deg 2.6m'],
        ['max-camera-orbit', '120deg 100deg 3.4m'],
        ['field-of-view', '28deg'],
        ['shadow-intensity', '0.65'],
        ['exposure', '1.1']
    ];

    for (const [attribute, value] of enforcedAttributes) {
        if (activeElement.getAttribute(attribute) !== value) {
            activeElement.setAttribute(attribute, value);
        }
    }

    activeElement.removeAttribute('poster');
    activeElement.removeAttribute('reveal');
    activeElement.removeAttribute('disable-zoom');
    activeElement.classList.remove('avatar-circle', 'avatar-placeholder');
    activeElement.classList.add('avatar-viewer');
    activeElement.classList.remove('hidden');
    applyStageState(false);
}

const skillTreeUtils = window.SkillTreeUtils || {};
const resolveConstellationStarsMap = typeof skillTreeUtils.getConstellationStarsMap === 'function'
    ? (constellationData, constellationName) => skillTreeUtils.getConstellationStarsMap(constellationData, constellationName)
    : (constellationData) => {
        if (!constellationData || typeof constellationData !== 'object') {
            return {};
        }

        if (constellationData.starSystems && typeof constellationData.starSystems === 'object') {
            const aggregated = {};
            for (const system of Object.values(constellationData.starSystems)) {
                if (!system || typeof system !== 'object') {
                    continue;
                }
                const stars = system.stars && typeof system.stars === 'object' ? system.stars : {};
                for (const [starName, starData] of Object.entries(stars)) {
                    aggregated[starName] = starData;
                }
            }
            return aggregated;
        }

        return { ...(constellationData.stars || {}) };
    };

const resolveConstellationStarSystems = typeof skillTreeUtils.getConstellationStarSystems === 'function'
    ? (constellationData, constellationName) => skillTreeUtils.getConstellationStarSystems(constellationData, constellationName)
    : (constellationData, constellationName) => {
        if (!constellationData || typeof constellationData !== 'object') {
            return {};
        }

        if (constellationData.starSystems && typeof constellationData.starSystems === 'object') {
            return constellationData.starSystems;
        }

        if (constellationData.stars && typeof constellationData.stars === 'object') {
            const systemName = `${constellationName || 'Constellation'} Prime`;
            return {
                [systemName]: {
                    type: 'starSystem',
                    stars: { ...(constellationData.stars || {}) }
                }
            };
        }

        return {};
    };

const resolveConstellationStarEntries = typeof skillTreeUtils.getConstellationStarEntries === 'function'
    ? (constellationData, constellationName) => skillTreeUtils.getConstellationStarEntries(constellationData, constellationName)
    : (constellationData, constellationName) => {
        if (!constellationData || typeof constellationData !== 'object') {
            return [];
        }

        const starSystems = resolveConstellationStarSystems(constellationData, constellationName);
        const entries = [];

        if (starSystems && typeof starSystems === 'object' && Object.keys(starSystems).length > 0) {
            for (const [systemName, systemData] of Object.entries(starSystems)) {
                const stars = systemData && typeof systemData.stars === 'object' ? systemData.stars : {};
                for (const [starName, starData] of Object.entries(stars)) {
                    entries.push({
                        starSystemName: systemName,
                        starSystem: systemData,
                        starName,
                        starData
                    });
                }
            }
            return entries;
        }

        const stars = constellationData.stars && typeof constellationData.stars === 'object'
            ? constellationData.stars
            : {};
        for (const [starName, starData] of Object.entries(stars)) {
            entries.push({
                starSystemName: null,
                starSystem: null,
                starName,
                starData
            });
        }

        return entries;
    };

const findStarInConstellationSafe = typeof skillTreeUtils.findStarInConstellation === 'function'
    ? (constellationData, starName, constellationName) => skillTreeUtils.findStarInConstellation(constellationData, starName, constellationName)
    : (constellationData, starName) => {
        if (!constellationData || typeof constellationData !== 'object' || typeof starName !== 'string') {
            return null;
        }

        if (constellationData.starSystems && typeof constellationData.starSystems === 'object') {
            for (const [systemName, systemData] of Object.entries(constellationData.starSystems)) {
                const stars = systemData && typeof systemData.stars === 'object' ? systemData.stars : {};
                if (Object.prototype.hasOwnProperty.call(stars, starName)) {
                    return {
                        starData: stars[starName],
                        starSystemName: systemName,
                        starSystem: systemData
                    };
                }
            }
        }

        if (constellationData.stars && Object.prototype.hasOwnProperty.call(constellationData.stars, starName)) {
            return {
                starData: constellationData.stars[starName],
                starSystemName: null,
                starSystem: null
            };
        }

        return null;
    };

const hasConstellationStarSafe = typeof skillTreeUtils.hasConstellationStar === 'function'
    ? (constellationData, starName, constellationName) => skillTreeUtils.hasConstellationStar(constellationData, starName, constellationName)
    : (constellationData, starName) => {
        if (typeof starName !== 'string') {
            return false;
        }
        const stars = resolveConstellationStarsMap(constellationData);
        return Object.prototype.hasOwnProperty.call(stars, starName);
    };

function createStarDetailController() {
    const panel = document.getElementById('star-detail-panel');
    const titleEl = document.getElementById('star-detail-title');
    const locationEl = document.getElementById('star-detail-location');
    const artEl = document.getElementById('star-detail-art');
    const descriptionEl = document.getElementById('star-detail-description');
    const requirementsEl = document.getElementById('star-detail-requirements');
    const unlockBtn = document.getElementById('star-unlock-btn');
    const proofBtn = document.getElementById('star-proof-btn');
    const closeBtn = document.getElementById('star-detail-close');

    if (!panel || !titleEl || !artEl || !descriptionEl || !requirementsEl || !unlockBtn || !proofBtn || !closeBtn) {
        console.warn('Star detail panel elements are missing from the DOM.');
        return {
            show: () => {},
            hide: () => {},
            refresh: () => {}
        };
    }

    let activeStar = null;

    const formatStatName = (stat) => {
        if (!stat || typeof stat !== 'string') {
            return '';
        }
        return stat.charAt(0).toUpperCase() + stat.slice(1);
    };

    const computeInitials = (name) => {
        if (!name) {
            return '★';
        }
        const initials = name
            .split(/\s+/)
            .filter(Boolean)
            .map(part => part[0])
            .join('')
            .slice(0, 2)
            .toUpperCase();
        return initials || '★';
    };

    const buildLocationLabel = (star) => {
        const parts = [];
        if (star?.galaxy) {
            parts.push(star.galaxy);
        }
        if (star?.constellation) {
            parts.push(star.constellation);
        }
        if (star?.starSystem) {
            parts.push(star.starSystem);
        }
        return parts.join(' • ');
    };

    const refreshCanvas = () => {
        if (skillRenderer && typeof skillRenderer.refreshStars === 'function') {
            skillRenderer.refreshStars();
        }
    };

    const updateStatus = () => {
        if (!activeStar) {
            return;
        }
        activeStar.status = determineStarStatus(activeStar.name, activeStar.data);
        if (activeStar.status) {
            panel.dataset.status = activeStar.status;
        } else {
            delete panel.dataset.status;
        }
    };

    const renderActions = () => {
        if (!activeStar) {
            requirementsEl.innerHTML = '';
            unlockBtn.classList.add('hidden');
            proofBtn.classList.add('hidden');
            return;
        }

        const { data, status } = activeStar;

        if (data.unlock_type === 'perk') {
            unlockBtn.classList.remove('hidden');
            proofBtn.classList.add('hidden');
            const requires = data.requires || {};
            const statName = formatStatName(requires.stat);
            const requiredValue = typeof requires.value === 'number' ? requires.value : null;
            const currentValue = requires.stat ? characterData.stats?.[requires.stat] ?? 0 : null;
            const availablePoints = characterData.skillPoints || 0;

            const requirementLines = [];
            if (requires.stat && requiredValue !== null) {
                let line = `<strong>Requires:</strong> ${requiredValue} ${statName}`;
                if (currentValue !== null) {
                    line += ` (Current: ${currentValue})`;
                }
                requirementLines.push(`<p>${line}</p>`);
            } else {
                requirementLines.push('<p><strong>Requires:</strong> No stat requirement</p>');
            }

            if (requires.skill_points) {
                requirementLines.push(`<p><strong>Perk Points Needed:</strong> ${requires.skill_points}</p>`);
            }

            if (requires.perks && Array.isArray(requires.perks) && requires.perks.length > 0) {
                requirementLines.push(`<p><strong>Requires Unlocking:</strong> ${requires.perks.join(', ')}</p>`);
            }

            if (availablePoints > 0) {
                requirementLines.push(`<p>You have ${availablePoints} Perk Point${availablePoints === 1 ? '' : 's'} available.</p>`);
            }

            requirementsEl.innerHTML = requirementLines.join('');
            unlockBtn.disabled = availablePoints <= 0;
            unlockBtn.dataset.starName = activeStar.name;
        } else if (data.unlock_type === 'credential') {
            proofBtn.classList.remove('hidden');
            unlockBtn.classList.add('hidden');
            const requires = data.requires || {};
            const requirementLines = [];

            if (requires.proof) {
                requirementLines.push(`<p><strong>Proof Needed:</strong> ${requires.proof}</p>`);
            } else {
                requirementLines.push('<p><strong>Proof Needed:</strong> Credential verification required.</p>');
            }

            if (requires.description) {
                requirementLines.push(`<p>${requires.description}</p>`);
            }

            if (status === 'unlocked') {
                requirementLines.push('<p class="success">Credential verified!</p>');
                proofBtn.disabled = true;
            } else {
                proofBtn.disabled = false;
            }

            requirementsEl.innerHTML = requirementLines.join('');
            proofBtn.dataset.starName = activeStar.name;
        } else {
            unlockBtn.classList.add('hidden');
            proofBtn.classList.add('hidden');
            requirementsEl.innerHTML = '<p>No unlock actions available.</p>';
        }
    };

    const renderPanel = () => {
        if (!activeStar) {
            return;
        }

        const { name, data } = activeStar;
        panel.classList.remove('hidden');
        panel.setAttribute('aria-hidden', 'false');

        titleEl.textContent = name;
        locationEl.textContent = buildLocationLabel(data);
        descriptionEl.textContent = data.description || 'No description provided yet.';
        panel.dataset.status = activeStar.status || '';

        if (data.image) {
            artEl.style.backgroundImage = `url(${data.image})`;
            artEl.textContent = '';
        } else {
            artEl.style.backgroundImage = '';
            artEl.textContent = computeInitials(name);
        }

        renderActions();
    };

    const showPanel = (star) => {
        if (!star || !star.data) {
            hidePanel();
            return;
        }

        activeStar = {
            name: star.name,
            data: star.data,
            status: star.status || determineStarStatus(star.name, star.data)
        };

        renderPanel();
    };

    const hidePanel = () => {
        const wasVisible = !panel.classList.contains('hidden');
        panel.classList.add('hidden');
        panel.setAttribute('aria-hidden', 'true');
        delete panel.dataset.status;
        if (skillRenderer && typeof skillRenderer.clearStarFocus === 'function') {
            skillRenderer.clearStarFocus();
        }
        activeStar = null;
        unlockBtn.disabled = false;
        proofBtn.disabled = false;
        proofBtn.classList.add('hidden');
        if (wasVisible) {
            refreshCanvas();
        }
    };

    closeBtn.addEventListener('click', hidePanel);

    unlockBtn.addEventListener('click', () => {
        if (!activeStar || activeStar.data.unlock_type !== 'perk') {
            return;
        }

        const unlocked = unlockPerk(activeStar.name, activeStar.data);
        updateStatus();
        if (unlocked) {
            hidePanel();
        } else {
            renderActions();
        }
    });

    proofBtn.addEventListener('click', () => {
        if (!activeStar || activeStar.data.unlock_type !== 'credential') {
            return;
        }

        if (activeStar.status === 'unlocked') {
            return;
        }

        const proofRequirement = activeStar.data.requires?.proof || 'Credential proof';
        showToast(`To verify this credential, provide: ${proofRequirement}. Submission support is coming soon.`);
    });

    return {
        show: showPanel,
        hide: hidePanel,
        refresh() {
            updateStatus();
            renderActions();
        }
    };
}

const CONSTELLATION_PAN_NUDGE = 80;

const starDetailController = createStarDetailController();

if (!AI_FEATURES_AVAILABLE) {
    const scanFaceButton = document.getElementById('scan-face-btn');
    if (scanFaceButton) {
        scanFaceButton.title = 'Configure backendUrl in config.js to enable AI avatar generation.';
    }
}

window.handleStarSelection = function(star) {
    starDetailController.show(star);
};

// --- Global Data Variables ---
let characterData = {};
let gameManager = {};
let currentSkillPath = [];
let listenersInitialized = false;
let lastAuthAction = null;
let skillRenderer = null;
const SKILL_TREE_READY_EVENT = 'skillTreeDataReady';

function getCurrentSkillTree() {
    const tree = window.skillTree;
    return tree && typeof tree === 'object' ? tree : null;
}

function skillTreeHasGalaxies(skillTree = getCurrentSkillTree()) {
    if (!skillTree) {
        return false;
    }
    return Object.keys(skillTree).length > 0;
}

function ensureSkillTreeLayout(forceLayout = false) {
    if (!window.SkillTreeUtils || typeof window.SkillTreeUtils.generateProceduralLayout !== 'function') {
        return false;
    }

    const currentTree = getCurrentSkillTree();
    if (!currentTree) {
        return false;
    }

    const updatedTree = window.SkillTreeUtils.generateProceduralLayout(currentTree, {
        clone: true,
        forceLayout
    });

    if (updatedTree && typeof updatedTree === 'object') {
        window.skillTree = updatedTree;
        return true;
    }

    return false;
}

function rebuildSkillUniverseIfReady(options = {}) {
    const { force = false } = options;
    ensureSkillTreeLayout(force);
    if (!skillRenderer || typeof skillRenderer.rebuildUniverse !== 'function') {
        return false;
    }
    if (!skillTreeHasGalaxies()) {
        return false;
    }
    if (!force && !skillRenderer.needsUniverseBuild) {
        return false;
    }
    skillRenderer.rebuildUniverse();
    return true;
}

function handleSkillTreeDataReady(event) {
    const forceRebuild = Boolean(event?.detail?.forceRebuild);
    rebuildSkillUniverseIfReady({ force: forceRebuild });
}

function dispatchSkillTreeDataReady(options = {}) {
    const { force = false } = options;
    ensureSkillTreeLayout(force);
    if (!skillTreeHasGalaxies()) {
        return false;
    }

    const detail = { forceRebuild: force };
    let readyEvent;
    if (typeof window.CustomEvent === 'function') {
        readyEvent = new CustomEvent(SKILL_TREE_READY_EVENT, { detail });
    } else {
        readyEvent = document.createEvent('CustomEvent');
        readyEvent.initCustomEvent(SKILL_TREE_READY_EVENT, false, false, detail);
    }

    window.dispatchEvent(readyEvent);
    return true;
}

window.addEventListener(SKILL_TREE_READY_EVENT, handleSkillTreeDataReady);

// --- Manager Logic ---
function computeChoreShardPlan(source, fallback = {}) {
    const normalizedSource = source && typeof source === 'object' ? source : {};
    const normalizedFallback = fallback && typeof fallback === 'object' ? fallback : {};

    const fallbackStat = normalizedFallback.stat ?? normalizedSource.stat;
    const fallbackEffort = normalizedFallback.effort ?? normalizedSource.effort;
    const fallbackTotal = (() => {
        const sanitized = sanitizeShardAmount(fallbackEffort);
        return sanitized > 0 ? sanitized : 10;
    })();

    let primaryStatKey = getStatKeyFromAny(
        normalizedSource.primary_stat
        ?? normalizedSource.primaryStat
        ?? normalizedFallback.primary_stat
        ?? fallbackStat
    );
    if (!primaryStatKey) {
        primaryStatKey = 'grt';
    }
    const secondaryStatKey = getStatKeyFromAny(
        normalizedSource.secondary_stat
        ?? normalizedSource.secondaryStat
        ?? normalizedFallback.secondary_stat
        ?? normalizedFallback.secondaryStat
    );

    const suggestion = normalizedSource.suggested_shards
        ?? normalizedSource.shards
        ?? normalizedFallback.suggested_shards;
    const breakdown = extractShardBreakdown(suggestion);

    let primaryAmount = breakdown.primary;
    let secondaryAmount = breakdown.secondary;
    let desiredTotal = breakdown.total;

    if (primaryAmount <= 0) {
        const fallbackFromEffort = sanitizeShardAmount(normalizedSource.effort ?? fallbackEffort);
        primaryAmount = fallbackFromEffort > 0 ? fallbackFromEffort : fallbackTotal;
    }
    if (primaryAmount <= 0) {
        primaryAmount = fallbackTotal;
    }

    if (secondaryAmount < 0) {
        secondaryAmount = 0;
    }

    const explicitTotal = sanitizeShardAmount(
        normalizedSource.totalShards
        ?? normalizedSource.total_shards
        ?? normalizedFallback.totalShards
    );
    if (explicitTotal > 0) {
        desiredTotal = explicitTotal;
    }

    if (secondaryStatKey && secondaryAmount <= 0 && desiredTotal > primaryAmount) {
        secondaryAmount = Math.max(0, desiredTotal - primaryAmount);
    }

    let totalShards = primaryAmount;
    if (secondaryStatKey && secondaryAmount > 0) {
        totalShards += secondaryAmount;
    }

    if (desiredTotal > 0) {
        if (totalShards === 0) {
            primaryAmount = desiredTotal;
            secondaryAmount = 0;
            totalShards = desiredTotal;
        } else if (totalShards < desiredTotal) {
            if (secondaryStatKey) {
                secondaryAmount = Math.max(0, desiredTotal - primaryAmount);
                totalShards = primaryAmount + secondaryAmount;
            } else {
                primaryAmount = desiredTotal;
                totalShards = desiredTotal;
            }
        }
    }

    if (totalShards <= 0) {
        primaryAmount = Math.max(1, fallbackTotal);
        secondaryAmount = 0;
        totalShards = primaryAmount;
    }

    const plan = {
        primary: { stat: primaryStatKey, amount: primaryAmount },
        secondary: null,
        total: totalShards
    };

    if (secondaryStatKey && secondaryAmount > 0) {
        plan.secondary = { stat: secondaryStatKey, amount: secondaryAmount };
        plan.total = primaryAmount + secondaryAmount;
    } else {
        plan.total = primaryAmount;
    }

    return plan;
}

function formatChoreShardDetails(shards) {
    if (!shards || typeof shards !== 'object') {
        return '';
    }
    const segments = [];
    const primary = shards.primary;
    if (primary && typeof primary === 'object') {
        const amount = sanitizeShardAmount(primary.amount);
        if (amount > 0) {
            const statLabel = getModernStatShortLabel(primary.stat);
            segments.push(`+${amount} ${statLabel}`);
        }
    }
    const secondary = shards.secondary;
    if (secondary && typeof secondary === 'object') {
        const amount = sanitizeShardAmount(secondary.amount);
        if (amount > 0) {
            const statLabel = getModernStatShortLabel(secondary.stat);
            segments.push(`+${amount} ${statLabel}`);
        }
    }
    return segments.join(' • ');
}

function getChoreShardEntries(chore) {
    if (!chore || typeof chore !== 'object') {
        return [];
    }

    const entries = [];
    const shards = chore.shards && typeof chore.shards === 'object' ? chore.shards : null;

    if (shards && shards.primary && typeof shards.primary === 'object') {
        const primaryStatKey = getStatKeyFromAny(shards.primary.stat ?? chore.stat) || 'grt';
        let primaryAmount = sanitizeShardAmount(shards.primary.amount);
        if (primaryAmount <= 0) {
            primaryAmount = sanitizeShardAmount(shards.primary.value);
        }
        if (primaryAmount <= 0) {
            primaryAmount = sanitizeShardAmount(shards.primary.shards);
        }
        if (primaryAmount <= 0) {
            primaryAmount = sanitizeShardAmount(chore.effort ?? chore.totalShards);
        }
        if (primaryAmount > 0) {
            entries.push({ stat: primaryStatKey, amount: primaryAmount });
        }
    }

    if (shards && shards.secondary && typeof shards.secondary === 'object') {
        const secondaryStatKey = getStatKeyFromAny(shards.secondary.stat);
        let secondaryAmount = sanitizeShardAmount(shards.secondary.amount);
        if (secondaryAmount <= 0) {
            secondaryAmount = sanitizeShardAmount(shards.secondary.value);
        }
        if (secondaryAmount <= 0) {
            secondaryAmount = sanitizeShardAmount(shards.secondary.shards);
        }
        if (secondaryStatKey && secondaryAmount > 0) {
            entries.push({ stat: secondaryStatKey, amount: secondaryAmount });
        }
    }

    if (entries.length === 0) {
        const fallbackStatKey = getStatKeyFromAny(chore.stat) || 'grt';
        let fallbackAmount = sanitizeShardAmount(chore.effort ?? chore.totalShards);
        if (fallbackAmount <= 0) {
            fallbackAmount = 10;
        }
        entries.push({ stat: fallbackStatKey, amount: fallbackAmount });
    }

    return entries;
}

function normalizeStoredChore(chore) {
    if (!chore || typeof chore !== 'object') {
        return null;
    }

    const text = typeof chore.text === 'string' ? chore.text : '';
    if (!text) {
        return null;
    }

    const shardPlan = computeChoreShardPlan(chore, {
        stat: chore.stat ?? chore.primary_stat,
        effort: chore.effort ?? chore.totalShards
    });
    const primaryShard = {
        stat: shardPlan.primary.stat,
        amount: sanitizeShardAmount(shardPlan.primary.amount) || 0
    };
    const secondaryShard = shardPlan.secondary
        ? {
            stat: shardPlan.secondary.stat,
            amount: sanitizeShardAmount(shardPlan.secondary.amount) || 0
        }
        : null;
    const totalShards = (() => {
        const total = sanitizeShardAmount(shardPlan.total);
        const computed = primaryShard.amount + (secondaryShard ? secondaryShard.amount : 0);
        const fallback = computed > 0 ? computed : sanitizeShardAmount(chore.effort ?? chore.totalShards);
        return total > 0 ? total : (fallback > 0 ? fallback : 10);
    })();

    const identifier = typeof chore.id === 'number' && Number.isFinite(chore.id)
        ? chore.id
        : Date.now() + Math.floor(Math.random() * 1000);

    return {
        id: identifier,
        text,
        stat: primaryShard.stat,
        effort: totalShards,
        totalShards,
        shards: {
            primary: primaryShard,
            secondary: secondaryShard
        },
        completed: Boolean(chore.completed)
    };
}

let choreManager = {
    chores: [],
    addChore: async function(text) {
        if (!text) return;

        const classification = await getAIChoreClassification(text);
        const shardPlan = computeChoreShardPlan(classification, {
            stat: classification?.stat,
            effort: classification?.effort
        });
        const primaryShard = {
            stat: shardPlan.primary.stat,
            amount: sanitizeShardAmount(shardPlan.primary.amount) || 0
        };
        const secondaryShard = shardPlan.secondary
            ? {
                stat: shardPlan.secondary.stat,
                amount: sanitizeShardAmount(shardPlan.secondary.amount) || 0
            }
            : null;
        const totalShards = (() => {
            const total = sanitizeShardAmount(shardPlan.total);
            const computed = primaryShard.amount + (secondaryShard ? secondaryShard.amount : 0);
            const fallback = computed > 0 ? computed : sanitizeShardAmount(classification?.effort);
            return total > 0 ? total : (fallback > 0 ? fallback : 10);
        })();

        const newChore = {
            id: Date.now(),
            text: text,
            stat: primaryShard.stat,
            effort: totalShards,
            totalShards,
            shards: {
                primary: primaryShard,
                secondary: secondaryShard
            },
            completed: false
        };
        this.chores.push(newChore);
        updateDashboard();
    },
    applyShards: function(choreId) {
        const choreIndex = this.chores.findIndex(c => c.id === choreId);
        if (choreIndex === -1) return;

        const chore = this.chores[choreIndex];
        const shardEntries = getChoreShardEntries(chore);
        if (!Array.isArray(shardEntries) || shardEntries.length === 0) {
            this.chores.splice(choreIndex, 1);
            updateDashboard();
            return;
        }

        if (!characterData.choreProgress || typeof characterData.choreProgress !== 'object') {
            characterData.choreProgress = createEmptyPerStatMap(0);
        }

        if (!characterData.stats || typeof characterData.stats !== 'object') {
            characterData.stats = normalizeCharacterStats({});
        }

        const normalizedLegacy = normalizeLegacyState(characterData.legacy);
        const baseLegacyLevels = Math.max(0, Math.floor(normalizedLegacy.totalLevels));
        const baseLegacyEarned = Math.max(0, Math.floor(normalizedLegacy.totalEarned));
        characterData.legacy = normalizedLegacy;

        let totalShardsAwarded = 0;
        let totalStatIncreasesGained = 0;

        shardEntries.forEach(entry => {
            const statKey = getStatKeyFromAny(entry.stat) || 'grt';
            const shardGain = sanitizeShardAmount(entry.amount);
            if (shardGain <= 0) {
                return;
            }

            totalShardsAwarded += shardGain;

            const legacyStat = normalizedLegacy.stats[statKey] || createEmptyLegacyStat();
            normalizedLegacy.stats[statKey] = legacyStat;

            const currentCounter = getLegacyCounterValue(legacyStat);
            let updatedCounter = currentCounter + shardGain;
            let rollovers = 0;
            while (updatedCounter >= LEGACY_ROLLOVER_THRESHOLD) {
                updatedCounter -= LEGACY_ROLLOVER_THRESHOLD;
                rollovers += 1;
            }

            setLegacyCounterValue(legacyStat, updatedCounter);
            const statLabel = getModernStatShortLabel(statKey);
            showToast(`+${shardGain} Legacy shards • ${statLabel}`);

            legacyStat.totalEarned = Math.max(0, Math.floor(legacyStat.totalEarned || 0)) + shardGain;
            characterData.choreProgress[statKey] = getLegacyCounterValue(legacyStat);

            if (rollovers > 0) {
                const currentLevel = typeof legacyStat.level === 'number' && Number.isFinite(legacyStat.level)
                    ? Math.max(0, Math.floor(legacyStat.level))
                    : 0;
                legacyStat.level = currentLevel + rollovers;
                totalStatIncreasesGained += rollovers;

                const currentStatValue = typeof characterData.stats[statKey] === 'number' && Number.isFinite(characterData.stats[statKey])
                    ? characterData.stats[statKey]
                    : 0;
                const updatedStatValue = clampMajorStatValue(currentStatValue + rollovers);
                characterData.stats[statKey] = updatedStatValue;

                const plural = rollovers === 1 ? 'level' : 'levels';
                showToast(`Legacy milestone! +${rollovers} ${statLabel} ${plural}.`);
            }
        });

        normalizedLegacy.totalLevels = baseLegacyLevels + totalStatIncreasesGained;
        normalizedLegacy.totalEarned = baseLegacyEarned + totalShardsAwarded;

        const existingTotalStatIncreases = typeof characterData.totalStatIncreases === 'number' && Number.isFinite(characterData.totalStatIncreases)
            ? Math.max(0, Math.floor(characterData.totalStatIncreases))
            : baseLegacyLevels;
        const updatedTotalStatIncreases = existingTotalStatIncreases + totalStatIncreasesGained;
        characterData.totalStatIncreases = updatedTotalStatIncreases;

        const previousLevel = deriveLevelFromTotalStatIncreases(existingTotalStatIncreases);
        const nextLevel = deriveLevelFromTotalStatIncreases(updatedTotalStatIncreases);
        characterData.level = nextLevel;

        if (!Number.isFinite(characterData.skillPoints)) {
            characterData.skillPoints = 0;
        }

        if (nextLevel > previousLevel) {
            const levelsGained = nextLevel - previousLevel;
            const perkPlural = levelsGained === 1 ? 'Perk Point' : 'Perk Points';
            characterData.skillPoints = Math.max(0, Math.floor(characterData.skillPoints)) + levelsGained;
            showToast(`Level up! Level ${nextLevel}. +${levelsGained} ${perkPlural}.`);
            refreshStarAvailability();
        } else {
            characterData.skillPoints = Math.max(0, Math.floor(characterData.skillPoints));
        }

        this.chores.splice(choreIndex, 1);
        logQuarterlyActivity();
        updateDashboard();
    }
};

// --- AUTHENTICATION & DATA FUNCTIONS ---
function handleSignUp() {
    const email = document.getElementById('email-input').value;
    const password = document.getElementById('password-input').value;
    lastAuthAction = 'signup';
    auth.createUserWithEmailAndPassword(email, password).catch(error => alert(error.message));
}

function handleLogin() {
    const email = document.getElementById('email-input').value;
    const password = document.getElementById('password-input').value;
    lastAuthAction = 'login';
    auth.signInWithEmailAndPassword(email, password).catch(error => alert(error.message));
}

function handleLogout() {
    lastAuthAction = null;
    auth.signOut();
}

async function saveData() {
    if (!auth.currentUser) return;
    const userId = auth.currentUser.uid;
    characterData.chores = choreManager.chores;
    const userRef = db.collection('users').doc(userId);
    const dataToSave = { characterData, gameManager };
    await userRef.set(dataToSave, { merge: true });
    console.log("Data saved to Firestore!");
}

async function loadData(userId) {
    try {
        const userRef = db.collection('users').doc(userId);
        const doc = await userRef.get();

        if (!doc.exists) {
            characterData = {};
            gameManager = {};
            choreManager.chores = [];
            return false;
        }

        const loadedData = doc.data() || {};
        const loadedCharacterData = loadedData.characterData;

        if (!loadedCharacterData || !loadedCharacterData.stats) {
            characterData = {};
            gameManager = {};
            choreManager.chores = [];
            return false;
        }

        if (loadedCharacterData.onboardingComplete === false) {
            characterData = {};
            gameManager = {};
            choreManager.chores = [];
            return false;
        }

        const now = new Date();
        const defaultQuarter = getQuarterIdentifier(now) || `${now.getFullYear()}-Q${Math.floor(now.getMonth() / 3) + 1}`;
        const quarterlyActivityLog = Array.isArray(loadedCharacterData.quarterlyActivityLog)
            ? loadedCharacterData.quarterlyActivityLog
            : Array.isArray(loadedCharacterData.monthlyActivityLog)
                ? loadedCharacterData.monthlyActivityLog
                : [];
        const storedQuarter = loadedCharacterData.activityLogQuarter
            || convertMonthStringToQuarter(loadedCharacterData.activityLogMonth)
            || defaultQuarter;
        const quarterlyPerkClaimed = typeof loadedCharacterData.quarterlyPerkClaimed === 'boolean'
            ? loadedCharacterData.quarterlyPerkClaimed
            : Boolean(loadedCharacterData.monthlyPerkClaimed);

        const sanitizedLoadedData = { ...loadedCharacterData };
        delete sanitizedLoadedData.monthlyActivityLog;
        delete sanitizedLoadedData.activityLogMonth;
        delete sanitizedLoadedData.monthlyPerkClaimed;
        delete sanitizedLoadedData.legacyStatProgress;
        delete sanitizedLoadedData.statCounter;
        delete sanitizedLoadedData.statProgress;
        delete sanitizedLoadedData.statsToNextLevel;

        const normalizedLegacy = normalizeLegacyState(loadedCharacterData.legacy);
        const normalizedStats = normalizeCharacterStats(loadedCharacterData.stats);
        const normalizedTrainingLoad = normalizePerStatNumericMap(
            loadedCharacterData.recentTrainingLoad,
            { defaultValue: 0, clamp: value => Math.max(0, value) }
        );
        const normalizedStatConfidence = normalizePerStatNumericMap(
            loadedCharacterData.statConfidence,
            { defaultValue: 0.6, clamp: value => Math.max(0, Math.min(1, value)) }
        );
        const normalizedChoreProgress = createEmptyPerStatMap(statKey => {
            const legacyStat = normalizedLegacy.stats[statKey] || createEmptyLegacyStat();
            return getLegacyCounterValue(legacyStat);
        });
        const normalizedChores = Array.isArray(loadedCharacterData.chores)
            ? loadedCharacterData.chores
                .map(normalizeStoredChore)
                .filter(chore => chore && typeof chore === 'object')
            : [];

        const storedTotalStatIncreases = typeof sanitizedLoadedData.totalStatIncreases === 'number' && Number.isFinite(sanitizedLoadedData.totalStatIncreases)
            ? Math.max(0, Math.floor(sanitizedLoadedData.totalStatIncreases))
            : null;
        const normalizedTotalStatIncreases = storedTotalStatIncreases !== null
            ? storedTotalStatIncreases
            : Math.max(0, Math.floor(normalizedLegacy.totalLevels));
        const normalizedSkillPoints = typeof loadedCharacterData.skillPoints === 'number' && Number.isFinite(loadedCharacterData.skillPoints)
            ? Math.max(0, Math.floor(loadedCharacterData.skillPoints))
            : 0;

        characterData = {
            ...sanitizedLoadedData,
            level: deriveLevelFromTotalStatIncreases(normalizedTotalStatIncreases),
            totalStatIncreases: normalizedTotalStatIncreases,
            skillPoints: normalizedSkillPoints,
            legacy: normalizedLegacy,
            stats: normalizedStats,
            statConfidence: normalizedStatConfidence,
            recentTrainingLoad: normalizedTrainingLoad,
            unlockedPerks: Array.isArray(loadedCharacterData.unlockedPerks)
                ? loadedCharacterData.unlockedPerks
                : [],
            quarterlyActivityLog,
            activityLogQuarter: storedQuarter,
            quarterlyPerkClaimed,
            skillSearchTarget: loadedCharacterData.skillSearchTarget || null,
            choreProgress: normalizedChoreProgress,
            chores: normalizedChores,
            verifiedCredentials: Array.isArray(loadedCharacterData.verifiedCredentials)
                ? loadedCharacterData.verifiedCredentials
                : [],
            verifiedProofs: Array.isArray(loadedCharacterData.verifiedProofs)
                ? loadedCharacterData.verifiedProofs
                : [],
            onboardingComplete: true
        };

        gameManager = loadedData.gameManager || {};
        choreManager.chores = characterData.chores;

        const capturedPhoto = document.getElementById('captured-photo');
        const webcamFeed = document.getElementById('webcam-feed');
        const scanButton = document.getElementById('scan-face-btn');
        updateCapturedPhotoElement(capturedPhoto, characterData.avatarUrl);
        if (webcamFeed) {
            webcamFeed.classList.add('hidden');
        }
        if (scanButton) {
            scanButton.textContent = characterData.avatarUrl ? 'Update Avatar' : 'Scan Your Face & Body';
        }

        syncSkillSearchInputWithTarget(characterData.skillSearchTarget);

        dispatchSkillTreeDataReady({ force: true });
        return true;
    } catch (error) {
        console.error('Failed to load character data:', error);
        return false;
    }
}

// --- CORE FUNCTIONS ---

// --- AI Functions ---
async function getAIChoreClassification(text) {
    if (!AI_FEATURES_AVAILABLE) {
        console.info('AI classification skipped because backendUrl is not configured.');
        return { primary_stat: 'constitution', stat: 'constitution', suggested_shards: { primary: 10 }, effort: 10 };
    }

    try {
        const response = await fetch(`${BACKEND_SERVER_URL}/classify-chore`, {
            method: 'POST',
            headers: { 'Content-Type': 'application/json' },
            body: JSON.stringify({ text })
        });

        if (!response.ok) {
            const errorText = await response.text();
            throw new Error(`Server error: ${errorText}`);
        }

        const data = await response.json();
        if (!data || typeof data !== 'object') {
            return { primary_stat: 'constitution', stat: 'constitution', suggested_shards: { primary: 10 }, effort: 10 };
        }
        return data;
    } catch (error) {
        console.error("AI classification failed:", error);
        showToast("AI classification failed. Assigning a default chore.");
        return { primary_stat: 'constitution', stat: 'constitution', suggested_shards: { primary: 10 }, effort: 10 };
    }
}


function logQuarterlyActivity() {
    if (!characterData.quarterlyActivityLog) { characterData.quarterlyActivityLog = []; }
    const now = new Date();
    const today = now.toISOString().split('T')[0];
    const currentQuarter = getQuarterIdentifier(now);
    if (!currentQuarter) { return; }
    if (characterData.activityLogQuarter !== currentQuarter) {
        characterData.activityLogQuarter = currentQuarter;
        characterData.quarterlyActivityLog = [];
        characterData.quarterlyPerkClaimed = false;
    }
    if (characterData.quarterlyPerkClaimed) { return; }
    if (!characterData.quarterlyActivityLog.includes(today)) {
        characterData.quarterlyActivityLog.push(today);
        if (characterData.quarterlyActivityLog.length >= QUARTERLY_MILESTONE_GOAL) {
            characterData.skillPoints++;
            characterData.quarterlyPerkClaimed = true;
            showToast("Quarterly Milestone! You earned a Perk Point for your consistency!");
            refreshStarAvailability();
        }
    }
}

function calculateStartingStats() {
    const exerciseValue = parseInt(document.getElementById('exercise-freq').value, 10) || 0;
    const studyValue = parseInt(document.getElementById('study-habit').value, 10) || 0;
    const now = new Date();
    const baseStats = {
        pwr: 8 + exerciseValue,
        acc: 8,
        grt: 8 + exerciseValue,
        cog: 8 + studyValue,
        pln: 8 + studyValue,
        soc: 8
    };
    const statConfidence = createEmptyPerStatMap(() => 0.6);
    const normalizedStats = normalizeCharacterStats(baseStats, key => baseStats[key]);
    const emptyPerStat = createEmptyPerStatMap(0);
    const normalizedLegacy = normalizeLegacyState();

    characterData = {
        level: 1,
        totalStatIncreases: 0,
        stats: normalizedStats,
        statConfidence,
        legacy: normalizedLegacy,
        recentTrainingLoad: { ...emptyPerStat },
        choreProgress: { ...emptyPerStat },
        avatarUrl: '',
        skillPoints: 0,
        unlockedPerks: [],
        verifiedProofs: [],
        verifiedCredentials: [],
        quarterlyActivityLog: [],
        activityLogQuarter: getQuarterIdentifier(now) || `${now.getFullYear()}-Q${Math.floor(now.getMonth() / 3) + 1}`,
        quarterlyPerkClaimed: false,
        skillSearchTarget: null,
        chores: [],
        onboardingComplete: true
    };
}

async function handleOnboarding(event) {
    event.preventDefault();

    calculateStartingStats();
    choreManager.chores = [];
    document.getElementById('onboarding-modal').classList.add('hidden');

    updateDashboard();

    try {
        await saveData();
    } catch (error) {
        console.error('Failed to save character data after onboarding:', error);
        showToast('There was a problem saving your character. Please try again.');
    }
}

async function handleFaceScan() {
    if (!AI_FEATURES_AVAILABLE) {
        showToast('Avatar generation is currently disabled. Configure backendUrl in config.js to enable it.');
        return;
    }

    const webcamFeed = document.getElementById('webcam-feed');
    const capturedPhoto = document.getElementById('captured-photo');
    const canvas = document.getElementById('photo-canvas');
    const scanButton = document.getElementById('scan-face-btn');

    if (!webcamFeed.srcObject || !webcamFeed.srcObject.active) {
        try {
            const stream = await navigator.mediaDevices.getUserMedia({ video: true });
            webcamFeed.srcObject = stream;
            webcamFeed.classList.remove('hidden');
            capturedPhoto.classList.add('hidden');
            scanButton.textContent = 'Capture';
        } catch (error) {
            console.error('Webcam access error:', error);
            alert("Could not access webcam. Please ensure you've given permission.");
        }
        return;
    }

    const context = canvas.getContext('2d');
    canvas.width = webcamFeed.videoWidth;
    canvas.height = webcamFeed.videoHeight;
    context.drawImage(webcamFeed, 0, 0, canvas.width, canvas.height);

    webcamFeed.srcObject.getTracks().forEach(track => track.stop());
    webcamFeed.srcObject = null;

    const imageBase64 = canvas.toDataURL('image/jpeg', 0.92);

    scanButton.textContent = 'Generating Avatar...';
    scanButton.disabled = true;

    try {
        const response = await fetch(`${BACKEND_SERVER_URL}/generate-avatar`, {
            method: 'POST',
            headers: { 'Content-Type': 'application/json' },
            body: JSON.stringify({
                imageBase64,
                prompt: 'Create a stylized RPG avatar that keeps the subject recognizable with heroic lighting.'
            })
        });

        if (!response.ok) {
            throw new Error(await response.text());
        }

        const { imageUrl } = await response.json();
        characterData.avatarUrl = imageUrl;
        updateDashboard();
    } catch (error) {
        console.error('Avatar generation failed:', error);
        alert('Avatar generation failed. Try again later.');
    } finally {
        if (webcamFeed) {
            webcamFeed.classList.add('hidden');
            webcamFeed.srcObject = null;
        }
        updateCapturedPhotoElement(capturedPhoto, characterData.avatarUrl);
        if (scanButton) {
            scanButton.textContent = characterData.avatarUrl ? 'Update Avatar' : 'Scan Your Face & Body';
            scanButton.disabled = false;
        }
    }
}

function updateDashboard() {
    if (!characterData || !characterData.stats) return;

    const statSnapshots = deriveStatSnapshots(characterData.stats);
    const ability = calculateAbilitySnapshot(statSnapshots);
    characterData.abilityNow = ability;
    updateLegacyCard(characterData.legacy);
    updateStatRows(statSnapshots, characterData.legacy);
    updateMaintenanceHint(statSnapshots);
    updatePerkPanel();

    const choreList = document.getElementById('chore-list');
    if (choreList) {
        choreList.innerHTML = '';
        choreManager.chores.forEach(chore => {
            const li = document.createElement('li');
            li.className = 'chore-item';
            const detailText = formatChoreShardDetails(chore.shards);
            const detailMarkup = detailText
                ? `<span class="chore-details">(${detailText})</span>`
                : '';
            li.innerHTML = `
                <span>${chore.text}</span>
                ${detailMarkup}
                <button class="complete-chore-btn">✓</button>
            `;
            li.querySelector('.complete-chore-btn').addEventListener('click', () => choreManager.applyShards(chore.id));
            choreList.appendChild(li);
        });
    }

    const capturedPhoto = document.getElementById('captured-photo');
    const webcamFeed = document.getElementById('webcam-feed');
    const scanButton = document.getElementById('scan-face-btn');
    updateCapturedPhotoElement(capturedPhoto, characterData.avatarUrl);
    if (webcamFeed) {
        webcamFeed.classList.add('hidden');
    }
    if (scanButton) {
        scanButton.textContent = characterData.avatarUrl ? 'Update Avatar' : 'Scan Your Face & Body';
    }

    if (auth.currentUser) saveData();
}

function unlockPerk(perkName, perkData) {
    const availableSkillPoints = characterData.skillPoints || 0;
    const hasSkillPoint = availableSkillPoints > 0;
    const requiresSkillPoint = perkData?.unlock_type === 'perk';
    const stats = characterData.stats || {};
    const verifiedProofs = Array.isArray(characterData.verifiedProofs)
        ? characterData.verifiedProofs
        : [];
    characterData.unlockedPerks = characterData.unlockedPerks || [];
    const unlockedPerks = characterData.unlockedPerks;

    const requires = perkData?.requires || {};
    const requiredValue = requires.value;
    const requiredStatKey = getStatKeyFromAny(requires.stat);
    const hasStatRequirement = requiredStatKey && typeof requiredValue === 'number' && Number.isFinite(requiredValue);
    const statValue = hasStatRequirement ? stats[requiredStatKey] : null;
    const meetsStatRequirement = !hasStatRequirement
        || (typeof statValue === 'number' && Number.isFinite(statValue) && statValue >= requiredValue);

    const requiredProof = requires.proof;
    const hasProofRequirement = typeof requiredProof === 'string' && requiredProof.trim().length > 0;
    const hasSubmittedProof = verifiedProofs.includes(perkName);
    const meetsProofRequirement = !hasProofRequirement || hasSubmittedProof;

    if (requiresSkillPoint && !hasSkillPoint) {
        showToast("Not enough Perk Points!");
        return;
    }
    if (unlockedPerks.includes(perkName)) {
        showToast("Perk already unlocked!");
        return;
    }
    if (!meetsStatRequirement) {
        showToast("Stat requirements not met!");
        return;
    }
    if (hasProofRequirement && !meetsProofRequirement) {
        showToast("Required proof not submitted yet!");
        return;
    }

    if (requiresSkillPoint) {
        characterData.skillPoints = Math.max(availableSkillPoints - 1, 0);
    }
    unlockedPerks.push(perkName);
    showToast(`Perk Unlocked: ${perkName}!`);

    refreshStarAvailability();
    updateDashboard();
}

function refreshStarAvailability() {
    if (skillRenderer && typeof skillRenderer.refreshStars === 'function') {
        skillRenderer.refreshStars();
    }
}

function renderSkillTreeBreadcrumbs(breadcrumbs) {
    const container = document.getElementById('skill-tree-breadcrumbs');
    if (!container) {
        return;
    }

    container.innerHTML = '';
    if (!Array.isArray(breadcrumbs) || breadcrumbs.length === 0) {
        return;
    }

    breadcrumbs.forEach((crumb, index) => {
        const crumbObject = crumb && typeof crumb === 'object' ? crumb : { label: String(crumb || '') };
        const label = typeof crumbObject.label === 'string' ? crumbObject.label.trim() : '';
        if (!label) {
            return;
        }

        const isLast = index === breadcrumbs.length - 1;
        const path = crumbObject && typeof crumbObject.path === 'object' ? crumbObject.path : null;
        const isNavigable = !!(path && !isLast);
        const element = document.createElement(isNavigable ? 'button' : 'span');
        element.className = 'skill-breadcrumb' + (isNavigable ? ' skill-breadcrumb--clickable' : '');
        element.textContent = label;

        if (isNavigable) {
            element.type = 'button';
            element.addEventListener('click', () => {
                requestSkillPath(path);
            });
        }

        container.appendChild(element);

        if (!isLast) {
            const separator = document.createElement('span');
            separator.className = 'skill-breadcrumb-separator';
            separator.textContent = ' › ';
            container.appendChild(separator);
        }
    });
}

function updateSkillTreeUI(title, breadcrumbs, showBack) {
    skillTreeTitle.textContent = title;
    renderSkillTreeBreadcrumbs(breadcrumbs);
    skillBackBtn.classList.toggle('hidden', !showBack);
}

function deriveSkillPathType(path) {
    if (!path || typeof path !== 'object') {
        return null;
    }

    if (path.type === 'galaxy' || path.type === 'constellation' || path.type === 'starSystem' || path.type === 'star') {
        return path.type;
    }

    if (path.star) {
        return 'star';
    }
    if (path.starSystem) {
        return 'starSystem';
    }
    if (path.constellation) {
        return 'constellation';
    }
    if (path.galaxy) {
        return 'galaxy';
    }

    return null;
}

function buildSkillPathLabel(path) {
    if (!path || typeof path !== 'object') {
        return '';
    }

    const parts = [];
    if (typeof path.galaxy === 'string' && path.galaxy) {
        parts.push(path.galaxy);
    }
    if (typeof path.constellation === 'string' && path.constellation) {
        parts.push(path.constellation);
    }
    if (typeof path.starSystem === 'string' && path.starSystem) {
        parts.push(path.starSystem);
    }
    if (typeof path.star === 'string' && path.star) {
        parts.push(path.star);
    }

    return parts.join(' › ');
}

function clonePositionVector(source, fallback = { x: 0, y: 0, z: 0 }) {
    const base = source && typeof source === 'object' ? source : {};
    const safeFallback = fallback && typeof fallback === 'object' ? fallback : { x: 0, y: 0, z: 0 };
    const toFinite = (value, alt) => (Number.isFinite(value) ? value : alt);
    return {
        x: toFinite(base.x, toFinite(safeFallback.x, 0)),
        y: toFinite(base.y, toFinite(safeFallback.y, 0)),
        z: toFinite(base.z, toFinite(safeFallback.z, 0))
    };
}

function isValidSkillPath(path) {
    const pathType = deriveSkillPathType(path);
    if (!pathType) {
        return false;
    }

    const galaxyName = path.galaxy;
    if (typeof galaxyName !== 'string' || !skillTree[galaxyName]) {
        return false;
    }

    if (pathType === 'galaxy') {
        return true;
    }

    const constellationName = path.constellation;
    const constellationData = skillTree[galaxyName]?.constellations?.[constellationName];
    if (typeof constellationName !== 'string' || !constellationData) {
        return false;
    }

    if (pathType === 'constellation') {
        return true;
    }

    const starSystems = resolveConstellationStarSystems(constellationData, constellationName);

    if (pathType === 'starSystem') {
        const starSystemName = path.starSystem;
        return typeof starSystemName === 'string' && Object.prototype.hasOwnProperty.call(starSystems, starSystemName);
    }

    if (pathType === 'star') {
        const starName = path.star;
        if (typeof starName !== 'string') {
            return false;
        }

        const targetSystemName = typeof path.starSystem === 'string' ? path.starSystem : null;

        if (targetSystemName && Object.prototype.hasOwnProperty.call(starSystems, targetSystemName)) {
            const targetSystem = starSystems[targetSystemName];
            const stars = targetSystem?.stars && typeof targetSystem.stars === 'object' ? targetSystem.stars : {};
            return Object.prototype.hasOwnProperty.call(stars, starName);
        }

        return hasConstellationStarSafe(constellationData, starName, constellationName);
    }

    return false;
}

function syncSkillSearchInputWithTarget(target = characterData?.skillSearchTarget) {
    if (!skillSearchInput) {
        return;
    }

    if (document.activeElement === skillSearchInput) {
        return;
    }

    if (target?.query) {
        skillSearchInput.value = target.query;
    } else if (target?.label) {
        skillSearchInput.value = target.label;
    } else {
        skillSearchInput.value = '';
    }

    if (target?.matchQuality === 'partial') {
        skillSearchInput.setAttribute('title', `Showing closest match: ${target.label}`);
    } else if (skillSearchInput.title) {
        skillSearchInput.removeAttribute('title');
    }
}

function restoreSkillSearchTargetNavigation() {
    if (!characterData?.skillSearchTarget) {
        return;
    }

    syncSkillSearchInputWithTarget(characterData.skillSearchTarget);
    const restored = requestSkillPath(characterData.skillSearchTarget);
    if (!restored) {
        if (skillSearchInput) {
            skillSearchInput.value = '';
            skillSearchInput.removeAttribute('title');
        }
        characterData.skillSearchTarget = null;
        if (auth.currentUser) {
            saveData();
        }
    } else {
        const { focusCoordinates: _unusedFocus, ...pathData } = restored;
        characterData.skillSearchTarget = {
            ...characterData.skillSearchTarget,
            ...pathData
        };
        syncSkillSearchInputWithTarget(characterData.skillSearchTarget);
    }
}

function openSkillsModal() {
    if (!skillTreeHasGalaxies()) {
        showToast('Skill tree data is still loading. Please try again in a moment.');
        return;
    }

    rebuildSkillUniverseIfReady();

    starDetailController.hide();

    skillsModal.classList.remove('hidden');
    const canHandleModalInit = skillRenderer && typeof skillRenderer.onModalOpened === 'function';

    if (canHandleModalInit) {
        skillRenderer.onModalOpened();
    } else if (skillRenderer && typeof skillRenderer.handleResize === 'function') {
        skillRenderer.handleResize();
    } else if (skillRenderer && typeof skillRenderer.refreshStars === 'function') {
        skillRenderer.refreshStars();
    }

    syncSkillSearchInputWithTarget();
    restoreSkillSearchTargetNavigation();

    if (skillRenderer && typeof skillRenderer.handleResize === 'function') {
        const schedule = typeof requestAnimationFrame === 'function'
            ? requestAnimationFrame
            : (fn) => setTimeout(fn, 0);
        schedule(() => {
            if (skillRenderer && typeof skillRenderer.handleResize === 'function') {
                skillRenderer.handleResize();
            }
        });
    }
}

function updateSkillTreeUI(title, breadcrumbs, showBack) {
    skillTreeTitle.textContent = title;
    renderSkillTreeBreadcrumbs(breadcrumbs);
    skillBackBtn.classList.toggle('hidden', !showBack);

    if (skillTreePanControls) {
        const breadcrumbCount = Array.isArray(breadcrumbs) ? breadcrumbs.length : 0;
        const showPanControls = breadcrumbCount === 2;
        skillTreePanControls.classList.toggle('hidden', !showPanControls);
        skillTreePanControls.setAttribute('aria-hidden', showPanControls ? 'false' : 'true');
        if (skillPanLeftBtn) {
            skillPanLeftBtn.disabled = !showPanControls;
        }
        if (skillPanRightBtn) {
            skillPanRightBtn.disabled = !showPanControls;
        }
    }
}

function showToast(message) {
    alert(message);
}

function findSkillTreePath(query) {
    if (!query || typeof query !== 'string') {
        return null;
    }

    const rawQuery = query.trim();
    const normalized = rawQuery.toLowerCase();
    if (!normalized) {
        return null;
    }

    const hasHierarchyDelimiters = /(?:->|>|\/)/.test(rawQuery);

    const pickBestMatch = (names, segment) => {
        const exactMatches = [];
        const partialMatches = [];
        const normalizedSegment = segment.toLowerCase();

        for (const name of names) {
            const normalizedName = name.toLowerCase();
            if (normalizedName === normalizedSegment) {
                exactMatches.push(name);
            } else if (normalizedName.includes(normalizedSegment)) {
                partialMatches.push(name);
            }
        }

        if (exactMatches.length > 0) {
            return { name: exactMatches[0], matchQuality: 'exact' };
        }
        if (partialMatches.length > 0) {
            return { name: partialMatches[0], matchQuality: 'partial' };
        }
        return null;
    };

    const tryResolveHierarchicalQuery = () => {
        if (!hasHierarchyDelimiters) {
            return null;
        }

        const segments = rawQuery
            .split(/(?:->|>|\/)/)
            .map(segment => segment.trim())
            .filter(Boolean);

        if (!segments.length) {
            return null;
        }

        const galaxyMatch = pickBestMatch(Object.keys(skillTree), segments[0]);
        if (!galaxyMatch) {
            return null;
        }

        let matchQuality = galaxyMatch.matchQuality;
        let result = {
            type: 'galaxy',
            galaxy: galaxyMatch.name,
            matchQuality,
            label: buildSkillPathLabel({ galaxy: galaxyMatch.name })
        };

        if (segments.length === 1) {
            return result;
        }

        const constellations = skillTree[galaxyMatch.name]?.constellations || {};
        const constellationMatch = pickBestMatch(Object.keys(constellations), segments[1]);
        if (!constellationMatch) {
            return null;
        }

        matchQuality = matchQuality === 'partial' || constellationMatch.matchQuality === 'partial'
            ? 'partial'
            : 'exact';
        result = {
            type: 'constellation',
            galaxy: galaxyMatch.name,
            constellation: constellationMatch.name,
            matchQuality,
            label: buildSkillPathLabel({ galaxy: galaxyMatch.name, constellation: constellationMatch.name })
        };

        if (segments.length === 2) {
            return result;
        }

        const constellationData = constellations[constellationMatch.name] || {};
        const starSystems = resolveConstellationStarSystems(constellationData, constellationMatch.name);
        const starEntries = resolveConstellationStarEntries(constellationData, constellationMatch.name);

        if (segments.length === 3) {
            if (Object.keys(starSystems).length > 0) {
                const starSystemMatch = pickBestMatch(Object.keys(starSystems), segments[2]);
                if (starSystemMatch) {
                    const nextQuality = starSystemMatch.matchQuality === 'partial' || matchQuality === 'partial' ? 'partial' : 'exact';
                    return {
                        type: 'starSystem',
                        galaxy: galaxyMatch.name,
                        constellation: constellationMatch.name,
                        starSystem: starSystemMatch.name,
                        matchQuality: nextQuality,
                        label: buildSkillPathLabel({
                            galaxy: galaxyMatch.name,
                            constellation: constellationMatch.name,
                            starSystem: starSystemMatch.name
                        })
                    };
                }
            }

            const starMatch = pickBestMatch(starEntries.map(entry => entry.starName), segments[2]);
            if (!starMatch) {
                return null;
            }
            const matchedEntry = starEntries.find(entry => entry.starName === starMatch.name) || null;
            const nextQuality = starMatch.matchQuality === 'partial' || matchQuality === 'partial' ? 'partial' : 'exact';
            return {
                type: 'star',
                galaxy: galaxyMatch.name,
                constellation: constellationMatch.name,
                starSystem: matchedEntry?.starSystemName || null,
                star: starMatch.name,
                matchQuality: nextQuality,
                label: buildSkillPathLabel({
                    galaxy: galaxyMatch.name,
                    constellation: constellationMatch.name,
                    starSystem: matchedEntry?.starSystemName || null,
                    star: starMatch.name
                })
            };
        }

        const starSystemMatch = pickBestMatch(Object.keys(starSystems), segments[2]);
        if (!starSystemMatch) {
            return null;
        }

        const starsInSystem = starSystems[starSystemMatch.name]?.stars || {};
        const starMatch = pickBestMatch(Object.keys(starsInSystem), segments[3]);
        if (!starMatch) {
            return null;
        }

        const finalQuality = matchQuality === 'partial'
            || starSystemMatch.matchQuality === 'partial'
            || starMatch.matchQuality === 'partial'
            ? 'partial'
            : 'exact';

        return {
            type: 'star',
            galaxy: galaxyMatch.name,
            constellation: constellationMatch.name,
            starSystem: starSystemMatch.name,
            star: starMatch.name,
            matchQuality: finalQuality,
            label: buildSkillPathLabel({
                galaxy: galaxyMatch.name,
                constellation: constellationMatch.name,
                starSystem: starSystemMatch.name,
                star: starMatch.name
            })
        };
    };

    const hierarchicalResult = tryResolveHierarchicalQuery();
    if (hierarchicalResult) {
        return hierarchicalResult;
    }

    const matches = {
        starExact: [],
        starPartial: [],
        starSystemExact: [],
        starSystemPartial: [],
        constellationExact: [],
        constellationPartial: [],
        galaxyExact: [],
        galaxyPartial: []
    };

    for (const [galaxyName, galaxyData] of Object.entries(skillTree)) {
        const galaxyNormalized = galaxyName.toLowerCase();
        if (galaxyNormalized === normalized) {
            matches.galaxyExact.push({
                type: 'galaxy',
                galaxy: galaxyName,
                label: buildSkillPathLabel({ galaxy: galaxyName }),
                matchQuality: 'exact'
            });
        } else if (galaxyNormalized.includes(normalized)) {
            matches.galaxyPartial.push({
                type: 'galaxy',
                galaxy: galaxyName,
                label: buildSkillPathLabel({ galaxy: galaxyName }),
                matchQuality: 'partial'
            });
        }

        const constellationEntries = Object.entries(galaxyData.constellations || {});
        for (const [constellationName, constellationData] of constellationEntries) {
            const constellationNormalized = constellationName.toLowerCase();
            if (constellationNormalized === normalized) {
                matches.constellationExact.push({
                    type: 'constellation',
                    galaxy: galaxyName,
                    constellation: constellationName,
                    label: buildSkillPathLabel({ galaxy: galaxyName, constellation: constellationName }),
                    matchQuality: 'exact'
                });
            } else if (constellationNormalized.includes(normalized)) {
                matches.constellationPartial.push({
                    type: 'constellation',
                    galaxy: galaxyName,
                    constellation: constellationName,
                    label: buildSkillPathLabel({ galaxy: galaxyName, constellation: constellationName }),
                    matchQuality: 'partial'
                });
            }

            const starSystems = resolveConstellationStarSystems(constellationData, constellationName);
            for (const [systemName] of Object.entries(starSystems)) {
                const normalizedSystem = (systemName || '').toLowerCase();
                if (!systemName) {
                    continue;
                }
                if (normalizedSystem === normalized) {
                    matches.starSystemExact.push({
                        type: 'starSystem',
                        galaxy: galaxyName,
                        constellation: constellationName,
                        starSystem: systemName,
                        label: buildSkillPathLabel({
                            galaxy: galaxyName,
                            constellation: constellationName,
                            starSystem: systemName
                        }),
                        matchQuality: 'exact'
                    });
                } else if (normalizedSystem.includes(normalized)) {
                    matches.starSystemPartial.push({
                        type: 'starSystem',
                        galaxy: galaxyName,
                        constellation: constellationName,
                        starSystem: systemName,
                        label: buildSkillPathLabel({
                            galaxy: galaxyName,
                            constellation: constellationName,
                            starSystem: systemName
                        }),
                        matchQuality: 'partial'
                    });
                }
            }

            const starEntries = resolveConstellationStarEntries(constellationData, constellationName);
            for (const entry of starEntries) {
                const starName = entry.starName;
                const starNormalized = starName.toLowerCase();
                const starSystemName = entry.starSystemName || null;
                const baseLabel = buildSkillPathLabel({
                    galaxy: galaxyName,
                    constellation: constellationName,
                    starSystem: starSystemName,
                    star: starName
                });

                if (starNormalized === normalized) {
                    matches.starExact.push({
                        type: 'star',
                        galaxy: galaxyName,
                        constellation: constellationName,
                        starSystem: starSystemName,
                        star: starName,
                        label: baseLabel,
                        matchQuality: 'exact'
                    });
                } else if (starNormalized.includes(normalized)) {
                    matches.starPartial.push({
                        type: 'star',
                        galaxy: galaxyName,
                        constellation: constellationName,
                        starSystem: starSystemName,
                        star: starName,
                        label: baseLabel,
                        matchQuality: 'partial'
                    });
                }
            }
        }
    }

    const priorityOrder = [
        matches.starExact,
        matches.starSystemExact,
        matches.constellationExact,
        matches.galaxyExact,
        matches.starPartial,
        matches.starSystemPartial,
        matches.constellationPartial,
        matches.galaxyPartial
    ];

    for (const bucket of priorityOrder) {
        if (bucket.length > 0) {
            return bucket[0];
        }
    }

    return null;
}

function requestSkillPath(path) {
    if (!skillRenderer || typeof skillRenderer.navigateToPath !== 'function') {
        return null;
    }

    if (!isValidSkillPath(path)) {
        return null;
    }

    const normalizedPath = { ...path, type: deriveSkillPathType(path) };
    const galaxyName = normalizedPath.galaxy;
    const constellationName = normalizedPath.constellation;
    const starSystemName = typeof normalizedPath.starSystem === 'string' ? normalizedPath.starSystem : null;
    const starName = typeof normalizedPath.star === 'string' ? normalizedPath.star : null;

    const galaxyData = skillTree[galaxyName] || null;
    const constellationData = galaxyData?.constellations?.[constellationName] || null;
    const starSystems = constellationData ? resolveConstellationStarSystems(constellationData, constellationName) : {};

    if (normalizedPath.type === 'galaxy') {
        delete normalizedPath.constellation;
        delete normalizedPath.starSystem;
        delete normalizedPath.star;
    } else if (normalizedPath.type === 'constellation') {
        delete normalizedPath.starSystem;
        delete normalizedPath.star;
    } else if (normalizedPath.type === 'starSystem') {
        delete normalizedPath.star;
    } else if (normalizedPath.type === 'star' && !starSystemName) {
        const starInfo = constellationData ? findStarInConstellationSafe(constellationData, starName, constellationName) : null;
        if (starInfo && typeof starInfo.starSystemName === 'string') {
            normalizedPath.starSystem = starInfo.starSystemName;
        } else {
            normalizedPath.starSystem = null;
        }
    }

    const focusCoordinates = {};
    if (galaxyData) {
        focusCoordinates.galaxy = clonePositionVector(galaxyData.position);
    }

    let resolvedStarSystemName = typeof normalizedPath.starSystem === 'string' ? normalizedPath.starSystem : null;
    if (normalizedPath.type === 'starSystem' && !resolvedStarSystemName) {
        resolvedStarSystemName = starSystemName;
    }

    if (constellationData) {
        focusCoordinates.constellation = clonePositionVector(constellationData.position, focusCoordinates.galaxy);
    }

    let starSystemData = null;
    if (resolvedStarSystemName && Object.prototype.hasOwnProperty.call(starSystems, resolvedStarSystemName)) {
        starSystemData = starSystems[resolvedStarSystemName];
        focusCoordinates.starSystem = clonePositionVector(starSystemData?.position, focusCoordinates.constellation);
    }

    let starData = null;
    if (normalizedPath.type === 'star' && starName) {
        if (starSystemData && starSystemData.stars && typeof starSystemData.stars === 'object') {
            starData = starSystemData.stars[starName] || null;
        }

        if (!starData && constellationData) {
            const starInfo = findStarInConstellationSafe(constellationData, starName, constellationName);
            if (starInfo) {
                starData = starInfo.starData || null;
                if (!resolvedStarSystemName && starInfo.starSystemName) {
                    normalizedPath.starSystem = starInfo.starSystemName;
                    resolvedStarSystemName = starInfo.starSystemName;
                    if (starInfo.starSystem) {
                        focusCoordinates.starSystem = clonePositionVector(starInfo.starSystem.position, focusCoordinates.constellation);
                    }
                }
            }
        }

        if (starData) {
            focusCoordinates.star = clonePositionVector(starData.position, focusCoordinates.starSystem || focusCoordinates.constellation);
        }
    }

    normalizedPath.label = buildSkillPathLabel(normalizedPath);
    normalizedPath.focusCoordinates = focusCoordinates;

    const navigationSucceeded = !!skillRenderer.navigateToPath({ ...normalizedPath });
    return navigationSucceeded ? normalizedPath : null;
}

window.requestSkillPath = requestSkillPath;

function showToast(message) {
    alert(message);
}

function determineStarStatus(starName, starData) {
    if (!starData || !characterData) {
        return 'locked';
    }

    if (starData.unlock_type === 'perk') {
        if (Array.isArray(characterData.unlockedPerks) && characterData.unlockedPerks.includes(starName)) {
            return 'unlocked';
        }

        const requiredStat = starData.requires?.stat;
        const requiredValue = typeof starData.requires?.value === 'number' ? starData.requires.value : null;
        const currentValue = requiredStat ? characterData.stats?.[requiredStat] ?? 0 : null;

        if (requiredStat && requiredValue !== null && currentValue >= requiredValue) {
            return 'available';
        }

        return 'locked';
    }

    if (starData.unlock_type === 'credential') {
        if (Array.isArray(characterData.verifiedCredentials) && characterData.verifiedCredentials.includes(starName)) {
            return 'unlocked';
        }
        return 'locked';
    }

    return 'locked';
}


function setupEventListeners() {
    if (listenersInitialized) {
        return;
    }

    const choreInput = document.getElementById('chore-input');
    if (choreInput) {
        const handleAddChore = async () => {
            const text = choreInput.value.trim();
            if (!text) {
                return;
            }

            choreInput.disabled = true;
            try {
                await choreManager.addChore(text);
                choreInput.value = '';
            } finally {
                choreInput.disabled = false;
                choreInput.focus();
            }
        };

        choreInput.addEventListener('keypress', (event) => {
            if (event.key === 'Enter') {
                handleAddChore();
            }
        });
    }

    const codexModal = document.getElementById('codex-modal');
    const openCodexBtn = document.getElementById('open-codex-btn');
    const closeCodexBtn = document.getElementById('close-codex-btn');
    const codexSkillsBtn = document.getElementById('codex-skills-btn');
    const codexLogoutBtn = document.getElementById('codex-logout-btn');

    if (openCodexBtn && codexModal) {
        openCodexBtn.addEventListener('click', () => {
            codexModal.classList.remove('hidden');
        });
    }

    if (closeCodexBtn && codexModal) {
        closeCodexBtn.addEventListener('click', () => {
            codexModal.classList.add('hidden');
        });
    }

    if (codexSkillsBtn && codexModal) {
        codexSkillsBtn.addEventListener('click', () => {
            codexModal.classList.add('hidden');
            openSkillsModal();
        });
    }

    if (codexLogoutBtn) {
        codexLogoutBtn.addEventListener('click', handleLogout);
    }

    const closeSkillsBtn = document.getElementById('close-skills-btn');
    if (closeSkillsBtn) {
        closeSkillsBtn.addEventListener('click', () => {
            starDetailController.hide();
            skillsModal.classList.add('hidden');
        });
    }

    const nudgeConstellations = (delta) => {
        if (skillRenderer && typeof skillRenderer.adjustConstellationOffset === 'function') {
            skillRenderer.adjustConstellationOffset(delta);
        }
    };

    if (skillPanLeftBtn) {
        skillPanLeftBtn.addEventListener('click', () => nudgeConstellations(-CONSTELLATION_PAN_NUDGE));
    }

    if (skillPanRightBtn) {
        skillPanRightBtn.addEventListener('click', () => nudgeConstellations(CONSTELLATION_PAN_NUDGE));
    }

    if (skillBackBtn) {
        skillBackBtn.addEventListener('click', () => {
            starDetailController.hide();
            if (skillRenderer && typeof skillRenderer.goBack === 'function') {
                skillRenderer.goBack();
            }
        });
    }

    if (skillSearchForm && skillSearchInput) {
        const toggleSearchFocus = (isActive) => {
            skillSearchForm.classList.toggle('search-active', isActive);
        };

        skillSearchForm.addEventListener('submit', (event) => {
            event.preventDefault();
            const query = skillSearchInput.value.trim();

            if (!query) {
                skillSearchInput.value = '';
                characterData.skillSearchTarget = null;
                if (auth.currentUser) {
                    saveData();
                }
                skillSearchInput.removeAttribute('title');
                toggleSearchFocus(false);
                return;
            }

            const result = findSkillTreePath(query);

            if (!result) {
                showToast('No matching skill found.');
                skillSearchInput.removeAttribute('title');
                return;
            }

            const target = {
                ...result,
                query,
                timestamp: Date.now()
            };

            const navigationResult = requestSkillPath(target);
            if (!navigationResult) {
                showToast('Unable to navigate to the selected result.');
                return;
            }

            if (result.matchQuality === 'partial') {
                skillSearchInput.setAttribute('title', `Showing closest match: ${navigationResult.label || target.label}`);
            } else {
                skillSearchInput.removeAttribute('title');
            }

            const { focusCoordinates: _unusedFocus, ...pathData } = navigationResult;
            const enrichedTarget = {
                ...target,
                ...pathData
            };

            characterData.skillSearchTarget = enrichedTarget;
            if (auth.currentUser) {
                saveData();
            }

            skillSearchInput.blur();
            setTimeout(() => syncSkillSearchInputWithTarget(enrichedTarget), 0);
        });

        skillSearchInput.addEventListener('focus', () => toggleSearchFocus(true));
        skillSearchInput.addEventListener('blur', () => toggleSearchFocus(false));
        skillSearchInput.addEventListener('input', () => {
            if (skillSearchInput.title) {
                skillSearchInput.removeAttribute('title');
            }
        });
    }

    const scanFaceButton = document.getElementById('scan-face-btn');
    if (scanFaceButton) {
        scanFaceButton.addEventListener('click', handleFaceScan);
    }

    listenersInitialized = true;
}

// --- APP INITIALIZATION & AUTH STATE LISTENER ---
auth.onAuthStateChanged(async user => {
    if (user) {
        const hasData = await loadData(user.uid);
        const isFirstSignIn = user.metadata && user.metadata.creationTime === user.metadata.lastSignInTime;
        const shouldShowOnboarding = !hasData && (isFirstSignIn || lastAuthAction !== 'login');
        const onboardingModal = document.getElementById('onboarding-modal');
        authScreen.classList.add('hidden');
        appScreen.classList.remove('hidden');
        if (hasData) {
            onboardingModal.classList.add('hidden');
            updateDashboard();
        } else if (shouldShowOnboarding) {
            onboardingModal.classList.remove('hidden');
        } else {
            onboardingModal.classList.add('hidden');
        }
        setupEventListeners();
        lastAuthAction = null;
    } else {
        authScreen.classList.remove('hidden');
        appScreen.classList.add('hidden');
        document.getElementById('onboarding-modal').classList.add('hidden');
        characterData = {};
        choreManager.chores = [];
        syncSkillSearchInputWithTarget(null);
        lastAuthAction = null;
    }
});

document.getElementById('login-btn').addEventListener('click', handleLogin);
document.getElementById('signup-btn').addEventListener('click', handleSignUp);
document.getElementById('onboarding-form').addEventListener('submit', handleOnboarding);


const skillTreeContainer = document.getElementById('skill-tree-canvas-container');
if (typeof window.SkillUniverseRenderer === 'function') {
    skillRenderer = new window.SkillUniverseRenderer({
        container: skillTreeContainer,
        getSkillTree: () => window.skillTree || {},
        resolveStarStatus: (starName, starData) => determineStarStatus(starName, starData),
        onSelectStar: (starInfo) => {
            if (typeof handleStarSelection === 'function') {
                handleStarSelection(starInfo);
            }
        },
        onViewChange: ({ title, breadcrumbs, showBack }) => {
            updateSkillTreeUI(title, breadcrumbs, showBack);
        }
    });

    rebuildSkillUniverseIfReady();
} else {
    console.warn(
        'SkillUniverseRenderer is unavailable. Three.js failed to load, so the 3D skill tree will be disabled.'
    );
    if (skillTreeContainer) {
        skillTreeContainer.innerHTML =
            '<p class="skill-tree-unavailable">3D skill tree unavailable (offline or missing Three.js).</p>';
    }
}
<|MERGE_RESOLUTION|>--- conflicted
+++ resolved
@@ -38,12 +38,9 @@
     typeof codexConfig.backendUrl === 'string' ? codexConfig.backendUrl.trim() : '';
 const AI_FEATURES_AVAILABLE = BACKEND_SERVER_URL.length > 0;
 const DEFAULT_AVATAR_MODEL_SRC = 'assets/avatars/codex-vitae-avatar.gltf';
-<<<<<<< HEAD
 const DEFAULT_AVATAR_PLACEHOLDER_SRC = 'assets/avatars/avatar-placeholder-casual-park.jpg';
 const LEGACY_AVATAR_PLACEHOLDER_SRC = 'assets/avatars/codex-vitae-avatar-placeholder.svg';
-=======
 const DEFAULT_AVATAR_PLACEHOLDER_SRC = 'assets/avatars/codex-vitae-avatar-placeholder.svg';
->>>>>>> e127bf5a
 const AVATAR_MODEL_EXTENSIONS = ['.glb', '.gltf'];
 
 if (!firebaseConfig || typeof firebaseConfig !== 'object') {
@@ -863,7 +860,6 @@
             return;
         }
 
-<<<<<<< HEAD
         const ensurePlaceholderLoaded = (imgElement) => {
             if (!imgElement || imgElement.dataset.placeholderPrepared === 'true') {
                 if (imgElement && imgElement.getAttribute('src') !== DEFAULT_AVATAR_PLACEHOLDER_SRC) {
@@ -884,11 +880,9 @@
         };
 
         ensurePlaceholderLoaded(activeElement);
-=======
         if (activeElement.getAttribute('src') !== DEFAULT_AVATAR_PLACEHOLDER_SRC) {
             activeElement.setAttribute('src', DEFAULT_AVATAR_PLACEHOLDER_SRC);
         }
->>>>>>> e127bf5a
 
         activeElement.setAttribute('alt', 'Avatar placeholder');
         activeElement.classList.remove('avatar-circle', 'avatar-viewer');
