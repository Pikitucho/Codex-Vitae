(function(global) {
    'use strict';

    if (!global) {
        console.error('SkillUniverseRenderer requires a global scope.');
        return;
    }

    let isInitialized = false;

    function initialize() {
        if (isInitialized) {
            return true;
        }
        if (typeof global.THREE === 'undefined') {
            console.error('SkillUniverseRenderer initialize called without Three.js.');
            return false;
        }

        const THREE = global.THREE;

    // Support both legacy Geometry and newer BufferGeometry naming.
    const CircleGeometryClass = typeof THREE.CircleGeometry === 'function'
        ? THREE.CircleGeometry
        : (typeof THREE.CircleBufferGeometry === 'function' ? THREE.CircleBufferGeometry : null);

    const RingGeometryClass = typeof THREE.RingGeometry === 'function'
        ? THREE.RingGeometry
        : (typeof THREE.RingBufferGeometry === 'function' ? THREE.RingBufferGeometry : null);

    const CAMERA_LEVELS = {
        galaxies: { distance: 2350, height: 420, duration: 1600 },
        constellations: { distance: 780, height: 240, duration: 1250 },
        starSystems: { distance: 340, height: 150, duration: 1100 },
        stars: { distance: 130, height: 65, duration: 1200 }
    };

    const GALAXY_LABEL_VISIBILITY = (() => {
        const galaxyViewDistance = Math.sqrt(
            (CAMERA_LEVELS.galaxies.distance ** 2) + (CAMERA_LEVELS.galaxies.height ** 2)
        );
        const constellationViewDistance = Math.sqrt(
            (CAMERA_LEVELS.constellations.distance ** 2) + (CAMERA_LEVELS.constellations.height ** 2)
        );
        const fullyTransparentDistance = Math.max(320, constellationViewDistance * 0.92);
        const minimumSeparation = 240;
        const fullyVisibleDistance = Math.max(
            fullyTransparentDistance + minimumSeparation,
            galaxyViewDistance * 1.08
        );
        return { fullyTransparentDistance, fullyVisibleDistance };
    })();

    const CAMERA_THRESHOLDS = {
        starToSystem: (CAMERA_LEVELS.starSystems.distance + CAMERA_LEVELS.stars.distance) / 2,
        systemToConstellation: (CAMERA_LEVELS.constellations.distance + CAMERA_LEVELS.starSystems.distance) / 2,
        constellationToGalaxy: (CAMERA_LEVELS.galaxies.distance + CAMERA_LEVELS.constellations.distance) / 2
    };

    const STATUS_COLORS = {
        unlocked: 0x00b894,
        available: 0xffc048,
        locked: 0x4b4b4b
    };

    const STAR_STATUS_LABELS = {
        unlocked: 'Unlocked',
        available: 'Available to Unlock',
        locked: 'Locked'
    };

    const GALAXY_RADIUS = 920;
    const CONSTELLATION_RADIUS = 360;
    const STAR_SYSTEM_RADIUS = 110;
    const STAR_ORBIT_RADIUS = 32;

    const STARFIELD_CONFIG = {
        count: 4200,
        radius: 6400,
        size: 1.35,
        opacity: 0.9
    };

    const LABEL_DEFAULTS = {
        fontSize: 48,
        padding: 18,
        scale: 1.0,
        backgroundColor: 'rgba(10, 10, 20, 0.72)',
        textColor: 'rgba(255, 255, 255, 0.97)',
        borderColor: null,
        borderWidth: 0,
        borderRadius: 12,
        shadowColor: 'rgba(0, 0, 0, 0.55)',
        shadowBlur: 8,
        shadowOffsetX: 0,
        shadowOffsetY: 3
    };

    const GALAXY_TEXTURE_SIZE = 1024;
    const galaxyTextureCache = new Map();
    const StarMixer = global.SkillUniverseStarMixer || null;

    function clamp01(value) {
        if (!Number.isFinite(value)) {
            return 0;
        }
        return Math.max(0, Math.min(1, value));
    }

    if (THREE.Color && THREE.Color.prototype && typeof THREE.Color.prototype.lerp !== 'function') {
        THREE.Color.prototype.lerp = function lerp(targetColor, alpha) {
            const target = targetColor instanceof THREE.Color
                ? targetColor
                : new THREE.Color(targetColor ?? 0xffffff);
            const t = clamp01(Number.isFinite(alpha) ? alpha : 0);
            this.r += (target.r - this.r) * t;
            this.g += (target.g - this.g) * t;
            this.b += (target.b - this.b) * t;
            return this;
        };
    }

    function ensureColorInstance(input, fallbackHex = 0xffffff) {
        if (input instanceof THREE.Color) {
            return input;
        }
        const normalized = normalizeColorInput ? normalizeColorInput(input) : null;
        if (normalized !== null) {
            return new THREE.Color(normalized);
        }
        return new THREE.Color(fallbackHex);
    }

    function mixColors(colorA, colorB, alpha = 0.5) {
        const from = ensureColorInstance(colorA);
        const to = ensureColorInstance(colorB);
        const t = clamp01(Number.isFinite(alpha) ? alpha : 0);
        const mixed = new THREE.Color();
        mixed.r = from.r + (to.r - from.r) * t;
        mixed.g = from.g + (to.g - from.g) * t;
        mixed.b = from.b + (to.b - from.b) * t;
        return mixed;
    }

    function colorToRgbaString(color, alpha = 1) {
        if (!color || typeof color.r !== 'number') {
            return `rgba(255, 255, 255, ${clamp01(alpha)})`;
        }
        const r = Math.round(Math.max(0, Math.min(255, color.r * 255)));
        const g = Math.round(Math.max(0, Math.min(255, color.g * 255)));
        const b = Math.round(Math.max(0, Math.min(255, color.b * 255)));
        const a = clamp01(alpha);
        return `rgba(${r}, ${g}, ${b}, ${a})`;
    }

    function drawRoundedRect(ctx, x, y, width, height, radius) {
        const clampedRadius = Math.max(0, Math.min(radius, Math.min(width, height) / 2));
        ctx.beginPath();
        ctx.moveTo(x + clampedRadius, y);
        ctx.lineTo(x + width - clampedRadius, y);
        ctx.quadraticCurveTo(x + width, y, x + width, y + clampedRadius);
        ctx.lineTo(x + width, y + height - clampedRadius);
        ctx.quadraticCurveTo(x + width, y + height, x + width - clampedRadius, y + height);
        ctx.lineTo(x + clampedRadius, y + height);
        ctx.quadraticCurveTo(x, y + height, x, y + height - clampedRadius);
        ctx.lineTo(x, y + clampedRadius);
        ctx.quadraticCurveTo(x, y, x + clampedRadius, y);
        ctx.closePath();
    }

    function createGalaxyTexture(baseColorValue, emissiveColorValue) {
        const safeBase = Number.isFinite(baseColorValue) ? baseColorValue : 0x6c5ce7;
        const safeEmissive = Number.isFinite(emissiveColorValue) ? emissiveColorValue : 0x241563;
        const cacheKey = `${safeBase}|${safeEmissive}`;
        if (galaxyTextureCache.has(cacheKey)) {
            return galaxyTextureCache.get(cacheKey);
        }

        const canvas = document.createElement('canvas');
        canvas.width = GALAXY_TEXTURE_SIZE;
        canvas.height = GALAXY_TEXTURE_SIZE;
        const ctx = canvas.getContext('2d');
        ctx.clearRect(0, 0, GALAXY_TEXTURE_SIZE, GALAXY_TEXTURE_SIZE);

        const half = GALAXY_TEXTURE_SIZE / 2;
        const baseColor = new THREE.Color(safeBase);
        const emissiveColor = new THREE.Color(safeEmissive);
        const white = new THREE.Color(0xffffff);
        const deepSpace = new THREE.Color(0x02030b);
        const coreColor = mixColors(baseColor, white, 0.4);
        const highlightColor = mixColors(emissiveColor, white, 0.25);
        const outerColor = mixColors(baseColor, deepSpace, 0.9);

        const gradient = ctx.createRadialGradient(half, half, GALAXY_TEXTURE_SIZE * 0.06, half, half, GALAXY_TEXTURE_SIZE * 0.5);
        gradient.addColorStop(0, colorToRgbaString(coreColor, 0.75));
        gradient.addColorStop(0.32, colorToRgbaString(baseColor, 0.6));
        gradient.addColorStop(0.62, colorToRgbaString(highlightColor, 0.28));
        gradient.addColorStop(1, colorToRgbaString(outerColor, 0));
        ctx.fillStyle = gradient;
        ctx.fillRect(0, 0, GALAXY_TEXTURE_SIZE, GALAXY_TEXTURE_SIZE);

        ctx.save();
        ctx.translate(half, half);
        ctx.scale(1.18, 0.78);
        const spiralArms = 3;
        for (let arm = 0; arm < spiralArms; arm += 1) {
            ctx.save();
            ctx.rotate((Math.PI * 2 * arm) / spiralArms);
            ctx.beginPath();
            const segments = 220;
            for (let step = 0; step <= segments; step += 1) {
                const t = step / segments;
                const radius = Math.pow(t, 0.92) * half * 0.95;
                const angle = t * Math.PI * 1.9;
                const x = Math.cos(angle) * radius;
                const y = Math.sin(angle) * radius * 0.62;
                if (step === 0) {
                    ctx.moveTo(x, y);
                } else {
                    ctx.lineTo(x, y);
                }
            }
            ctx.strokeStyle = colorToRgbaString(highlightColor, 0.12);
            ctx.lineWidth = GALAXY_TEXTURE_SIZE * 0.02;
            ctx.lineCap = 'round';
            ctx.shadowColor = colorToRgbaString(highlightColor, 0.28);
            ctx.shadowBlur = GALAXY_TEXTURE_SIZE * 0.04;
            ctx.stroke();
            ctx.restore();
        }
        ctx.restore();

        ctx.save();
        ctx.translate(half, half);
        ctx.scale(1.08, 0.82);
        const sparkleCount = 160;
        for (let i = 0; i < sparkleCount; i += 1) {
            const radius = Math.pow(Math.random(), 0.55) * half * 0.92;
            const angle = Math.random() * Math.PI * 2;
            const x = Math.cos(angle) * radius;
            const y = Math.sin(angle) * radius * 0.7;
            const starSize = Math.pow(Math.random(), 1.8) * 6 + 1.1;
            const alpha = 0.08 + Math.random() * 0.24;
            const tint = Math.random() < 0.3
                ? mixColors(highlightColor, baseColor, 0.4)
                : white;
            ctx.beginPath();
            ctx.fillStyle = colorToRgbaString(tint, alpha);
            ctx.arc(x, y, starSize * 0.5, 0, Math.PI * 2);
            ctx.fill();
        }
        ctx.restore();

        const coreGlow = ctx.createRadialGradient(half, half, GALAXY_TEXTURE_SIZE * 0.02, half, half, GALAXY_TEXTURE_SIZE * 0.12);
        coreGlow.addColorStop(0, colorToRgbaString(white, 0.6));
        coreGlow.addColorStop(0.65, colorToRgbaString(highlightColor, 0.3));
        coreGlow.addColorStop(1, colorToRgbaString(highlightColor, 0));
        ctx.fillStyle = coreGlow;
        ctx.beginPath();
        ctx.arc(half, half, GALAXY_TEXTURE_SIZE * 0.12, 0, Math.PI * 2);
        ctx.fill();

        const texture = new THREE.CanvasTexture(canvas);
        texture.wrapS = THREE.ClampToEdgeWrapping;
        texture.wrapT = THREE.ClampToEdgeWrapping;
        texture.encoding = THREE.sRGBEncoding;
        texture.anisotropy = 4;
        texture.needsUpdate = true;

        galaxyTextureCache.set(cacheKey, texture);
        return texture;
    }

    function createLabelSprite(text, overrides = {}) {
        const options = { ...LABEL_DEFAULTS, ...overrides };
        const {
            fontSize,
            padding,
            scale,
            backgroundColor,
            textColor,
            borderColor,
            borderWidth,
            borderRadius,
            shadowColor,
            shadowBlur,
            shadowOffsetX,
            shadowOffsetY
        } = options;
        const ratio = global.devicePixelRatio || 1;
        const canvas = document.createElement('canvas');
        const ctx = canvas.getContext('2d');
        const fontFamily = "600 " + fontSize + "px 'Segoe UI', 'Helvetica Neue', sans-serif";

        ctx.font = fontFamily;
        const metrics = ctx.measureText(text);
        const textWidth = metrics.width;
        const textHeight = fontSize;

        const width = (textWidth + padding * 2) * ratio;
        const height = (textHeight + padding * 2) * ratio;
        canvas.width = Math.max(1, Math.ceil(width));
        canvas.height = Math.max(1, Math.ceil(height));

        ctx.scale(ratio, ratio);
        ctx.font = fontFamily;
        ctx.save();
        ctx.shadowColor = shadowColor;
        ctx.shadowBlur = shadowBlur;
        ctx.shadowOffsetX = shadowOffsetX;
        ctx.shadowOffsetY = shadowOffsetY;
        drawRoundedRect(ctx, 0, 0, textWidth + padding * 2, textHeight + padding * 2, borderRadius);
        ctx.fillStyle = backgroundColor;
        ctx.fill();
        if (borderWidth > 0 && borderColor) {
            ctx.lineWidth = borderWidth;
            ctx.strokeStyle = borderColor;
            drawRoundedRect(ctx, borderWidth / 2, borderWidth / 2, textWidth + padding * 2 - borderWidth, textHeight + padding * 2 - borderWidth, Math.max(0, borderRadius - borderWidth / 2));
            ctx.stroke();
        }
        ctx.restore();
        ctx.textBaseline = 'middle';
        ctx.textAlign = 'center';
        ctx.fillStyle = textColor;
        ctx.fillText(text, textWidth / 2 + padding, textHeight / 2 + padding);

        const texture = new THREE.CanvasTexture(canvas);
        texture.minFilter = THREE.LinearFilter;
        texture.encoding = THREE.sRGBEncoding;
        const material = new THREE.SpriteMaterial({
            map: texture,
            transparent: true,
            depthTest: false,
            depthWrite: false
        });

        const sprite = new THREE.Sprite(material);
        const aspect = canvas.width / canvas.height || 1;
        const baseScale = scale * 22;
        sprite.scale.set(baseScale * aspect, baseScale, 1);
        sprite.userData = Object.assign({}, sprite.userData, {
            baseScale,
            aspectRatio: aspect
        });
        sprite.renderOrder = 2;
        return sprite;
    }

    const skillTreeUtils = global.SkillTreeUtils || {};

    const getConstellationStarSystems = typeof skillTreeUtils.getConstellationStarSystems === 'function'
        ? (constellationData, constellationName) => skillTreeUtils.getConstellationStarSystems(constellationData, constellationName)
        : (constellationData) => (constellationData && typeof constellationData.starSystems === 'object' ? constellationData.starSystems : {});

    const findStarInConstellation = typeof skillTreeUtils.findStarInConstellation === 'function'
        ? (constellationData, starName, constellationName) => skillTreeUtils.findStarInConstellation(constellationData, starName, constellationName)
        : (constellationData, starName) => {
            if (!constellationData || typeof starName !== 'string') {
                return null;
            }
            if (constellationData.stars && Object.prototype.hasOwnProperty.call(constellationData.stars, starName)) {
                return {
                    starData: constellationData.stars[starName],
                    starSystemName: null,
                    starSystem: null
                };
            }
            return null;
        };

    function hashToUnit(value) {
        const x = Math.sin(value * 127.1) * 43758.5453123;
        return x - Math.floor(x);
    }

    function createRadialPosition(index, total, radius, verticalAmplitude = 0) {
        const safeTotal = Math.max(total || 0, 1);
        const angle = (index % safeTotal) / safeTotal * Math.PI * 2;
        const x = Math.cos(angle) * radius;
        const z = Math.sin(angle) * radius;
        let y = 0;
        if (verticalAmplitude) {
            const wave = Math.sin(angle * 1.7) * verticalAmplitude * 0.6;
            const scatter = (hashToUnit(index + safeTotal * 0.618) - 0.5) * 2 * verticalAmplitude * 0.4;
            y = wave + scatter;
        }
        return { x, y, z };
    }

    function toVector3(position, fallback = { x: 0, y: 0, z: 0 }) {
        const base = position && typeof position === 'object' ? position : {};
        const safeFallback = fallback && typeof fallback === 'object' ? fallback : { x: 0, y: 0, z: 0 };
        const toFinite = (value, defaultValue) => (Number.isFinite(value) ? value : defaultValue);
        return {
            x: toFinite(base.x, toFinite(safeFallback.x, 0)),
            y: toFinite(base.y, toFinite(safeFallback.y, 0)),
            z: toFinite(base.z, toFinite(safeFallback.z, 0))
        };
    }

    function lerpVectors(start, end, t) {
        if (!start || !end) {
            return new THREE.Vector3();
        }
        const toFinite = (value) => (Number.isFinite(value) ? value : 0);
        const safeStart = start instanceof THREE.Vector3
            ? start
            : new THREE.Vector3(toFinite(start.x), toFinite(start.y), toFinite(start.z));
        const safeEnd = end instanceof THREE.Vector3
            ? end
            : new THREE.Vector3(toFinite(end.x), toFinite(end.y), toFinite(end.z));
        const factor = clamp01(Number.isFinite(t) ? t : 0);
        return new THREE.Vector3(
            safeStart.x + (safeEnd.x - safeStart.x) * factor,
            safeStart.y + (safeEnd.y - safeStart.y) * factor,
            safeStart.z + (safeEnd.z - safeStart.z) * factor
        );
    }

    function clamp(value, min, max) {
        return Math.max(min, Math.min(max, value));
    }

    function normalizeColorInput(input) {
        if (typeof input === 'number' && Number.isFinite(input)) {
            return input;
        }
        if (typeof input === 'string') {
            const trimmed = input.trim();
            if (!trimmed) {
                return null;
            }
            if (trimmed.startsWith('#')) {
                const parsed = parseInt(trimmed.slice(1), 16);
                return Number.isFinite(parsed) ? parsed : null;
            }
            if (/^0x/i.test(trimmed)) {
                const parsed = parseInt(trimmed, 16);
                return Number.isFinite(parsed) ? parsed : null;
            }
        }
        if (input && typeof input === 'object') {
            const { r, g, b } = input;
            if ([r, g, b].every((component) => Number.isFinite(component))) {
                const clampChannel = (channel) => Math.max(0, Math.min(255, Math.round(channel)));
                const red = clampChannel(r);
                const green = clampChannel(g);
                const blue = clampChannel(b);
                return (red << 16) | (green << 8) | blue;
            }
        }
        return null;
    }

    function resolveColor(input, fallback) {
        const normalized = normalizeColorInput(input);
        return normalized !== null ? normalized : fallback;
    }

    function resolveEntityColor(entity, fallback) {
        if (!entity || typeof entity !== 'object') {
            return fallback;
        }
        const direct = normalizeColorInput(entity.color ?? entity.tint);
        if (direct !== null) {
            return direct;
        }
        if (entity.appearance && typeof entity.appearance === 'object') {
            const appearanceColor = normalizeColorInput(entity.appearance.color ?? entity.appearance.tint);
            if (appearanceColor !== null) {
                return appearanceColor;
            }
        }
        return fallback;
    }

    function formatUnlockTypeLabel(type) {
        if (typeof type !== 'string') {
            return '';
        }
        const trimmed = type.trim();
        if (!trimmed) {
            return '';
        }
        return trimmed.charAt(0).toUpperCase() + trimmed.slice(1);
    }

    function buildStarLocationLabel(userData) {
        if (!userData || typeof userData !== 'object') {
            return '';
        }
        const parts = [];
        if (typeof userData.galaxy === 'string' && userData.galaxy.trim()) {
            parts.push(userData.galaxy.trim());
        }
        if (typeof userData.constellation === 'string' && userData.constellation.trim()) {
            parts.push(userData.constellation.trim());
        }
        if (typeof userData.starSystem === 'string' && userData.starSystem.trim()) {
            parts.push(userData.starSystem.trim());
        }
        return parts.join(' • ');
    }

    class SkillUniverseRenderer {
        constructor(options = {}) {
            this.container = options.container || document.getElementById('skill-tree-canvas-container');
            if (!this.container) {
                throw new Error('SkillUniverseRenderer requires a container element.');
            }

            this.getSkillTree = typeof options.getSkillTree === 'function'
                ? options.getSkillTree
                : () => global.skillTree || {};
            this.resolveStarStatus = typeof options.resolveStarStatus === 'function'
                ? options.resolveStarStatus
                : () => 'locked';
            this.onSelectStar = typeof options.onSelectStar === 'function'
                ? options.onSelectStar
                : null;
            this.onHoverStar = typeof options.onHoverStar === 'function'
                ? options.onHoverStar
                : null;
            this.onViewChange = typeof options.onViewChange === 'function'
                ? options.onViewChange
                : null;

            this.scene = new THREE.Scene();
            this.scene.fog = new THREE.FogExp2(0x01040a, 0.00038);
            this.starfieldGroup = null;
            this._farStars = null;
            this._midStars = null;
            this._fogPoints = null;
            this._nebulaPlanes = [];
            this._nebulaTextures = [];
            this._nebulaLayer = null;
            this._spriteStars = null;
            this._spriteStarsMat = null;
            this._lightRig = null;
            this._lightRigLights = [];
            this._environmentTarget = null;
            this._environmentMap = null;
            this._rgbeLoader = null;
            this._debugUIPanel = null;
            this._diagnosticsPanel = null;
            this._diagnosticsFields = null;
            this._diagnosticsInterval = null;
            this._environmentName = null;
            // modern pipeline handles (created only when fx=on)
            this._glRenderer = null;
            this._composer = null;
            this._clock = this._clock || (typeof THREE.Clock === 'function' ? new THREE.Clock() : null); // reuse existing clock if available

            const { width, height } = this._getContainerSize();
            this._width = width;
            this._height = height;
            this.camera = new THREE.PerspectiveCamera(57, width / height, 1, 9000);
            const initialHeight = CAMERA_LEVELS.galaxies.height * 1.12;
            const initialDistance = CAMERA_LEVELS.galaxies.distance + 620;
            this.camera.position.set(0, initialHeight, initialDistance);
            this.cameraTarget = new THREE.Vector3(0, 0, 0);

            if (this.container && typeof this.container.innerHTML !== 'undefined') {
                this.container.innerHTML = '';
            }

            const useModern = !!(global.CVPipeline && global.CVPipeline.enabled);
            if (useModern && global.THREE && global.CVTextures && global.CVPipeline.createComposer) {
                this._glRenderer = new THREE.WebGLRenderer({ antialias: true, alpha: true, powerPreference: 'high-performance' });
                this._glRenderer.setPixelRatio(Math.min(global.devicePixelRatio || 1, 2));
                this._glRenderer.setSize(this._width, this._height, false);
                this._glRenderer.physicallyCorrectLights = true;
                this._glRenderer.outputColorSpace = THREE.SRGBColorSpace;
                this._glRenderer.toneMapping = THREE.ACESFilmicToneMapping;
                this._glRenderer.toneMappingExposure = 1.0;

                const mount = global.document?.getElementById('skill-universe-canvas-container') || this.container || global.document?.body;
                if (mount && typeof mount.appendChild === 'function' && !mount.contains(this._glRenderer.domElement)) {
                    mount.appendChild(this._glRenderer.domElement);
                }

                try {
                    global.CVTextures.init?.(this._glRenderer);
                } catch (initError) {
                    if (typeof console !== 'undefined' && typeof console.warn === 'function') {
                        console.warn('SkillUniverseRenderer: CVTextures.init failed:', initError);
                    }
                }

                try {
                    this._composer = global.CVPipeline.createComposer(
                        this._glRenderer,
                        this.scene,
                        this.camera,
                        { bloom: true, grade: true }
                    );
                } catch (composerError) {
                    if (typeof console !== 'undefined' && typeof console.warn === 'function') {
                        console.warn('SkillUniverseRenderer: createComposer failed; falling back to legacy renderer.', composerError);
                    }
                    if (this._glRenderer && typeof this._glRenderer.dispose === 'function') {
                        this._glRenderer.dispose();
                    }
                    if (this._glRenderer?.domElement && typeof this._glRenderer.domElement.remove === 'function') {
                        this._glRenderer.domElement.remove();
                    }
                    this._glRenderer = null;
                    this._composer = null;
                }

                if (this._glRenderer && this._composer) {
                    this.renderer = this._glRenderer;

                    const shouldShowDebugPanel =
                        useModern &&
                        typeof global.location?.search === 'string' &&
                        global.location.search.includes('debug') &&
                        global.document &&
                        typeof global.document.createElement === 'function';

                    if (shouldShowDebugPanel) {
                        try {
                            const doc = global.document;
                            const debugPanel = doc.getElementById('cv-debug') || doc.createElement('div');
                            debugPanel.id = 'cv-debug';
                            debugPanel.style.cssText = [
                                'position:fixed',
                                'top:8px',
                                'right:8px',
                                'z-index:9999',
                                'background:rgba(12,16,28,0.88)',
                                'color:#fff',
                                'padding:8px 10px',
                                'min-width:180px',
                                'max-width:220px',
                                'font-family:system-ui, -apple-system, BlinkMacSystemFont, "Segoe UI", sans-serif',
                                'font-size:12px',
                                'line-height:1.4',
                                'border-radius:6px',
                                'box-shadow:0 6px 18px rgba(0,0,0,0.35)',
                                'backdrop-filter:blur(6px)'
                            ].join(';');
                            debugPanel.innerHTML = '';

                            const title = doc.createElement('div');
                            title.textContent = 'FX Debug';
                            title.style.cssText = 'font-weight:600;margin-bottom:4px;text-transform:uppercase;letter-spacing:0.06em;';
                            debugPanel.appendChild(title);

                            const slider = (label, min, max, step, get, set, formatter = (v) => v.toFixed(2)) => {
                                const row = doc.createElement('label');
                                row.style.cssText = 'display:block;margin:6px 0;';

                                const labelSpan = doc.createElement('span');
                                labelSpan.textContent = label;
                                labelSpan.style.cssText = 'display:inline-block;margin-bottom:2px;';
                                row.appendChild(labelSpan);

                                const input = doc.createElement('input');
                                input.type = 'range';
                                input.min = String(min);
                                input.max = String(max);
                                input.step = String(step);
                                const current = get();
                                input.value = Number.isNaN(current) ? String(min) : String(current);
                                input.style.width = '100%';

                                const valueReadout = doc.createElement('div');
                                valueReadout.textContent = formatter(parseFloat(input.value));
                                valueReadout.style.cssText = 'font-size:11px;opacity:0.72;margin-top:2px;text-align:right;';

                                input.addEventListener('input', () => {
                                    const value = parseFloat(input.value);
                                    if (!Number.isNaN(value)) {
                                        set(value);
                                        valueReadout.textContent = formatter(value);
                                    }
                                });

                                row.appendChild(input);
                                row.appendChild(valueReadout);
                                debugPanel.appendChild(row);
                            };

                            slider(
                                'Exposure',
                                0.1,
                                2.5,
                                0.01,
                                () => this._glRenderer.toneMappingExposure,
                                (value) => {
                                    this._glRenderer.toneMappingExposure = value;
                                }
                            );

                            const bloom = this._composer.__bloom;
                            if (bloom) {
                                slider('Bloom Strength', 0.0, 2.0, 0.01, () => bloom.strength, (value) => {
                                    bloom.strength = value;
                                });
                                slider('Bloom Threshold', 0.0, 1.5, 0.01, () => bloom.threshold, (value) => {
                                    bloom.threshold = value;
                                });
                                slider('Bloom Radius', 0.0, 1.5, 0.01, () => bloom.radius, (value) => {
                                    bloom.radius = value;
                                });
                            }

                            const grade = this._composer.__grade;
                            if (grade?.uniforms) {
                                const { uniforms } = grade;
                                const monoVecSlider = (label, key, min, max, step) => {
                                    if (!uniforms[key]?.value) {
                                        return;
                                    }
                                    slider(
                                        label,
                                        min,
                                        max,
                                        step,
                                        () => uniforms[key].value.x ?? 0,
                                        (value) => {
                                            if (typeof uniforms[key].value.set === 'function') {
                                                uniforms[key].value.set(value, value, value);
                                            }
                                        }
                                    );
                                };

                                monoVecSlider('Lift', -0.3, 0.3, 0.005);
                                monoVecSlider('Gamma', 0.5, 2.0, 0.01);
                                monoVecSlider('Gain', 0.5, 1.6, 0.01);

                                if (uniforms.uVignetteStrength) {
                                    slider(
                                        'Vignette',
                                        0.0,
                                        0.6,
                                        0.01,
                                        () => uniforms.uVignetteStrength.value ?? 0,
                                        (value) => {
                                            uniforms.uVignetteStrength.value = value;
                                        }
                                    );
                                }

                                if (uniforms.uCAStrength) {
                                    slider(
                                        'Chromatic Aberration',
                                        0.0,
                                        0.02,
                                        0.0005,
                                        () => uniforms.uCAStrength.value ?? 0,
                                        (value) => {
                                            uniforms.uCAStrength.value = value;
                                        },
                                        (value) => value.toFixed(4)
                                    );
                                }
                            }

                            if (!debugPanel.parentElement) {
                                doc.body.appendChild(debugPanel);
                            }
                            this._debugUIPanel = debugPanel;

                            const diag = doc.getElementById('cv-diag') || doc.createElement('div');
                            diag.id = 'cv-diag';
                            diag.style.cssText = [
                                'position:fixed',
                                'top:8px',
                                'left:8px',
                                'z-index:9998',
                                'background:rgba(6,10,20,0.82)',
                                'color:#d8f1ff',
                                'padding:6px 8px',
                                'font-family:"IBM Plex Mono", SFMono-Regular, Menlo, Monaco, monospace',
                                'font-size:11px',
                                'line-height:1.45',
                                'border-radius:4px',
                                'pointer-events:none',
                                'user-select:none',
                                'box-shadow:0 4px 12px rgba(0,0,0,0.35)',
                                'max-width:220px'
                            ].join(';');
                            diag.innerHTML = '';

                            const createRow = (label, key) => {
                                const row = doc.createElement('div');
                                row.style.cssText = 'display:flex;gap:6px;justify-content:space-between;';
                                const labelSpan = doc.createElement('span');
                                labelSpan.textContent = `${label}:`;
                                labelSpan.style.cssText = 'opacity:0.7;';
                                const valueSpan = doc.createElement('span');
                                valueSpan.dataset.field = key;
                                valueSpan.textContent = '…';
                                row.appendChild(labelSpan);
                                row.appendChild(valueSpan);
                                diag.appendChild(row);
                                return valueSpan;
                            };

                            this._diagnosticsFields = {
                                pipeline: createRow('Pipeline', 'pipeline'),
                                passes: createRow('Composer', 'passes'),
                                tone: createRow('Tone mapping', 'tone'),
                                ibl: createRow('IBL', 'ibl'),
                                nebula: createRow('Nebula planes', 'nebula'),
                                sprites: createRow('Sprite stars', 'sprites'),
                                pbr: createRow('PBR stars', 'pbr')
                            };

                            if (!diag.parentElement) {
                                doc.body.appendChild(diag);
                            }
                            this._diagnosticsPanel = diag;
                            this._updateDiagnostics();
                            if (this._diagnosticsInterval && typeof global.clearInterval === 'function') {
                                global.clearInterval(this._diagnosticsInterval);
                            }
                            if (typeof global.setInterval === 'function') {
                                this._diagnosticsInterval = global.setInterval(() => {
                                    this._updateDiagnostics();
                                }, 1000);
                            }
                        } catch (debugError) {
                            if (typeof console !== 'undefined' && typeof console.warn === 'function') {
                                console.warn('SkillUniverseRenderer: debug panel failed to initialize', debugError);
                            }
                        }
                    }
                } else if (this._glRenderer && !this._composer) {
                    if (typeof this._glRenderer.dispose === 'function') {
                        this._glRenderer.dispose();
                    }
                    if (this._glRenderer.domElement && typeof this._glRenderer.domElement.remove === 'function') {
                        this._glRenderer.domElement.remove();
                    }
                    this._glRenderer = null;
                }
                this._setDefaultEnvironment();
                if (this._glRenderer && this._composer && global.NebulaLayer && typeof global.NebulaLayer === 'function' && this.scene) {
                    try {
                        this._nebulaLayer = new global.NebulaLayer(this.scene, { intensity: 0.7, layers: 3 });
                        const initPromise = this._nebulaLayer.initFromManifest();
                        if (initPromise && typeof initPromise.catch === 'function') {
                            initPromise.catch((nebulaInitError) => {
                                if (typeof console !== 'undefined' && typeof console.warn === 'function') {
                                    console.warn('[SkillUniverse] NebulaLayer manifest load skipped:', nebulaInitError);
                                }
                            });
                        }
                    } catch (nebulaError) {
                        if (typeof console !== 'undefined' && typeof console.warn === 'function') {
                            console.warn('[SkillUniverse] NebulaLayer setup skipped:', nebulaError);
                        }
                        if (this._nebulaLayer && typeof this._nebulaLayer.dispose === 'function') {
                            this._nebulaLayer.dispose();
                        }
                        this._nebulaLayer = null;
                    }
                } else {
                    this._disposeNebulaLayer();
                }
                if (this._glRenderer && this._composer) {
                    this._createSpriteStars();
                } else {
                    this._disposeSpriteStars();
                }
            }

            if (!this.renderer) {
                this.renderer = new THREE.WebGLRenderer({ antialias: true, alpha: true });
                if (typeof this.renderer.physicallyCorrectLights !== 'undefined') {
                    this.renderer.physicallyCorrectLights = true;
                }
                if (typeof this.renderer.toneMapping !== 'undefined' && typeof THREE.ACESFilmicToneMapping !== 'undefined') {
                    this.renderer.toneMapping = THREE.ACESFilmicToneMapping;
                }
                if (typeof this.renderer.toneMappingExposure === 'number') {
                    this.renderer.toneMappingExposure = 1.1;
                }
                if (typeof this.renderer.outputColorSpace !== 'undefined' && typeof THREE.SRGBColorSpace !== 'undefined') {
                    this.renderer.outputColorSpace = THREE.SRGBColorSpace;
                } else if (typeof this.renderer.outputEncoding !== 'undefined' && typeof THREE.sRGBEncoding !== 'undefined') {
                    this.renderer.outputEncoding = THREE.sRGBEncoding;
                }
                this.renderer.setSize(width, height, false);
                this.renderer.setPixelRatio(global.devicePixelRatio || 1);
            }

            if (this.renderer?.domElement) {
                this.renderer.domElement.style.width = '100%';
                this.renderer.domElement.style.height = '100%';
                this.renderer.domElement.style.display = 'block';
                this.renderer.domElement.style.touchAction = 'none';
                this.renderer.setClearColor(0x01020a, 1);
                if (this.container && typeof this.container.appendChild === 'function') {
                    this.container.appendChild(this.renderer.domElement);
                }
                if (typeof this.renderer.autoClear === 'boolean') {
                    this.renderer.autoClear = true;
                }
            }
            this.starFocusOverlay = this._createStarFocusOverlay();
            this.starFocusOverlayKey = null;
            this.renderer.domElement.setAttribute('tabindex', '0');

            this.composer = null;
            this.renderPass = null;
            this._bloomPass = null;
            this._colorGradePass = null;
            if (!this._composer) {
                this._initPostProcessing(width, height);
            }
            this._loadEnvironmentMap();

            this.controls = new THREE.OrbitControls(this.camera, this.renderer.domElement);
            this.controls.enableDamping = true;
            this.controls.dampingFactor = 0.12;
            this.controls.screenSpacePanning = true;
            this.controls.minDistance = 120;
            this.controls.maxDistance = 5600;
            this.controls.enablePan = true;
            this.controls.enableZoom = true;
            this.controls.enableRotate = true;
            this.controls.rotateSpeed = 0.42;
            this.controls.zoomSpeed = 0.5;
            this.controls.panSpeed = 0.6;
            if (typeof this.controls.zoomToCursor === 'boolean') {
                this.controls.zoomToCursor = true;
<<<<<<< HEAD
            }

            const mouseMap = {};
            if (THREE && THREE.MOUSE) {
                mouseMap.LEFT = THREE.MOUSE.PAN;
                mouseMap.MIDDLE = THREE.MOUSE.DOLLY;
                mouseMap.RIGHT = THREE.MOUSE.ROTATE;
            } else {
                mouseMap.LEFT = 'PAN';
                mouseMap.MIDDLE = 'DOLLY';
                mouseMap.RIGHT = 'ROTATE';
            }
            this.controls.mouseButtons = mouseMap;

            const touchMap = {};
            if (THREE && THREE.TOUCH) {
                touchMap.ONE = THREE.TOUCH.ROTATE;
                touchMap.TWO = THREE.TOUCH.DOLLY_PAN;
                touchMap.THREE = typeof THREE.TOUCH.PAN !== 'undefined'
                    ? THREE.TOUCH.PAN
                    : THREE.TOUCH.DOLLY_PAN;
            } else {
                touchMap.ONE = 'ROTATE';
                touchMap.TWO = 'DOLLY_PAN';
                touchMap.THREE = 'PAN';
            }
            this.controls.touches = touchMap;
=======
            }

            if (THREE && THREE.MOUSE) {
                this.controls.mouseButtons = {
                    LEFT: THREE.MOUSE.ROTATE,
                    MIDDLE: THREE.MOUSE.DOLLY,
                    RIGHT: THREE.MOUSE.PAN
                };
            } else {
                this.controls.mouseButtons = {
                    LEFT: 'ROTATE',
                    MIDDLE: 'DOLLY',
                    RIGHT: 'PAN'
                };
            }

            if (THREE && THREE.TOUCH) {
                this.controls.touches = {
                    ONE: THREE.TOUCH.ROTATE,
                    TWO: THREE.TOUCH.DOLLY_PAN
                };
            } else {
                this.controls.touches = {
                    ONE: 'ROTATE',
                    TWO: 'DOLLY_PAN'
                };
            }
>>>>>>> d7033c8f
            this.controls.target.copy(this.cameraTarget);
            this.controls.addEventListener('start', () => {
                this._cancelTween();
                if (this.currentSelection?.star) {
                    this._hideStarFocusOverlay();
                }
            });
            this.controls.addEventListener('change', () => this.render());

            this.raycaster = new THREE.Raycaster();
            this.pointer = new THREE.Vector2();

            this.rootGroup = new THREE.Group();
            this.scene.add(this.rootGroup);

            this._createStarfield();

            this.galaxyMap = new Map();
            this.constellationMap = new Map();
            this.starSystemMap = new Map();
            this.starMeshMap = new Map();
            this.pickableObjects = [];

            if (THREE.Cache && typeof THREE.Cache.enabled !== 'undefined') {
                THREE.Cache.enabled = true;
            }
            if (typeof THREE.TextureLoader === 'function') {
                this._textureLoader = new THREE.TextureLoader();
            } else {
                this._textureLoader = null;
                if (typeof console !== 'undefined' && typeof console.warn === 'function') {
                    console.warn(
                        'SkillUniverseRenderer: TextureLoader is unavailable; star materials will use flat colors.'
                    );
                }
            }
            this._textureCache = new Map();
            this._maxAnisotropy = (this.renderer && this.renderer.capabilities && typeof this.renderer.capabilities.getMaxAnisotropy === 'function')
                ? this.renderer.capabilities.getMaxAnisotropy()
                : 1;

            this.hoveredObject = null;
            this.activeHighlight = null;
            this.tweenState = null;
            this.pointerDownInfo = null;
            this.activeTouchPointers = new Set();

            this.currentView = 'galaxies';
            this.currentSelection = { galaxy: null, constellation: null, starSystem: null, star: null };

            this.needsUniverseBuild = false;

            this._setupLights();
            const initialSkillTree = this.getSkillTree() || {};
            if (Object.keys(initialSkillTree).length) {
                this._buildUniverse();
            } else {
                this.needsUniverseBuild = true;
            }
            this._bindEvents();
            this._updateViewUI();
            this._animate = this._animate.bind(this);
            this._animate();
        }

        _ensureRGBELoader() {
            if (this._rgbeLoader || typeof THREE.RGBELoader !== 'function') {
                return this._rgbeLoader;
            }
            try {
                this._rgbeLoader = new THREE.RGBELoader();
            } catch (error) {
                console.warn('Unable to instantiate RGBELoader. HDR assets will be skipped.', error);
                this._rgbeLoader = null;
            }
            return this._rgbeLoader;
        }

        _initPostProcessing(width, height) {
            if (!this.renderer || typeof THREE.EffectComposer !== 'function' || typeof THREE.RenderPass !== 'function') {
                this.composer = null;
                this.renderPass = null;
                this._bloomPass = null;
                this._colorGradePass = null;
                return;
            }

            const pixelRatio = this.renderer.getPixelRatio
                ? this.renderer.getPixelRatio()
                : (global.devicePixelRatio || 1);

            this.composer = new THREE.EffectComposer(this.renderer);
            if (typeof this.composer.setPixelRatio === 'function') {
                this.composer.setPixelRatio(pixelRatio);
            }
            if (typeof this.composer.setSize === 'function') {
                this.composer.setSize(width, height);
            }

            this.renderPass = new THREE.RenderPass(this.scene, this.camera);
            this.composer.addPass(this.renderPass);

            if (typeof THREE.UnrealBloomPass === 'function' && typeof THREE.Vector2 === 'function') {
                this._bloomPass = new THREE.UnrealBloomPass(new THREE.Vector2(width, height), 0.75, 0.85, 0.25);
                this._bloomPass.strength = 0.85;
                this._bloomPass.radius = 0.82;
                this._bloomPass.threshold = 0.18;
                this.composer.addPass(this._bloomPass);
            } else {
                this._bloomPass = null;
            }

            if (typeof THREE.ShaderPass === 'function') {
                const shader = this._createColorGradeShader();
                this._colorGradePass = new THREE.ShaderPass(shader);
                if (typeof this._colorGradePass.renderToScreen !== 'undefined') {
                    this._colorGradePass.renderToScreen = true;
                }
                this.composer.addPass(this._colorGradePass);
            } else {
                this._colorGradePass = null;
            }
        }

        _createColorGradeShader() {
            const tint = new THREE.Vector3(0.96, 0.99, 1.05);
            return {
                uniforms: {
                    tDiffuse: { value: null },
                    exposure: { value: 1.05 },
                    offset: { value: 0.015 },
                    tint: { value: tint },
                    vignetteStrength: { value: 0.48 },
                    vignetteFeather: { value: 0.42 }
                },
                vertexShader: `varying vec2 vUv;\n` +
                    `void main() {\n` +
                    `    vUv = uv;\n` +
                    `    gl_Position = projectionMatrix * modelViewMatrix * vec4(position, 1.0);\n` +
                    `}`,
                fragmentShader: `uniform sampler2D tDiffuse;\n` +
                    `uniform float exposure;\n` +
                    `uniform float offset;\n` +
                    `uniform vec3 tint;\n` +
                    `uniform float vignetteStrength;\n` +
                    `uniform float vignetteFeather;\n` +
                    `varying vec2 vUv;\n` +
                    `void main() {\n` +
                    `    vec4 color = texture2D(tDiffuse, vUv);\n` +
                    `    color.rgb = (color.rgb + offset) * exposure;\n` +
                    `    color.rgb *= tint;\n` +
                    `    float radius = distance(vUv, vec2(0.5));\n` +
                    `    float inner = vignetteStrength;\n` +
                    `    float outer = vignetteStrength + vignetteFeather;\n` +
                    `    float vignette = smoothstep(inner, outer, radius);\n` +
                    `    color.rgb *= mix(1.0, 1.0 - vignette, 0.78);\n` +
                    `    gl_FragColor = vec4(color.rgb, color.a);\n` +
                    `}`
            };
        }

        _resizePostProcessing(width, height) {
            if (this._glRenderer) {
                const deviceRatio = Math.min(global.devicePixelRatio || 1, 2);
                this._glRenderer.setPixelRatio(deviceRatio);
                this._glRenderer.setSize(width, height, false);
                if (this._composer && typeof this._composer.setPixelRatio === 'function') {
                    this._composer.setPixelRatio(deviceRatio);
                }
                if (this._composer && typeof this._composer.setSize === 'function') {
                    this._composer.setSize(width, height);
                }
                return;
            }
            if (!this.renderer) {
                return;
            }
            this.renderer.setSize(width, height, false);
            const pixelRatio = this.renderer.getPixelRatio
                ? this.renderer.getPixelRatio()
                : (global.devicePixelRatio || 1);
            if (this.composer && typeof this.composer.setPixelRatio === 'function') {
                this.composer.setPixelRatio(pixelRatio);
            }
            if (this.composer && typeof this.composer.setSize === 'function') {
                this.composer.setSize(width, height);
            }
            if (this._bloomPass && typeof this._bloomPass.setSize === 'function') {
                this._bloomPass.setSize(width, height);
            }
        }

        _createSpriteStars() {
            if (!this.scene || !THREE || !this._glRenderer) {
                this._disposeSpriteStars();
                return;
            }
            this._disposeSpriteStars();

            const COUNT = 1000;
            const baseSize = 10;
            const geometry = new THREE.BufferGeometry();
            const positions = new Float32Array(COUNT * 3);
            const baseSizes = new Float32Array(COUNT);
            const sizeFactors = new Float32Array(COUNT);

            for (let i = 0; i < COUNT; i += 1) {
                const radius = 45000 + (Math.random() * 15000);
                const theta = Math.acos((2 * Math.random()) - 1);
                const phi = 2 * Math.PI * Math.random();
                const sinTheta = Math.sin(theta);
                const cosTheta = Math.cos(theta);
                const sinPhi = Math.sin(phi);
                const cosPhi = Math.cos(phi);
                const offset = i * 3;
                positions[offset] = radius * sinTheta * cosPhi;
                positions[offset + 1] = radius * sinTheta * sinPhi;
                positions[offset + 2] = radius * cosTheta;

                const starSize = 6 + (Math.random() * 10);
                baseSizes[i] = starSize;
                sizeFactors[i] = starSize / baseSize;
            }

            geometry.setAttribute('position', new THREE.BufferAttribute(positions, 3));
            geometry.setAttribute('aSize', new THREE.BufferAttribute(sizeFactors, 1));

            const circle = global.document && typeof global.document.createElement === 'function'
                ? global.document.createElement('canvas')
                : null;
            if (!circle) {
                geometry.dispose();
                return;
            }
            circle.width = 64;
            circle.height = 64;
            const ctx = circle.getContext('2d');
            if (!ctx) {
                geometry.dispose();
                return;
            }
            const gradient = ctx.createRadialGradient(32, 32, 0, 32, 32, 32);
            gradient.addColorStop(0, 'rgba(255,255,255,1)');
            gradient.addColorStop(1, 'rgba(255,255,255,0)');
            ctx.fillStyle = gradient;
            ctx.beginPath();
            ctx.arc(32, 32, 32, 0, Math.PI * 2);
            ctx.fill();

            if (typeof THREE.CanvasTexture !== 'function') {
                geometry.dispose();
                return;
            }
            const spriteTex = new THREE.CanvasTexture(circle);
            if (typeof THREE.SRGBColorSpace !== 'undefined') {
                spriteTex.colorSpace = THREE.SRGBColorSpace;
            } else if (typeof THREE.sRGBEncoding !== 'undefined') {
                spriteTex.encoding = THREE.sRGBEncoding;
            }
            spriteTex.needsUpdate = true;

            const material = new THREE.PointsMaterial({
                map: spriteTex,
                size: baseSize,
                transparent: true,
                depthWrite: false,
                blending: typeof THREE.AdditiveBlending !== 'undefined' ? THREE.AdditiveBlending : undefined,
                sizeAttenuation: true
            });

            material.onBeforeCompile = (shader) => {
                shader.vertexShader = shader.vertexShader.replace(
                    'void main() {',
                    'attribute float aSize;\nvoid main() {'
                );
                shader.vertexShader = shader.vertexShader.replace(
                    'gl_PointSize = size;',
                    'gl_PointSize = size * aSize;'
                );
            };
            material.needsUpdate = true;

            const points = new THREE.Points(geometry, material);
            points.frustumCulled = false;
            points.renderOrder = -4.2;
            this.scene.add(points);

            points.userData._baseSizes = baseSizes;
            points.userData._sizeScale = baseSize;
            points.userData._sizeAttribute = geometry.getAttribute('aSize');

            this._spriteStars = points;
            this._spriteStarsMat = material;
        }

        _disposeSpriteStars() {
            if (!this._spriteStars) {
                this._spriteStarsMat = null;
                return;
            }
            if (this.scene && typeof this.scene.remove === 'function') {
                this.scene.remove(this._spriteStars);
            }
            const geometry = this._spriteStars.geometry;
            const material = this._spriteStars.material;
            if (geometry && typeof geometry.dispose === 'function') {
                geometry.dispose();
            }
            if (material) {
                if (material.map && typeof material.map.dispose === 'function') {
                    material.map.dispose();
                }
                if (typeof material.dispose === 'function') {
                    material.dispose();
                }
            }
            this._spriteStars = null;
            this._spriteStarsMat = null;
        }

        _disposeNebulaLayer() {
            if (this._nebulaLayer && typeof this._nebulaLayer.dispose === 'function') {
                this._nebulaLayer.dispose();
            }
            this._nebulaLayer = null;
        }

        _loadEnvironmentMap() {
            if (!this.renderer || !this.scene) {
                return;
            }
            const loader = this._ensureRGBELoader();
            if (!loader) {
                return;
            }

            const hdrUrl = 'assets/skill-universe/material-ingredients/gases/HDR_rich_multi_nebulae_2.hdr';
            loader.load(
                hdrUrl,
                (hdrTexture) => {
                    if (!hdrTexture) {
                        return;
                    }
                    try {
                        const pmremGenerator = new THREE.PMREMGenerator(this.renderer);
                        if (typeof pmremGenerator.compileEquirectangularShader === 'function') {
                            pmremGenerator.compileEquirectangularShader();
                        }
                        const target = pmremGenerator.fromEquirectangular(hdrTexture);
                        pmremGenerator.dispose();
                        hdrTexture.dispose();

                        if (this._environmentTarget && typeof this._environmentTarget.dispose === 'function') {
                            if (this._environmentTarget.texture && typeof this._environmentTarget.texture.dispose === 'function') {
                                this._environmentTarget.texture.dispose();
                            }
                            this._environmentTarget.dispose();
                        }

                        this._environmentTarget = target;
                        this._environmentMap = target.texture;
                        if (this._environmentMap && typeof this._environmentMap.mapping !== 'undefined' && typeof THREE.EquirectangularReflectionMapping !== 'undefined') {
                            this._environmentMap.mapping = THREE.EquirectangularReflectionMapping;
                        }
                        this._environmentName = hdrUrl;
                        if (this.scene) {
                            this.scene.environment = this._environmentMap;
                            this.scene.background = this._environmentMap;
                        }
                        this.render();
                    } catch (error) {
                        console.warn('Failed to process HDR environment map:', error);
                    }
                },
                undefined,
                (error) => {
                    console.warn('Failed to load HDR environment map:', hdrUrl, error);
                }
            );
        }

        _loadHDRTexture(url, onLoad, { track = false } = {}) {
            if (!url || typeof onLoad !== 'function') {
                return;
            }
            const loader = this._ensureRGBELoader();
            if (!loader) {
                return;
            }
            loader.load(
                url,
                (texture) => {
                    if (!texture) {
                        return;
                    }
                    if (typeof texture.colorSpace !== 'undefined' && typeof THREE.LinearSRGBColorSpace !== 'undefined') {
                        texture.colorSpace = THREE.LinearSRGBColorSpace;
                    } else if (typeof texture.encoding !== 'undefined' && typeof THREE.LinearEncoding !== 'undefined') {
                        texture.encoding = THREE.LinearEncoding;
                    }
                    if (track) {
                        this._nebulaTextures.push(texture);
                    }
                    texture.needsUpdate = true;
                    onLoad(texture);
                    this.render();
                },
                undefined,
                (error) => {
                    console.warn('Failed to load HDR texture:', url, error);
                }
            );
        }

        rebuildUniverse() {
            this._buildUniverse();
            this.refreshStars();
        }

        refreshStars() {
            const skillTree = this.getSkillTree() || {};
            this.starMeshMap.forEach((mesh, key) => {
                const parts = key.split('|');
                if (parts.length !== 3) {
                    return;
                }
                const [galaxyName, constellationName, starName] = parts;
                const constellationData = skillTree?.[galaxyName]?.constellations?.[constellationName];
                const starInfo = findStarInConstellation(constellationData, starName, constellationName);
                const starData = starInfo?.starData;
                const status = this.resolveStarStatus(
                    starName,
                    starData,
                    galaxyName,
                    constellationName,
                    starInfo?.starSystemName
                ) || 'locked';
                mesh.userData.status = status;
                mesh.userData.data = starData;
                if (starInfo && Object.prototype.hasOwnProperty.call(starInfo, 'starSystemName')) {
                    mesh.userData.starSystem = starInfo.starSystemName || null;
                }
                this._applyStarMaterial(mesh, status);
                if (this.starFocusOverlayKey === key) {
                    this._updateStarFocusOverlay(mesh.userData);
                }
            });
            this.render();
        }

        prepareStarData() {
            this.refreshStars();
        }

        handleResize() {
            const { width, height } = this._getContainerSize();
            this._width = width;
            this._height = height;
            this.camera.aspect = width / height;
            this.camera.updateProjectionMatrix();
            this._resizePostProcessing(width, height);
            if (this.renderer?.domElement) {
                this.renderer.domElement.style.width = '100%';
                this.renderer.domElement.style.height = '100%';
            }
            this.render();
        }

        onModalOpened() {
            this.handleResize();
            this.renderer.domElement.focus({ preventScroll: true });
            this.render();
        }

        navigateToPath(path) {
            if (!path || !path.galaxy) {
                return false;
            }

            const galaxyInfo = this.galaxyMap.get(path.galaxy);
            if (!galaxyInfo) {
                return false;
            }

            const type = path.type || 'galaxy';
            const focusCoordinates = path.focusCoordinates || {};

            if (type === 'galaxy') {
                this._focusGalaxy(path.galaxy, focusCoordinates.galaxy);
                return true;
            }

            const constellationKey = `${path.galaxy}|${path.constellation}`;
            if (type === 'constellation') {
                if (!this.constellationMap.has(constellationKey)) {
                    return false;
                }
                this._focusConstellation(path.galaxy, path.constellation, focusCoordinates.constellation);
                return true;
            }

            if (type === 'starSystem') {
                if (!path.starSystem) {
                    return false;
                }
                const systemKey = `${path.galaxy}|${path.constellation}|${path.starSystem}`;
                if (!this.starSystemMap.has(systemKey)) {
                    return false;
                }
                this._focusStarSystem(path.galaxy, path.constellation, path.starSystem, focusCoordinates.starSystem);
                return true;
            }

            if (type === 'star') {
                const starKey = `${path.galaxy}|${path.constellation}|${path.star}`;
                const starMesh = this.starMeshMap.get(starKey);
                if (!starMesh) {
                    return false;
                }
                this._focusStar(path.galaxy, path.constellation, path.star, focusCoordinates.star);
                return true;
            }

            return false;
        }

        goBack() {
            const { galaxy, constellation, starSystem, star } = this.currentSelection;
            if (this.currentView === 'stars') {
                if (star && starSystem) {
                    this._focusStarSystem(galaxy, constellation, starSystem);
                } else if (starSystem) {
                    this._focusConstellation(galaxy, constellation);
                } else if (constellation) {
                    this._focusGalaxy(galaxy);
                } else {
                    this._focusUniverse();
                }
            } else if (this.currentView === 'starSystems') {
                if (galaxy) {
                    this._focusGalaxy(galaxy);
                } else {
                    this._focusUniverse();
                }
            } else if (this.currentView === 'constellations') {
                this._focusUniverse();
            } else {
                this._focusUniverse();
            }
        }

        adjustConstellationOffset(delta) {
            if (!this.currentSelection.galaxy) {
                return;
            }
            const galaxyInfo = this.galaxyMap.get(this.currentSelection.galaxy);
            if (!galaxyInfo || !galaxyInfo.orbitGroup) {
                return;
            }
            const rotationDelta = (typeof delta === 'number' ? delta : 0) * 0.0025;
            galaxyInfo.orbitGroup.rotation.y += rotationDelta;
            this.render();
        }

        render(delta = null) {
            if (this._composer && this._glRenderer) {
                if (typeof delta === 'number') {
                    this._composer.render(delta);
                } else {
                    this._composer.render();
                }
                return;
            }
            // Legacy path (unchanged)
            if (this.composer) {
                if (typeof delta === 'number') {
                    this.composer.render(delta);
                } else {
                    this.composer.render();
                }
                return;
            }
            if (this.renderer) {
                this.renderer.render(this.scene, this.camera);
            }
        }

        _updateDiagnostics() {
            if (!this._diagnosticsPanel || !this._diagnosticsFields) {
                return;
            }

            const fields = this._diagnosticsFields;
            const pipelineActive = (this._glRenderer && this._composer) ? 'Modern WebGL' : 'Legacy';
            fields.pipeline.textContent = pipelineActive;

            if (this._composer) {
                const bloomPass = this._composer.__bloom;
                const gradePass = this._composer.__grade;
                const bloomState = bloomPass && bloomPass.enabled === false ? 'off' : (bloomPass ? 'on' : 'missing');
                const gradeState = gradePass && gradePass.enabled === false ? 'off' : (gradePass ? 'on' : 'missing');
                fields.passes.textContent = `Render • Bloom: ${bloomState} • Grade: ${gradeState}`;
            } else {
                fields.passes.textContent = 'n/a';
            }

            const renderer = this._glRenderer || this.renderer || null;
            if (renderer && typeof renderer.toneMapping !== 'undefined') {
                let toneLabel = 'Custom';
                if (renderer.toneMapping === THREE.ACESFilmicToneMapping) {
                    toneLabel = 'ACES';
                }
                const exposure = typeof renderer.toneMappingExposure === 'number'
                    ? renderer.toneMappingExposure.toFixed(2)
                    : null;
                fields.tone.textContent = exposure ? `${toneLabel} (exp ${exposure})` : toneLabel;
            } else {
                fields.tone.textContent = 'n/a';
            }

            const environmentLabel = (() => {
                if (typeof this._environmentName === 'string' && this._environmentName.length) {
                    const parts = this._environmentName.split(/[/\\]/);
                    const base = parts[parts.length - 1] || this._environmentName;
                    return base;
                }
                if (this.scene?.environment) {
                    return this.scene.environment.name || 'active';
                }
                return 'none';
            })();
            fields.ibl.textContent = environmentLabel;

            const nebulaCount = Array.isArray(this._nebulaPlanes) ? this._nebulaPlanes.length : 0;
            const dynamicLayerCount = (this._nebulaLayer && typeof this._nebulaLayer.getPlaneCount === 'function')
                ? Number(this._nebulaLayer.getPlaneCount()) || 0
                : 0;
            fields.nebula.textContent = dynamicLayerCount
                ? `${nebulaCount} + ${dynamicLayerCount}`
                : String(nebulaCount);

            let spriteCount = 0;
            const spritePoints = this._spriteStars;
            if (spritePoints?.geometry?.getAttribute) {
                const attr = spritePoints.geometry.getAttribute('position');
                if (attr && typeof attr.count === 'number') {
                    spriteCount = attr.count;
                }
            }
            fields.sprites.textContent = String(spriteCount);

            let totalStars = 0;
            let pbrStars = 0;
            if (this.starMeshMap && typeof this.starMeshMap.forEach === 'function') {
                this.starMeshMap.forEach((mesh) => {
                    if (!mesh) {
                        return;
                    }
                    totalStars += 1;
                    if (mesh.userData && mesh.userData.usesPBR) {
                        pbrStars += 1;
                    }
                });
            }
            const fallbackStars = totalStars - pbrStars;
            fields.pbr.textContent = totalStars
                ? `${pbrStars}/${totalStars} using PBR • ${fallbackStars} fallback`
                : '0 using PBR • 0 fallback';
        }

        destroy() {
            cancelAnimationFrame(this._animationFrame);
            if (this._diagnosticsInterval && typeof global.clearInterval === 'function') {
                global.clearInterval(this._diagnosticsInterval);
            }
            this._diagnosticsInterval = null;
            if (this._diagnosticsPanel && this._diagnosticsPanel.parentElement) {
                this._diagnosticsPanel.parentElement.removeChild(this._diagnosticsPanel);
            }
            this._diagnosticsPanel = null;
            this._diagnosticsFields = null;
            if (this._debugUIPanel && this._debugUIPanel.parentElement) {
                this._debugUIPanel.parentElement.removeChild(this._debugUIPanel);
            }
            this._debugUIPanel = null;
            if (this.starMeshMap && this.starMeshMap.size) {
                this.starMeshMap.forEach((mesh) => {
                    this._applyTextureLayers(mesh, null);
                    if (mesh.material && typeof mesh.material.dispose === 'function') {
                        mesh.material.dispose();
                    }
                    if (mesh.geometry && typeof mesh.geometry.dispose === 'function') {
                        mesh.geometry.dispose();
                    }
                    if (mesh.parent && typeof mesh.parent.remove === 'function') {
                        mesh.parent.remove(mesh);
                    }
                });
            }
            if (this.starfieldGroup) {
                this.scene.remove(this.starfieldGroup);
                this._disposeStarfieldGroup(this.starfieldGroup);
                this.starfieldGroup = null;
            }
            this._farStars = null;
            this._midStars = null;
            this._fogPoints = null;
            if (Array.isArray(this._nebulaTextures) && this._nebulaTextures.length) {
                this._nebulaTextures.forEach((texture) => {
                    if (texture && typeof texture.dispose === 'function') {
                        texture.dispose();
                    }
                });
            }
            this._nebulaTextures = [];
            this._nebulaPlanes = [];
            this._disposeNebulaLayer();
            this._disposeSpriteStars();
            if (Array.isArray(this._lightRigLights) && this._lightRigLights.length) {
                this._lightRigLights.forEach((light) => {
                    if (light && light.parent && typeof light.parent.remove === 'function') {
                        light.parent.remove(light);
                    }
                });
            }
            this._lightRigLights = [];
            this._lightRig = null;
            if (this._composer) {
                if (typeof this._composer.dispose === 'function') {
                    this._composer.dispose();
                }
                this._composer = null;
            }
            if (this._glRenderer) {
                if (typeof this._glRenderer.dispose === 'function') {
                    this._glRenderer.dispose();
                }
                if (this._glRenderer.domElement && typeof this._glRenderer.domElement.remove === 'function') {
                    this._glRenderer.domElement.remove();
                }
                if (this.renderer === this._glRenderer) {
                    this.renderer = null;
                }
                this._glRenderer = null;
            }
            if (this.composer && typeof this.composer.dispose === 'function') {
                this.composer.dispose();
            }
            this.composer = null;
            this.renderPass = null;
            this._bloomPass = null;
            this._colorGradePass = null;
            if (this._environmentTarget) {
                const targetTexture = this._environmentTarget.texture;
                if (targetTexture && typeof targetTexture.dispose === 'function') {
                    targetTexture.dispose();
                }
                if (typeof this._environmentTarget.dispose === 'function') {
                    this._environmentTarget.dispose();
                }
                if (targetTexture && targetTexture === this._environmentMap) {
                    this._environmentMap = null;
                }
                this._environmentTarget = null;
            }
            if (this._environmentMap && typeof this._environmentMap.dispose === 'function') {
                this._environmentMap.dispose();
            }
            this._environmentMap = null;
            this._environmentName = null;
            if (this.scene) {
                this.scene.environment = null;
                this.scene.background = null;
            }
            if (this.controls) {
                this.controls.dispose();
            }
            if (this.renderer) {
                this.renderer.dispose();
            }
            this.container.innerHTML = '';
            this.pickableObjects.length = 0;
            this.galaxyMap.clear();
            this.constellationMap.clear();
            this.starMeshMap.clear();
            if (this._textureCache) {
                this._textureCache.forEach((record) => {
                    if (record && record.texture && typeof record.texture.dispose === 'function') {
                        record.texture.dispose();
                    }
                });
                this._textureCache.clear();
            }
            this._textureLoader = null;
        }

        _disposeStarfieldGroup(group) {
            if (!group) {
                return;
            }
            const geometries = new Set();
            const materials = new Set();
            group.traverse((child) => {
                if (child.geometry && typeof child.geometry.dispose === 'function') {
                    geometries.add(child.geometry);
                }
                const { material } = child;
                if (Array.isArray(material)) {
                    material.forEach((mat) => {
                        if (mat) {
                            materials.add(mat);
                        }
                    });
                } else if (material) {
                    materials.add(material);
                }
            });
            geometries.forEach((geometry) => {
                if (geometry && typeof geometry.dispose === 'function') {
                    geometry.dispose();
                }
            });
            materials.forEach((material) => {
                if (material && material.map && Array.isArray(this._nebulaTextures) && this._nebulaTextures.includes(material.map)) {
                    material.map = null;
                }
                if (material && typeof material.dispose === 'function') {
                    material.dispose();
                }
            });
            if (typeof group.clear === 'function') {
                group.clear();
            }
        }

        _createStarfield() {
            if (this.starfieldGroup) {
                this.scene.remove(this.starfieldGroup);
                this._disposeStarfieldGroup(this.starfieldGroup);
                this.starfieldGroup = null;
            }
            if (Array.isArray(this._nebulaTextures) && this._nebulaTextures.length) {
                this._nebulaTextures.forEach((texture) => {
                    if (texture && typeof texture.dispose === 'function') {
                        texture.dispose();
                    }
                });
            }
            this._nebulaTextures = [];
            this._nebulaPlanes = [];

            const group = new THREE.Group();
            group.name = 'skill-universe-sky';
            group.renderOrder = -5;

            const farCount = Math.floor(STARFIELD_CONFIG.count * 0.55);
            const farPositions = new Float32Array(farCount * 3);
            const farColors = new Float32Array(farCount * 3);
            const farGeometry = new THREE.BufferGeometry();
            const farRadius = STARFIELD_CONFIG.radius * 1.45;
            const farVertical = STARFIELD_CONFIG.radius * 0.42;
            const farBaseColor = new THREE.Color(0xaecbff);
            const farWarmColor = new THREE.Color(0xffe7c7);
            const farTempColor = new THREE.Color();

            for (let i = 0; i < farCount; i += 1) {
                const theta = Math.random() * Math.PI * 2;
                const phi = Math.acos((Math.random() * 2) - 1);
                const radius = farRadius * (0.72 + Math.pow(Math.random(), 0.4));
                const sinPhi = Math.sin(phi);
                const offset = i * 3;
                farPositions[offset] = Math.cos(theta) * sinPhi * radius;
                farPositions[offset + 1] = (Math.cos(phi) * farVertical) + ((Math.random() - 0.5) * farVertical * 0.4);
                farPositions[offset + 2] = Math.sin(theta) * sinPhi * radius;

                const hueMix = Math.pow(Math.random(), 1.8) * 0.65;
                farTempColor.copy(farBaseColor).lerp(farWarmColor, hueMix);
                const brightness = 0.55 + Math.random() * 0.45;
                farColors[offset] = farTempColor.r * brightness;
                farColors[offset + 1] = farTempColor.g * brightness;
                farColors[offset + 2] = farTempColor.b * brightness;
            }

            farGeometry.setAttribute('position', new THREE.BufferAttribute(farPositions, 3));
            farGeometry.setAttribute('color', new THREE.BufferAttribute(farColors, 3));

            const farMaterial = new THREE.PointsMaterial({
                size: STARFIELD_CONFIG.size * 1.6,
                sizeAttenuation: true,
                transparent: true,
                opacity: 0.92,
                depthWrite: false,
                vertexColors: true
            });
            if (typeof THREE.AdditiveBlending !== 'undefined') {
                farMaterial.blending = THREE.AdditiveBlending;
            }
            farMaterial.toneMapped = true;

            const farStars = new THREE.Points(farGeometry, farMaterial);
            farStars.name = 'sky-far-stars';
            farStars.frustumCulled = false;
            farStars.renderOrder = -5;
            group.add(farStars);
            this._farStars = farStars;

            const midCount = Math.floor(STARFIELD_CONFIG.count * 0.35);
            const midPositions = new Float32Array(midCount * 3);
            const midColors = new Float32Array(midCount * 3);
            const midGeometry = new THREE.BufferGeometry();
            const midRadius = STARFIELD_CONFIG.radius * 0.98;
            const midVertical = STARFIELD_CONFIG.radius * 0.32;
            const midBaseColor = new THREE.Color(0x9fb7ff);
            const midAccentColor = new THREE.Color(0xffaef5);

            for (let i = 0; i < midCount; i += 1) {
                const theta = Math.random() * Math.PI * 2;
                const phi = Math.acos((Math.random() * 2) - 1);
                const radius = midRadius * (0.45 + Math.pow(Math.random(), 0.65));
                const sinPhi = Math.sin(phi);
                const offset = i * 3;
                midPositions[offset] = Math.cos(theta) * sinPhi * radius;
                midPositions[offset + 1] = (Math.cos(phi) * midVertical) + ((Math.random() - 0.5) * midVertical * 0.8);
                midPositions[offset + 2] = Math.sin(theta) * sinPhi * radius;

                const hueMix = Math.pow(Math.random(), 1.4) * 0.55;
                const brightness = 0.65 + Math.random() * 0.4;
                const color = farTempColor.copy(midBaseColor).lerp(midAccentColor, hueMix);
                midColors[offset] = color.r * brightness;
                midColors[offset + 1] = color.g * brightness;
                midColors[offset + 2] = color.b * brightness;
            }

            midGeometry.setAttribute('position', new THREE.BufferAttribute(midPositions, 3));
            midGeometry.setAttribute('color', new THREE.BufferAttribute(midColors, 3));

            const midMaterial = new THREE.PointsMaterial({
                size: STARFIELD_CONFIG.size * 2.6,
                sizeAttenuation: true,
                transparent: true,
                opacity: 0.78,
                depthWrite: false,
                vertexColors: true
            });
            if (typeof THREE.AdditiveBlending !== 'undefined') {
                midMaterial.blending = THREE.AdditiveBlending;
            }
            midMaterial.toneMapped = true;

            const midStars = new THREE.Points(midGeometry, midMaterial);
            midStars.name = 'sky-mid-stars';
            midStars.frustumCulled = false;
            midStars.renderOrder = -4.5;
            group.add(midStars);
            this._midStars = midStars;

            const nebulaConfigs = [
                {
                    url: 'assets/skill-universe/material-ingredients/gases/HDR_rich_multi_nebulae_1.hdr',
                    position: [-2100, 520, -1480],
                    rotation: [0.12, Math.PI * 0.18, 0.26],
                    scale: [3600, 2200],
                    opacity: 0.58
                },
                {
                    url: 'assets/skill-universe/material-ingredients/gases/HDR_rich_multi_nebulae_2.hdr',
                    position: [1880, 340, -980],
                    rotation: [-0.08, -Math.PI * 0.26, -0.18],
                    scale: [3400, 2100],
                    opacity: 0.52
                },
                {
                    url: 'assets/skill-universe/material-ingredients/gases/HDR_subdued_multi_nebulae.hdr',
                    position: [0, -220, 1860],
                    rotation: [0.02, Math.PI, 0.04],
                    scale: [4200, 2600],
                    opacity: 0.45
                },
                {
                    url: 'assets/skill-universe/material-ingredients/gases/HDR_hazy_nebulae.hdr',
                    position: [-1480, -120, 1620],
                    rotation: [-0.16, Math.PI * 0.62, 0.2],
                    scale: [3200, 2000],
                    opacity: 0.38
                }
            ];

            nebulaConfigs.forEach((config, index) => {
                const nebulaMaterial = new THREE.MeshBasicMaterial({
                    color: 0xffffff,
                    transparent: true,
                    opacity: config.opacity * 0.2,
                    depthWrite: false,
                    side: THREE.DoubleSide,
                    blending: typeof THREE.AdditiveBlending !== 'undefined' ? THREE.AdditiveBlending : undefined
                });
                nebulaMaterial.toneMapped = true;
                const nebulaGeometry = new THREE.PlaneGeometry(1, 1, 1, 1);
                const nebulaPlane = new THREE.Mesh(nebulaGeometry, nebulaMaterial);
                nebulaPlane.name = `sky-nebula-${index}`;
                nebulaPlane.position.set(config.position[0], config.position[1], config.position[2]);
                nebulaPlane.rotation.set(config.rotation[0], config.rotation[1], config.rotation[2]);
                nebulaPlane.scale.set(config.scale[0], config.scale[1], 1);
                nebulaPlane.renderOrder = -4 + (index * 0.01);
                nebulaPlane.frustumCulled = false;
                nebulaPlane.userData.baseRotation = {
                    x: config.rotation[0],
                    y: config.rotation[1],
                    z: config.rotation[2]
                };
                nebulaPlane.userData.wobblePhase = Math.random() * Math.PI * 2;
                nebulaPlane.userData.wobbleSpeed = 0.035 + Math.random() * 0.035;
                this._nebulaPlanes.push(nebulaPlane);
                group.add(nebulaPlane);

                this._loadHDRTexture(
                    config.url,
                    (texture) => {
                        if (typeof THREE.LinearFilter !== 'undefined') {
                            if (typeof texture.minFilter !== 'undefined') {
                                texture.minFilter = THREE.LinearFilter;
                            }
                            if (typeof texture.magFilter !== 'undefined') {
                                texture.magFilter = THREE.LinearFilter;
                            }
                        }
                        texture.generateMipmaps = false;
                        nebulaMaterial.map = texture;
                        nebulaMaterial.opacity = config.opacity;
                        nebulaMaterial.needsUpdate = true;
                    },
                    { track: true }
                );
            });

            const fogCount = 900;
            const fogPositions = new Float32Array(fogCount * 3);
            const fogColors = new Float32Array(fogCount * 3);
            const fogGeometry = new THREE.BufferGeometry();
            const fogRadius = STARFIELD_CONFIG.radius * 0.9;
            const fogVertical = STARFIELD_CONFIG.radius * 0.5;
            const fogColorA = new THREE.Color(0x4a6bd6);
            const fogColorB = new THREE.Color(0xff7abf);

            for (let i = 0; i < fogCount; i += 1) {
                const theta = Math.random() * Math.PI * 2;
                const radius = Math.pow(Math.random(), 0.6) * fogRadius;
                const offset = i * 3;
                fogPositions[offset] = Math.cos(theta) * radius;
                fogPositions[offset + 1] = (Math.random() - 0.5) * fogVertical;
                fogPositions[offset + 2] = Math.sin(theta) * radius;

                const mix = Math.pow(Math.random(), 2.2) * 0.35;
                const color = farTempColor.copy(fogColorA).lerp(fogColorB, mix);
                const brightness = 0.08 + Math.random() * 0.12;
                fogColors[offset] = color.r * brightness;
                fogColors[offset + 1] = color.g * brightness;
                fogColors[offset + 2] = color.b * brightness;
            }

            fogGeometry.setAttribute('position', new THREE.BufferAttribute(fogPositions, 3));
            fogGeometry.setAttribute('color', new THREE.BufferAttribute(fogColors, 3));

            const fogMaterial = new THREE.PointsMaterial({
                size: STARFIELD_CONFIG.size * 18,
                sizeAttenuation: true,
                transparent: true,
                opacity: 0.22,
                depthWrite: false,
                vertexColors: true
            });
            if (typeof THREE.AdditiveBlending !== 'undefined') {
                fogMaterial.blending = THREE.AdditiveBlending;
            }
            fogMaterial.toneMapped = true;

            const fogPoints = new THREE.Points(fogGeometry, fogMaterial);
            fogPoints.name = 'sky-fog';
            fogPoints.frustumCulled = false;
            fogPoints.renderOrder = -3.8;
            group.add(fogPoints);
            this._fogPoints = fogPoints;

            this.scene.add(group);
            this.starfieldGroup = group;
            this.render();
        }

        _setupLights() {
            if (Array.isArray(this._lightRigLights) && this._lightRigLights.length) {
                this._lightRigLights.forEach((light) => {
                    if (light && light.parent && typeof light.parent.remove === 'function') {
                        light.parent.remove(light);
                    }
                });
            }
            this._lightRigLights = [];

            const rig = {};
            const missingLights = [];

            if (typeof THREE.HemisphereLight === 'function') {
                const hemiLight = new THREE.HemisphereLight(0x6d9bff, 0x04030c, 0.28);
                this.scene.add(hemiLight);
                this._lightRigLights.push(hemiLight);
                rig.hemi = hemiLight;
            } else {
                missingLights.push('HemisphereLight');
            }

            if (typeof THREE.DirectionalLight === 'function' && typeof THREE.Object3D === 'function') {
                const keyLight = new THREE.DirectionalLight(0xfff1de, 18);
                keyLight.position.set(640, 820, 420);
                keyLight.userData.baseIntensity = keyLight.intensity;
                keyLight.userData.basePosition = keyLight.position.clone();
                if (typeof keyLight.castShadow !== 'undefined') {
                    keyLight.castShadow = false;
                }
                const keyTarget = new THREE.Object3D();
                keyTarget.position.set(0, 40, 0);
                this.scene.add(keyTarget);
                keyLight.target = keyTarget;
                this.scene.add(keyLight);
                this._lightRigLights.push(keyLight, keyTarget);
                rig.keyLight = keyLight;
            } else {
                missingLights.push('DirectionalLight');
            }

            if (typeof THREE.PointLight === 'function') {
                const rimLight = new THREE.PointLight(0x7aa9ff, 260, 0, 2);
                rimLight.position.set(-960, -260, -840);
                rimLight.userData.baseIntensity = rimLight.intensity;
                rimLight.userData.basePosition = rimLight.position.clone();
                if (typeof rimLight.decay === 'number') {
                    rimLight.decay = 2;
                }
                this.scene.add(rimLight);
                this._lightRigLights.push(rimLight);
                rig.rimLight = rimLight;

                const fillLight = new THREE.PointLight(0xff8ad6, 140, 0, 2);
                fillLight.position.set(520, -320, -1080);
                fillLight.userData.baseIntensity = fillLight.intensity;
                fillLight.userData.basePosition = fillLight.position.clone();
                if (typeof fillLight.decay === 'number') {
                    fillLight.decay = 2;
                }
                this.scene.add(fillLight);
                this._lightRigLights.push(fillLight);
                rig.fillLight = fillLight;

                const accentLight = new THREE.PointLight(0x9affff, 95, 0, 2);
                accentLight.position.set(-380, 420, 960);
                accentLight.userData.baseIntensity = accentLight.intensity;
                accentLight.userData.basePosition = accentLight.position.clone();
                if (typeof accentLight.decay === 'number') {
                    accentLight.decay = 1.8;
                }
                this.scene.add(accentLight);
                this._lightRigLights.push(accentLight);
                rig.accentLight = accentLight;

                const horizonGlow = new THREE.PointLight(0xffe6a1, 70, 0, 1.6);
                horizonGlow.position.set(0, 260, 0);
                horizonGlow.userData.baseIntensity = horizonGlow.intensity;
                horizonGlow.userData.basePosition = horizonGlow.position.clone();
                if (typeof horizonGlow.decay === 'number') {
                    horizonGlow.decay = 2;
                }
                this.scene.add(horizonGlow);
                this._lightRigLights.push(horizonGlow);
                rig.horizonGlow = horizonGlow;
            } else {
                missingLights.push('PointLight');
            }

            if (missingLights.length && typeof console !== 'undefined' && typeof console.warn === 'function') {
                console.warn(
                    'SkillUniverseRenderer: Some Three.js light types are unavailable and will be skipped:',
                    missingLights.join(', ')
                );
            }

            this._lightRig = rig;
        }

        _updateLights(elapsedTime = 0) {
            if (!this._lightRig) {
                return;
            }

            const keyLight = this._lightRig.keyLight;
            if (keyLight && keyLight.userData) {
                const basePos = keyLight.userData.basePosition;
                if (basePos) {
                    keyLight.position.x = basePos.x + Math.cos(elapsedTime * 0.045) * 60;
                    keyLight.position.y = basePos.y + Math.sin(elapsedTime * 0.05) * 45;
                    keyLight.position.z = basePos.z + Math.sin(elapsedTime * 0.035) * 40;
                }
                if (typeof keyLight.intensity === 'number' && keyLight.userData.baseIntensity) {
                    keyLight.intensity = keyLight.userData.baseIntensity * (1 + 0.08 * Math.sin(elapsedTime * 0.25));
                }
            }

            const rimLight = this._lightRig.rimLight;
            if (rimLight && rimLight.userData) {
                const basePos = rimLight.userData.basePosition;
                if (basePos) {
                    rimLight.position.x = basePos.x + Math.sin(elapsedTime * 0.18) * 140;
                    rimLight.position.z = basePos.z + Math.cos(elapsedTime * 0.21) * 160;
                }
                if (typeof rimLight.intensity === 'number' && rimLight.userData.baseIntensity) {
                    rimLight.intensity = rimLight.userData.baseIntensity * (0.82 + 0.18 * Math.sin(elapsedTime * 0.6 + Math.PI / 4));
                }
            }

            const fillLight = this._lightRig.fillLight;
            if (fillLight && fillLight.userData) {
                const basePos = fillLight.userData.basePosition;
                if (basePos) {
                    fillLight.position.y = basePos.y + Math.sin(elapsedTime * 0.32) * 55;
                }
                if (typeof fillLight.intensity === 'number' && fillLight.userData.baseIntensity) {
                    fillLight.intensity = fillLight.userData.baseIntensity * (0.9 + 0.1 * Math.sin(elapsedTime * 0.42));
                }
            }

            const accentLight = this._lightRig.accentLight;
            if (accentLight && accentLight.userData) {
                const basePos = accentLight.userData.basePosition;
                if (basePos) {
                    accentLight.position.x = basePos.x + Math.cos(elapsedTime * 0.25) * 120;
                    accentLight.position.z = basePos.z + Math.sin(elapsedTime * 0.27) * 90;
                }
                if (typeof accentLight.intensity === 'number' && accentLight.userData.baseIntensity) {
                    const pulse = 0.65 + 0.35 * ((Math.sin(elapsedTime * 0.95) + 1) * 0.5);
                    accentLight.intensity = accentLight.userData.baseIntensity * pulse;
                }
            }

            const horizonGlow = this._lightRig.horizonGlow;
            if (horizonGlow && horizonGlow.userData && horizonGlow.userData.baseIntensity) {
                horizonGlow.intensity = horizonGlow.userData.baseIntensity * (0.85 + 0.15 * Math.sin(elapsedTime * 0.52 + Math.PI / 3));
            }

            if (this._lightRig.hemi && typeof this._lightRig.hemi.intensity === 'number') {
                this._lightRig.hemi.intensity = 0.26 + 0.03 * Math.sin(elapsedTime * 0.2);
            }
        }

        _buildUniverse() {
            this._clearUniverse();
            const skillTree = this.getSkillTree() || {};
            const galaxyNames = Object.keys(skillTree);
            if (!galaxyNames.length) {
                this.needsUniverseBuild = true;
                return;
            }

            this.needsUniverseBuild = false;

            galaxyNames.forEach((galaxyName, index) => {
                const galaxyData = skillTree[galaxyName] || {};
                const fallbackGalaxyPosition = createRadialPosition(
                    index,
                    galaxyNames.length,
                    GALAXY_RADIUS,
                    GALAXY_RADIUS * 0.22
                );
                const galaxyPosition = toVector3(galaxyData.position, fallbackGalaxyPosition);
                const galaxyColor = resolveEntityColor(galaxyData, 0x6c5ce7);
                const galaxyEmissive = resolveColor(galaxyData?.appearance?.emissive, 0x241563);
                const haloColor = resolveColor(galaxyData?.appearance?.halo, 0x8069ff);

                const constellations = galaxyData.constellations || {};
                const constellationNames = Object.keys(constellations);

                const group = new THREE.Group();
                group.name = `galaxy-${galaxyName}`;
                group.position.set(galaxyPosition.x, galaxyPosition.y, galaxyPosition.z);

                const configuredRadius = Number.isFinite(galaxyData?.appearance?.areaRadius)
                    ? galaxyData.appearance.areaRadius
                    : null;
                const baseAreaRadius = CONSTELLATION_RADIUS * 1.45;
                const dynamicRadius = baseAreaRadius * Math.sqrt(Math.max(1, constellationNames.length / 6));
                const areaRadius = configuredRadius && configuredRadius > 0 ? configuredRadius : dynamicRadius;

                const semiMajor = Math.max(areaRadius * 1.3, CONSTELLATION_RADIUS * 1.65);
                const semiMinor = Math.max(areaRadius * 0.92, CONSTELLATION_RADIUS * 1.35);

                const galaxyTexture = createGalaxyTexture(galaxyColor, galaxyEmissive);
                const areaMesh = new THREE.Mesh(
                    new THREE.PlaneGeometry(1, 1, 128, 128),
                    new THREE.MeshBasicMaterial({
                        map: galaxyTexture,
                        transparent: true,
                        opacity: 0.68,
                        blending: THREE.AdditiveBlending,
                        depthWrite: false,
                        side: THREE.DoubleSide
                    })
                );
                areaMesh.scale.set(semiMajor * 2, semiMinor * 2, 1);
                areaMesh.rotation.x = -Math.PI / 2;
                areaMesh.position.y = -4;
                areaMesh.userData = { type: 'galaxy', galaxy: galaxyName };
                areaMesh.userData.originalScale = areaMesh.scale.clone();
                group.add(areaMesh);
                this.pickableObjects.push(areaMesh);

                const halo = new THREE.Mesh(
                    new THREE.PlaneGeometry(1, 1, 8, 8),
                    new THREE.MeshBasicMaterial({
                        color: haloColor,
                        transparent: true,
                        opacity: 0.18,
                        blending: THREE.AdditiveBlending,
                        depthWrite: false,
                        side: THREE.DoubleSide
                    })
                );
                halo.scale.set(semiMajor * 2.8, semiMinor * 2.4, 1);
                halo.rotation.x = -Math.PI / 2;
                halo.position.y = -6;
                halo.renderOrder = -1;
                group.add(halo);

                const rimGeometry = RingGeometryClass
                    ? new RingGeometryClass(0.78, 1.02, 128)
                    : new THREE.PlaneGeometry(1, 1, 8, 8);

                const rim = new THREE.Mesh(
                    rimGeometry,
                    new THREE.MeshBasicMaterial({
                        color: haloColor,
                        transparent: true,
                        opacity: 0.32,
                        blending: THREE.AdditiveBlending,
                        depthWrite: false,
                        side: THREE.DoubleSide
                    })
                );
                rim.scale.set(semiMajor, semiMinor, 1);
                rim.rotation.x = -Math.PI / 2;
                rim.position.y = -5;
                rim.renderOrder = 0;
                group.add(rim);

                const labelHeight = Math.max(96, semiMinor * 0.24 + 68);
                const labelOffset = Math.max(semiMajor * 0.85, CONSTELLATION_RADIUS * 1.22);
                const label = createLabelSprite(galaxyName, {
                    scale: 2.05,
                    fontSize: 72,
                    padding: 28,
                    backgroundColor: 'rgba(36, 20, 62, 0.9)',
                    textColor: 'rgba(255, 228, 166, 0.98)',
                    borderColor: 'rgba(255, 196, 116, 0.9)',
                    borderWidth: 4,
                    borderRadius: 18,
                    shadowColor: 'rgba(10, 0, 40, 0.85)',
                    shadowBlur: 18,
                    shadowOffsetX: 0,
                    shadowOffsetY: 6
                });
                label.position.set(0, labelHeight, labelOffset);
                label.userData = Object.assign({}, label.userData || {}, {
                    offsetDistance: labelOffset,
                    height: labelHeight
                });
                group.add(label);

                const orbitGroup = new THREE.Group();
                orbitGroup.name = `constellations-${galaxyName}`;
                orbitGroup.position.y = 6;
                group.add(orbitGroup);

                this.rootGroup.add(group);

                const galaxyInfo = {
                    group,
                    mesh: areaMesh,
                    orbitGroup,
                    areaRadius,
                    constellationNames,
                    label,
                    labelOffset,
                    ellipse: { semiMajor, semiMinor }
                };

                constellationNames.forEach((constellationName, cIndex) => {
                    const constellationData = constellations[constellationName] || {};
                    const fallbackConstellationPosition = createRadialPosition(
                        cIndex,
                        constellationNames.length,
                        CONSTELLATION_RADIUS,
                        CONSTELLATION_RADIUS * 0.18
                    );
                    const constellationPosition = toVector3(constellationData.position, fallbackConstellationPosition);
                    const constellationColor = resolveEntityColor(constellationData, 0x45aaf2);
                    const constellationEmissive = resolveColor(constellationData?.appearance?.emissive, 0x0f3054);

                    const cGroup = new THREE.Group();
                    cGroup.name = `constellation-${constellationName}`;
                    cGroup.position.set(
                        constellationPosition.x,
                        constellationPosition.y,
                        constellationPosition.z
                    );

                    const cMesh = new THREE.Mesh(
                        new THREE.IcosahedronGeometry(14, 1),
                        new THREE.MeshStandardMaterial({
                            color: constellationColor,
                            emissive: constellationEmissive,
                            emissiveIntensity: 0.6,
                            transparent: true,
                            opacity: 0.95,
                            roughness: 0.35
                        })
                    );
                    cMesh.userData = {
                        type: 'constellation',
                        galaxy: galaxyName,
                        constellation: constellationName
                    };
                    cMesh.userData.originalScale = cMesh.scale.clone();
                    cGroup.add(cMesh);
                    this.pickableObjects.push(cMesh);

                    const cLabel = createLabelSprite(constellationName, { scale: 0.55 });
                    cLabel.position.set(0, 30, 0);
                    cGroup.add(cLabel);

                    const starOrbit = new THREE.Group();
                    starOrbit.name = `star-orbit-${constellationName}`;
                    cGroup.add(starOrbit);

                    orbitGroup.add(cGroup);

                    const starSystems = getConstellationStarSystems(constellationData, constellationName);
                    const starSystemEntries = Object.entries(starSystems);
                    let systemGroups = [];

                    if (starSystemEntries.length > 0) {
                        systemGroups = starSystemEntries.map(([systemName, systemData]) => ({
                            systemName,
                            systemData: systemData && typeof systemData === 'object' ? systemData : {},
                            stars: Object.entries(systemData && typeof systemData.stars === 'object' ? systemData.stars : {}).map(
                                ([starName, starData]) => ({ starName, starData: starData || {} })
                            )
                        }));
                    } else {
                        const legacyStars = Object.entries(constellationData.stars || {});
                        systemGroups = legacyStars.map(([starName, starData]) => ({
                            systemName: starName,
                            systemData: null,
                            stars: [{ starName, starData: starData || {} }]
                        }));
                    }

                    const validSystemGroups = systemGroups.filter(group => Array.isArray(group.stars) && group.stars.length > 0);
                    if (!validSystemGroups.length) {
                        return;
                    }

                    validSystemGroups.forEach((systemInfo, sIndex) => {
                        const { systemName, systemData, stars } = systemInfo;
                        const fallbackSystemPosition = createRadialPosition(
                            sIndex,
                            validSystemGroups.length,
                            STAR_SYSTEM_RADIUS,
                            STAR_SYSTEM_RADIUS * 0.32
                        );
                        const systemPosition = toVector3(systemData?.position, fallbackSystemPosition);
                        const systemColor = resolveEntityColor(systemData, constellationColor);
                        const orbitColor = resolveColor(systemData?.appearance?.orbit, systemColor);

                        const systemGroup = new THREE.Group();
                        const systemLabelName = systemName || `system-${sIndex}`;
                        const systemIdentifier = typeof systemName === 'string' && systemName ? systemName : systemLabelName;
                        systemGroup.name = `system-${constellationName}-${systemLabelName}`;
                        systemGroup.position.set(
                            systemPosition.x,
                            systemPosition.y,
                            systemPosition.z
                        );

                        const orbit = new THREE.Mesh(
                            new THREE.RingGeometry(10, 11.2, 32),
                            new THREE.MeshBasicMaterial({
                                color: orbitColor,
                                transparent: true,
                                opacity: 0.2,
                                side: THREE.DoubleSide
                            })
                        );
                        orbit.rotation.x = Math.PI / 2;
                        systemGroup.add(orbit);

                        systemGroup.userData = {
                            type: 'starSystem',
                            galaxy: galaxyName,
                            constellation: constellationName,
                            starSystem: systemIdentifier
                        };
                        systemGroup.userData.originalScale = systemGroup.scale.clone();

                        orbit.userData = {
                            type: 'starSystem',
                            galaxy: galaxyName,
                            constellation: constellationName,
                            starSystem: systemIdentifier
                        };
                        orbit.userData.originalScale = orbit.scale.clone();
                        this.pickableObjects.push(orbit);

                        const starSystemKey = `${galaxyName}|${constellationName}|${systemIdentifier}`;
                        this.starSystemMap.set(starSystemKey, {
                            group: systemGroup,
                            orbit,
                            systemName: systemIdentifier,
                            data: systemData
                        });

                        const totalStars = Math.max(stars.length, 1);
                        stars.forEach(({ starName, starData }, starIndex) => {
                            const fallbackStarPosition = createRadialPosition(
                                starIndex,
                                totalStars,
                                STAR_ORBIT_RADIUS,
                                STAR_ORBIT_RADIUS * 0.42
                            );
                            const starPosition = toVector3(starData?.position, fallbackStarPosition);

                            const starMesh = new THREE.Mesh(
                                new THREE.SphereGeometry(6, 24, 24),
                                new THREE.MeshStandardMaterial({
                                    color: 0xffffff,
                                    emissive: 0x111111,
                                    emissiveIntensity: 0.4,
                                    roughness: 0.25,
                                    metalness: 0.2
                                })
                            );
                            starMesh.position.set(starPosition.x, starPosition.y, starPosition.z);
                            const status = this.resolveStarStatus(
                                starName,
                                starData,
                                galaxyName,
                                constellationName,
                                systemName
                            ) || 'locked';
                            starMesh.userData = {
                                type: 'star',
                                galaxy: galaxyName,
                                constellation: constellationName,
                                star: starName,
                                starSystem: systemIdentifier || null,
                                data: starData,
                                status
                            };
                            starMesh.userData.originalScale = starMesh.scale.clone();
                            this._applyStarMaterial(starMesh, status);
                            systemGroup.add(starMesh);
                            this.pickableObjects.push(starMesh);

                            const starLabel = createLabelSprite(starName, { scale: 0.4 });
                            starLabel.position.set(starPosition.x, starPosition.y + 18, starPosition.z);
                            systemGroup.add(starLabel);

                            const starKey = `${galaxyName}|${constellationName}|${starName}`;
                            this.starMeshMap.set(starKey, starMesh);
                        });

                        if (systemName && stars.length > 1) {
                            const systemLabel = createLabelSprite(systemName, { scale: 0.35 });
                            systemLabel.position.set(0, 26, 0);
                            systemGroup.add(systemLabel);
                        }

                        starOrbit.add(systemGroup);
                    });

                    const constellationKey = `${galaxyName}|${constellationName}`;
                    this.constellationMap.set(constellationKey, {
                        group: cGroup,
                        mesh: cMesh,
                        starOrbit
                    });
                });

                this.galaxyMap.set(galaxyName, galaxyInfo);
            });

            this._updateGalaxyLabels();
        }

        _clearUniverse() {
            this._hideStarFocusOverlay();
            while (this.rootGroup.children.length) {
                const child = this.rootGroup.children.pop();
                this.rootGroup.remove(child);
            }
            this.pickableObjects = [];
            this.galaxyMap.clear();
            this.constellationMap.clear();
            this.starSystemMap.clear();
            this.starMeshMap.clear();
        }

        _resolveFocusVector(focusOverride, fallbackVector) {
            const fallback = fallbackVector ? fallbackVector.clone() : new THREE.Vector3();
            if (!focusOverride || typeof focusOverride !== 'object') {
                return fallback;
            }
            const toNumber = (value, alt) => (Number.isFinite(value) ? value : alt);
            const x = toNumber(focusOverride.x, fallback.x);
            const y = toNumber(focusOverride.y, fallback.y);
            const z = toNumber(focusOverride.z, fallback.z);
            return new THREE.Vector3(x, y, z);
        }

        _updateGalaxyLabels() {
            if (!this.galaxyMap || !this.galaxyMap.size) {
                return;
            }

            const cameraPosition = this.camera.position;
            const worldCenter = new THREE.Vector3();
            const directionToCamera = new THREE.Vector3();
            const labelWorld = new THREE.Vector3();
            const labelLocal = new THREE.Vector3();
            const { fullyTransparentDistance, fullyVisibleDistance } = GALAXY_LABEL_VISIBILITY;
            const fadeRange = Math.max(1, fullyVisibleDistance - fullyTransparentDistance);

            this.galaxyMap.forEach((info) => {
                if (!info || !info.group || !info.label) {
                    return;
                }

                const label = info.label;
                const baseOffset = Number.isFinite(label.userData?.offsetDistance)
                    ? label.userData.offsetDistance
                    : Math.max(info.areaRadius || CONSTELLATION_RADIUS, CONSTELLATION_RADIUS);
                const height = Number.isFinite(label.userData?.height)
                    ? label.userData.height
                    : 80;

                info.group.getWorldPosition(worldCenter);
                directionToCamera.copy(cameraPosition).sub(worldCenter);
                const distance = directionToCamera.length();
                if (distance <= 1e-3) {
                    label.position.set(0, height, 0);
                    if (label.material && typeof label.material.opacity === 'number') {
                        label.material.opacity = 0;
                    }
                    return;
                }

                directionToCamera.normalize();
                const desiredOffset = Math.max(48, baseOffset);
                const maxOffset = Math.max(24, distance - 60);
                const cappedOffset = Math.min(desiredOffset, maxOffset);
                const effectiveOffset = Math.min(cappedOffset, Math.max(12, distance * 0.85));

                labelWorld.copy(worldCenter).add(directionToCamera.multiplyScalar(effectiveOffset));
                labelWorld.y = worldCenter.y + height;
                labelLocal.copy(labelWorld).sub(worldCenter);
                const { scale } = info.group;
                if (scale && typeof scale === 'object') {
                    const safeAxis = (axis) => (Number.isFinite(axis) && axis !== 0 ? axis : 1);
                    const scaleX = safeAxis(scale.x);
                    const scaleY = safeAxis(scale.y);
                    const scaleZ = safeAxis(scale.z);
                    labelLocal.set(
                        labelLocal.x / scaleX,
                        labelLocal.y / scaleY,
                        labelLocal.z / scaleZ
                    );
                }
                label.position.copy(labelLocal);

                const baseScale = Number.isFinite(label.userData?.baseScale)
                    ? label.userData.baseScale
                    : label.scale.y;
                const fallbackScaleY = Number.isFinite(label.scale?.y) ? label.scale.y : 1;
                const computedAspect = fallbackScaleY !== 0 ? label.scale.x / fallbackScaleY : 1;
                const aspectRatio = Number.isFinite(label.userData?.aspectRatio) && label.userData.aspectRatio > 0
                    ? label.userData.aspectRatio
                    : (Number.isFinite(computedAspect) && computedAspect > 0 ? computedAspect : 1);
                const comfortableDistance = CAMERA_LEVELS.galaxies.distance + 360;
                const visibilityFactor = clamp(
                    (distance - fullyTransparentDistance) / fadeRange,
                    0,
                    1
                );
                const distanceScale = clamp(
                    distance / Math.max(comfortableDistance, 1),
                    0.6,
                    2.6
                );
                const emphasisScale = 0.85 + visibilityFactor * 1.15;
                const scaleMultiplier = clamp(distanceScale * emphasisScale, 0.65, 2.75);
                const finalScale = baseScale * scaleMultiplier;
                label.scale.set(finalScale * aspectRatio, finalScale, 1);

                if (label.material && typeof label.material.opacity === 'number') {
                    const emphasis = visibilityFactor * visibilityFactor;
                    label.material.opacity = emphasis;
                }
            });
        }

        _maybeAutoAdjustView() {
            if (this.tweenState) {
                return;
            }

            const { galaxy, constellation, starSystem, star } = this.currentSelection;
            if (!galaxy) {
                return;
            }

            const distance = this.camera.position.distanceTo(this.controls.target);

            if (this.currentView === 'stars') {
                if (star && distance > CAMERA_THRESHOLDS.starToSystem) {
                    if (starSystem) {
                        this._focusStarSystem(galaxy, constellation, starSystem);
                    } else if (constellation) {
                        this._focusConstellation(galaxy, constellation);
                    } else {
                        this._focusGalaxy(galaxy);
                    }
                    return;
                }

                if (!star && starSystem && distance > CAMERA_THRESHOLDS.systemToConstellation) {
                    if (galaxy) {
                        this._focusGalaxy(galaxy);
                    } else {
                        this._focusUniverse();
                    }
                    return;
                }

                if (!star && !starSystem && distance > CAMERA_THRESHOLDS.constellationToGalaxy) {
                    if (galaxy) {
                        this._focusGalaxy(galaxy);
                    } else {
                        this._focusUniverse();
                    }
                    return;
                }
            } else if (this.currentView === 'starSystems') {
                if (distance > CAMERA_THRESHOLDS.systemToConstellation) {
                    if (galaxy) {
                        this._focusGalaxy(galaxy);
                    } else {
                        this._focusUniverse();
                    }
                    return;
                }
            } else if (this.currentView === 'constellations') {
                if (distance > CAMERA_THRESHOLDS.constellationToGalaxy) {
                    this._focusUniverse();
                }
            }
        }

        _configureTextureForSlot(texture, slot, { forceUpdate = true } = {}) {
            if (!texture) {
                return;
            }
            if (slot === 'map' || slot === 'emissiveMap') {
                if (typeof texture.colorSpace !== 'undefined' && THREE.SRGBColorSpace) {
                    texture.colorSpace = THREE.SRGBColorSpace;
                } else if (typeof texture.encoding !== 'undefined' && THREE.sRGBEncoding) {
                    texture.encoding = THREE.sRGBEncoding;
                }
            } else if (typeof texture.colorSpace !== 'undefined' && THREE.LinearSRGBColorSpace) {
                texture.colorSpace = THREE.LinearSRGBColorSpace;
            } else if (typeof texture.encoding !== 'undefined' && THREE.LinearEncoding) {
                texture.encoding = THREE.LinearEncoding;
            }
            if (typeof THREE.RepeatWrapping !== 'undefined') {
                if (typeof texture.wrapS !== 'undefined') {
                    texture.wrapS = THREE.RepeatWrapping;
                }
                if (typeof texture.wrapT !== 'undefined') {
                    texture.wrapT = THREE.RepeatWrapping;
                }
            }
            if (Number.isFinite(this._maxAnisotropy) && this._maxAnisotropy > 1 && typeof texture.anisotropy === 'number') {
                texture.anisotropy = this._maxAnisotropy;
            }
            if (forceUpdate) {
                const image = texture.image || texture.source?.data || null;
                const hasDimensions = image && typeof image === 'object'
                    && (typeof image.width === 'number' || typeof image.height === 'number')
                    && (image.width > 0 || image.height > 0);
                const hasArrayData = (image && typeof image === 'object' && 'data' in image && image.data)
                    || (typeof ArrayBuffer !== 'undefined' && image && ArrayBuffer.isView && ArrayBuffer.isView(image));
                if (hasDimensions || hasArrayData) {
                    texture.needsUpdate = true;
                }
            }
        }

        _acquireTexture(url, slot) {
            if (!url) {
                return null;
            }
            if (!this._textureLoader) {
                if (typeof THREE.TextureLoader === 'function') {
                    this._textureLoader = new THREE.TextureLoader();
                } else {
                    return null;
                }
            }
            if (!this._textureCache) {
                this._textureCache = new Map();
            }
            if (this._textureCache.has(url)) {
                const existing = this._textureCache.get(url);
                if (existing) {
                    existing.refCount = (existing.refCount || 0) + 1;
                    if (existing.texture) {
                        this._configureTextureForSlot(existing.texture, slot);
                        return existing.texture;
                    }
                }
            }

            try {
                const texture = this._textureLoader.load(
                    url,
                    (loadedTexture) => {
                        try {
                            const resolvedTexture = loadedTexture || texture;
                            this._configureTextureForSlot(resolvedTexture, slot);
                            this.render();
                        } catch (renderError) {
                            console.warn('Texture load render update failed:', renderError);
                        }
                    },
                    undefined,
                    (error) => {
                        console.warn('Failed to load texture for star material:', url, error);
                        if (this._textureCache && this._textureCache.has(url)) {
                            const record = this._textureCache.get(url);
                            if (record && record.texture && typeof record.texture.dispose === 'function') {
                                record.texture.dispose();
                            }
                            this._textureCache.delete(url);
                        }
                    }
                );
                this._configureTextureForSlot(texture, slot, { forceUpdate: false });
                this._textureCache.set(url, { texture, refCount: 1 });
                return texture;
            } catch (loadError) {
                console.warn('Texture load threw an exception for URL:', url, loadError);
            }
            return null;
        }

        _releaseTexture(url) {
            if (!url || !this._textureCache || !this._textureCache.has(url)) {
                return;
            }
            const record = this._textureCache.get(url);
            if (!record) {
                return;
            }
            record.refCount = (record.refCount || 0) - 1;
            if (record.refCount <= 0) {
                if (record.texture && typeof record.texture.dispose === 'function') {
                    record.texture.dispose();
                }
                this._textureCache.delete(url);
            }
        }

        _syncMaterialTextures(mesh, assignments = {}) {
            if (!mesh || !mesh.material) {
                return;
            }
            const mapProps = ['map', 'normalMap', 'roughnessMap', 'metalnessMap', 'emissiveMap'];
            const userData = mesh.userData || (mesh.userData = {});
            const previous = userData.assignedTextureUrls || {};
            const nextAssignments = {};

            mapProps.forEach((prop) => {
                const prevUrl = typeof previous[prop] === 'string' ? previous[prop] : null;
                const nextUrl = typeof assignments[prop] === 'string' ? assignments[prop] : null;
                if (prevUrl && prevUrl !== nextUrl) {
                    this._releaseTexture(prevUrl);
                }
                if (nextUrl) {
                    if (prevUrl === nextUrl && mesh.material[prop]) {
                        nextAssignments[prop] = nextUrl;
                        this._configureTextureForSlot(mesh.material[prop], prop);
                    } else {
                        const texture = this._acquireTexture(nextUrl, prop);
                        if (texture) {
                            nextAssignments[prop] = nextUrl;
                            mesh.material[prop] = texture;
                        } else {
                            mesh.material[prop] = null;
                        }
                    }
                } else {
                    mesh.material[prop] = null;
                }
            });

            userData.assignedTextureUrls = nextAssignments;
            mesh.material.needsUpdate = true;
        }

        _applyTextureLayers(mesh, recipe) {
            if (!mesh || !mesh.material) {
                return null;
            }
            const material = mesh.material;
            const assignments = {};
            const influence = {
                map: 0,
                normalMap: 0,
                roughnessMap: 0,
                metalnessMap: 0,
                emissiveMap: 0
            };

            if (recipe && recipe.maps) {
                const maps = recipe.maps;
                const mapProps = ['map', 'normalMap', 'roughnessMap', 'metalnessMap', 'emissiveMap'];
                mapProps.forEach((prop) => {
                    const mapInfo = maps[prop];
                    if (!mapInfo || !Array.isArray(mapInfo.entries) || !mapInfo.entries.length) {
                        return;
                    }
                    const primary = mapInfo.entries[0];
                    if (!primary || typeof primary.url !== 'string' || !primary.url.length) {
                        return;
                    }
                    assignments[prop] = primary.url;
                    influence[prop] = Math.max(0, Number(mapInfo.totalWeight) || 0);
                });

                this._syncMaterialTextures(mesh, assignments);

                material.userData = Object.assign({}, material.userData, {
                    textureLayers: maps,
                    blendMasks: Array.isArray(maps.blendMasks) ? maps.blendMasks.slice() : [],
                    textureInfluence: influence
                });
                return influence;
            }

            this._syncMaterialTextures(mesh, {});
            if (material.userData) {
                material.userData = Object.assign({}, material.userData);
                material.userData.textureInfluence = influence;
                delete material.userData.textureLayers;
                delete material.userData.blendMasks;
            } else {
                material.userData = { textureInfluence: influence };
            }
            return influence;
        }

        async _applyStarMaterial(mesh, status) {
            const originalMaterial = mesh.material;
            if (!originalMaterial) {
                return;
            }

            const descriptor = StarMixer && typeof StarMixer.generateStarMaterial === 'function'
                ? StarMixer.generateStarMaterial({
                    galaxyName: mesh.userData?.galaxy,
                    constellationName: mesh.userData?.constellation,
                    starSystemName: mesh.userData?.starSystem,
                    starName: mesh.userData?.star,
                    starData: mesh.userData?.data,
                    status
                })
                : null;

            const applyLegacyMaterial = (mixerResult) => {
                const material = mesh.material;
                if (!material) {
                    return;
                }
                const defaultColor = STATUS_COLORS[status] || STATUS_COLORS.locked;
                let baseColorHex = defaultColor;
                let highlightHex = null;
                let emissiveHex = defaultColor;
                let emissiveIntensity = status === 'unlocked'
                    ? 0.65
                    : status === 'available'
                        ? 0.38
                        : 0.26;
                let roughness = Number.isFinite(material.roughness) ? material.roughness : 0.32;
                let metalness = Number.isFinite(material.metalness) ? material.metalness : 0.18;
                let recipeFromMixer = null;

                if (mixerResult && mixerResult.colors && mixerResult.recipe) {
                    baseColorHex = mixerResult.colors.albedo ?? baseColorHex;
                    highlightHex = mixerResult.colors.highlight ?? null;
                    emissiveHex = mixerResult.colors.emissive ?? emissiveHex;
                    if (Number.isFinite(mixerResult.colors.emissiveIntensity)) {
                        emissiveIntensity = mixerResult.colors.emissiveIntensity;
                    }

                    const categoryWeights = {};
                    mixerResult.recipe.ingredients.forEach((ingredient) => {
                        if (!ingredient || !ingredient.category) {
                            return;
                        }
                        const weight = Number.isFinite(ingredient.weight) ? ingredient.weight : 0;
                        if (weight <= 0) {
                            return;
                        }
                        categoryWeights[ingredient.category] = (categoryWeights[ingredient.category] || 0) + weight;
                    });

                    if (categoryWeights.metals) {
                        metalness += categoryWeights.metals * 0.42;
                        roughness -= categoryWeights.metals * 0.18;
                    }
                    if (categoryWeights.minerals) {
                        metalness += categoryWeights.minerals * 0.18;
                        roughness += categoryWeights.minerals * 0.12;
                    }
                    if (categoryWeights.organics) {
                        roughness += categoryWeights.organics * 0.25;
                    }
                    if (categoryWeights.gases) {
                        roughness -= categoryWeights.gases * 0.22;
                        emissiveIntensity += categoryWeights.gases * 0.18;
                    }
                    if (categoryWeights.other) {
                        emissiveIntensity += categoryWeights.other * 0.24;
                        highlightHex = highlightHex || emissiveHex;
                    }

                    recipeFromMixer = mixerResult.recipe;
                }

                const previousRecipe = mesh.userData?.materialRecipe || null;
                const effectiveRecipe = recipeFromMixer || previousRecipe || null;
                const textureInfluence = this._applyTextureLayers(mesh, effectiveRecipe) || {};
                mesh.userData.materialRecipe = effectiveRecipe;

                const roughnessInfluence = clamp(Number(textureInfluence.roughnessMap) || 0, 0, 1);
                const metalnessInfluence = clamp(Number(textureInfluence.metalnessMap) || 0, 0, 1);
                const emissiveInfluence = clamp(Number(textureInfluence.emissiveMap) || 0, 0, 1);
                const normalInfluence = clamp(Number(textureInfluence.normalMap) || 0, 0, 1);
                const blendMaskInfluence = effectiveRecipe && effectiveRecipe.maps && Array.isArray(effectiveRecipe.maps.blendMasks)
                    ? effectiveRecipe.maps.blendMasks.reduce((sum, entry) => sum + (Number(entry.weight) || 0), 0)
                    : 0;

                if (roughnessInfluence > 0) {
                    roughness = clamp(roughness * (0.7 + roughnessInfluence * 0.45), 0.05, 1);
                }
                if (metalnessInfluence > 0) {
                    metalness = clamp(metalness * (0.65 + metalnessInfluence * 0.5), 0.02, 1);
                }
                if (normalInfluence > 0) {
                    roughness = clamp(roughness * (0.9 - normalInfluence * 0.25), 0.05, 1);
                }
                if (emissiveInfluence > 0) {
                    emissiveIntensity = clamp(emissiveIntensity * (0.78 + emissiveInfluence * 0.65), 0.05, 2.1);
                }
                if (blendMaskInfluence > 0) {
                    emissiveIntensity += blendMaskInfluence * 0.08;
                }

                roughness = clamp(roughness, 0.12, 0.85);
                metalness = clamp(metalness, 0.05, 0.95);
                emissiveIntensity = clamp(emissiveIntensity, 0.15, 1.1);

                const baseColor = ensureColorInstance(baseColorHex, defaultColor);
                if (status === 'available' && highlightHex !== null) {
                    baseColor.lerp(ensureColorInstance(highlightHex, baseColorHex), 0.25);
                } else if (status === 'unlocked') {
                    baseColor.lerp(new THREE.Color(0xffffff), 0.12);
                } else {
                    baseColor.lerp(new THREE.Color(0x06080d), 0.38);
                }
                material.color.copy(baseColor);

                const emissiveColor = ensureColorInstance(emissiveHex, defaultColor);
                if (status === 'locked') {
                    emissiveColor.lerp(baseColor, 0.7);
                    emissiveIntensity = Math.min(emissiveIntensity, 0.32);
                }
                material.emissive.copy(emissiveColor);
                material.emissiveIntensity = emissiveIntensity;
                material.roughness = roughness;
                material.metalness = metalness;
                mesh.userData = Object.assign({}, mesh.userData, { usesPBR: false });
                this._updateDiagnostics();
            };

            const texturesApi = global.CVTextures || (typeof window !== 'undefined' ? window.CVTextures : null);
            if (!texturesApi || !descriptor) {
                applyLegacyMaterial(descriptor);
                return;
            }

            const availableMapKeys = descriptor.maps
                ? Object.keys(descriptor.maps).filter((key) => descriptor.maps[key] && descriptor.maps[key].url)
                : [];
            if (!availableMapKeys.length) {
                applyLegacyMaterial(descriptor);
                return;
            }

            try {
                const m = new THREE.MeshStandardMaterial({
                    color: new THREE.Color(descriptor.color || '#ffffff'),
                    emissive: new THREE.Color(descriptor.emissive || '#000000'),
                    roughness: ('roughness' in descriptor) ? descriptor.roughness : 0.8,
                    metalness: ('metalness' in descriptor) ? descriptor.metalness : 0.0
                });
                if (typeof descriptor.emissiveIntensity === 'number') {
                    m.emissiveIntensity = descriptor.emissiveIntensity;
                }

                const maps = descriptor.maps || {};
                const loadMap = async (slot, key) => {
                    const d = maps[key];
                    if (!d || !d.url) {
                        return;
                    }
                    const tex = await texturesApi.getTexture(d.url, {
                        srgb: !!d.srgb,
                        repeat: Array.isArray(d.repeat) ? d.repeat : undefined,
                        offset: Array.isArray(d.offset) ? d.offset : undefined
                    });
                    if (!tex) {
                        return;
                    }
                    m[slot] = tex;
                    if (key === 'normal' && Array.isArray(d.normalScale)) {
                        m.normalScale = new THREE.Vector2(d.normalScale[0], d.normalScale[1]);
                    }
                    if (key === 'emissive' && typeof d.intensity === 'number') {
                        m.emissiveIntensity = d.intensity;
                    }
                };

                await Promise.all([
                    loadMap('map', 'albedo'),
                    loadMap('normalMap', 'normal'),
                    loadMap('roughnessMap', 'roughness'),
                    loadMap('metalnessMap', 'metalness'),
                    loadMap('aoMap', 'ao'),
                    loadMap('emissiveMap', 'emissive')
                ]);

                const compositeMask = async (baseTex, noiseLayers) => {
                    if (!baseTex || !noiseLayers || !noiseLayers.length) {
                        return null;
                    }
                    const img = baseTex.image;
                    const W = (img && img.width) || 1024;
                    const H = (img && img.height) || 1024;
                    if (!W || !H) {
                        return null;
                    }
                    const cvs = document.createElement('canvas');
                    cvs.width = W;
                    cvs.height = H;
                    const ctx = cvs.getContext('2d');
                    if (!ctx) {
                        return null;
                    }
                    if (img) {
                        ctx.drawImage(img, 0, 0, W, H);
                    }
                    for (const layer of noiseLayers) {
                        if (!layer || !layer.url) {
                            continue;
                        }
                        const mask = await new Promise((resolve, reject) => {
                            const im = new Image();
                            im.crossOrigin = 'anonymous';
                            im.onload = () => resolve(im);
                            im.onerror = reject;
                            im.src = layer.url;
                        }).catch(() => null);
                        if (!mask) {
                            continue;
                        }
                        ctx.globalCompositeOperation = (layer.mode === 'screen') ? 'screen' : 'multiply';
                        ctx.globalAlpha = (typeof layer.amount === 'number') ? layer.amount : 0.5;
                        ctx.drawImage(mask, 0, 0, W, H);
                    }
                    ctx.globalCompositeOperation = 'source-over';
                    ctx.globalAlpha = 1;
                    const out = new THREE.CanvasTexture(cvs);
                    if (baseTex.colorSpace) {
                        out.colorSpace = baseTex.colorSpace;
                    }
                    if (typeof baseTex.wrapS !== 'undefined') {
                        out.wrapS = baseTex.wrapS;
                    }
                    if (typeof baseTex.wrapT !== 'undefined') {
                        out.wrapT = baseTex.wrapT;
                    }
                    if (baseTex.repeat && out.repeat) {
                        out.repeat.copy(baseTex.repeat);
                    }
                    if (baseTex.offset && out.offset) {
                        out.offset.copy(baseTex.offset);
                    }
                    if (typeof baseTex.anisotropy === 'number') {
                        out.anisotropy = baseTex.anisotropy;
                    }
                    out.needsUpdate = true;
                    return out;
                };

                const noiseLayers = Array.isArray(descriptor.noise) ? descriptor.noise.filter((layer) => layer && layer.url) : null;
                if (noiseLayers && (m.map || m.emissiveMap)) {
                    if (m.map) {
                        const cm = await compositeMask(m.map, noiseLayers);
                        if (cm) {
                            m.map = cm;
                        }
                    }
                    if (m.emissiveMap) {
                        const cm = await compositeMask(m.emissiveMap, noiseLayers);
                        if (cm) {
                            m.emissiveMap = cm;
                        }
                    }
                }
                if (!m.map && !m.normalMap && !m.roughnessMap && !m.metalnessMap && !m.aoMap && !m.emissiveMap) {
                    m.dispose();
                    applyLegacyMaterial(descriptor);
                    return;
                }

                mesh.userData.materialRecipe = descriptor.recipe || null;
                if (originalMaterial && typeof originalMaterial.dispose === 'function') {
                    originalMaterial.dispose();
                }
                mesh.material = m;
                mesh.material.needsUpdate = true;
                mesh.userData = Object.assign({}, mesh.userData, { usesPBR: true });
                this._updateDiagnostics();
            } catch (err) {
                applyLegacyMaterial(descriptor);
            }
        }

        _createStarFocusOverlay() {
            const overlay = document.createElement('div');
            overlay.className = 'star-focus-overlay';
            overlay.setAttribute('aria-hidden', 'true');
            overlay.setAttribute('aria-live', 'polite');

            const titleEl = document.createElement('div');
            titleEl.className = 'star-focus-title';
            titleEl.setAttribute('role', 'heading');
            titleEl.setAttribute('aria-level', '3');
            overlay.appendChild(titleEl);

            const footer = document.createElement('div');
            footer.className = 'star-focus-footer';

            const statusEl = document.createElement('div');
            statusEl.className = 'star-focus-status';
            footer.appendChild(statusEl);

            const locationEl = document.createElement('div');
            locationEl.className = 'star-focus-location';
            footer.appendChild(locationEl);

            const descriptionEl = document.createElement('div');
            descriptionEl.className = 'star-focus-description';
            footer.appendChild(descriptionEl);

            overlay.appendChild(footer);
            this.container.appendChild(overlay);

            return {
                container: overlay,
                titleEl,
                statusEl,
                locationEl,
                descriptionEl
            };
        }

        _updateStarFocusOverlay(userData) {
            if (!this.starFocusOverlay || !userData) {
                return;
            }

            const { container, titleEl, statusEl, locationEl, descriptionEl } = this.starFocusOverlay;
            const starName = typeof userData.star === 'string' && userData.star.trim()
                ? userData.star.trim()
                : 'Unknown Star';
            titleEl.textContent = starName;

            const statusKey = typeof userData.status === 'string' ? userData.status : 'locked';
            const statusLabel = STAR_STATUS_LABELS[statusKey] || STAR_STATUS_LABELS.locked;
            const unlockLabel = formatUnlockTypeLabel(userData.data?.unlock_type);
            statusEl.textContent = unlockLabel ? `${statusLabel} • ${unlockLabel}` : statusLabel;

            const locationLabel = buildStarLocationLabel(userData);
            locationEl.textContent = locationLabel;

            const description = typeof userData.data?.description === 'string'
                ? userData.data.description.trim()
                : '';
            descriptionEl.textContent = description || 'No description provided yet.';

            container.dataset.status = statusKey;
        }

        _showStarFocusOverlay(userData, starKey) {
            if (!this.starFocusOverlay || !userData) {
                this._hideStarFocusOverlay();
                return;
            }

            if (typeof starKey === 'string') {
                this.starFocusOverlayKey = starKey;
            } else {
                this.starFocusOverlayKey = null;
            }

            this._updateStarFocusOverlay(userData);

            const { container } = this.starFocusOverlay;
            container.classList.add('is-visible');
            container.setAttribute('aria-hidden', 'false');
        }

        _hideStarFocusOverlay() {
            if (!this.starFocusOverlay) {
                return;
            }
            this.starFocusOverlayKey = null;
            const { container } = this.starFocusOverlay;
            container.classList.remove('is-visible');
            container.setAttribute('aria-hidden', 'true');
            delete container.dataset.status;
        }

        _focusUniverse() {
            this._hideStarFocusOverlay();
            this.currentView = 'galaxies';
            this.currentSelection = { galaxy: null, constellation: null, starSystem: null, star: null };
            this._setHighlight(null, null);
            this._tweenCameraTo(new THREE.Vector3(0, 0, 0), CAMERA_LEVELS.galaxies);
            this._updateViewUI();
        }

        _focusGalaxy(galaxyName, focusOverride) {
            this._hideStarFocusOverlay();
            const galaxyInfo = this.galaxyMap.get(galaxyName);
            if (!galaxyInfo) {
                return;
            }
            this.currentView = 'constellations';
            this.currentSelection = { galaxy: galaxyName, constellation: null, starSystem: null, star: null };
            this._setHighlight(galaxyInfo.mesh, 'galaxy');
            const fallback = this._getWorldPosition(galaxyInfo.group);
            const target = this._resolveFocusVector(focusOverride, fallback);
            this._tweenCameraTo(target, CAMERA_LEVELS.constellations);
            this._updateViewUI();
        }

        _focusConstellation(galaxyName, constellationName, focusOverride) {
            this._hideStarFocusOverlay();
            const constellationInfo = this.constellationMap.get(`${galaxyName}|${constellationName}`);
            if (!constellationInfo) {
                this._focusGalaxy(galaxyName);
                return;
            }
            this.currentView = 'starSystems';
            this.currentSelection = { galaxy: galaxyName, constellation: constellationName, starSystem: null, star: null };
            this._setHighlight(constellationInfo.mesh, 'constellation');
            const fallback = this._getWorldPosition(constellationInfo.group);
            const target = this._resolveFocusVector(focusOverride, fallback);
            this._tweenCameraTo(target, CAMERA_LEVELS.starSystems);
            this._updateViewUI();
        }

        _focusStarSystem(galaxyName, constellationName, starSystemName, focusOverride) {
            this._hideStarFocusOverlay();
            const systemKey = `${galaxyName}|${constellationName}|${starSystemName}`;
            const systemInfo = this.starSystemMap.get(systemKey);
            if (!systemInfo) {
                this._focusConstellation(galaxyName, constellationName);
                return;
            }
            this.currentView = 'stars';
            this.currentSelection = { galaxy: galaxyName, constellation: constellationName, starSystem: starSystemName, star: null };
            this._setHighlight(systemInfo.group, 'starSystem');
            const fallback = this._getWorldPosition(systemInfo.group);
            const target = this._resolveFocusVector(focusOverride, fallback);
            this._tweenCameraTo(target, CAMERA_LEVELS.starSystems);
            this._updateViewUI();
        }

        _focusStar(galaxyName, constellationName, starName, focusOverride) {
            const starMesh = this.starMeshMap.get(`${galaxyName}|${constellationName}|${starName}`);
            if (!starMesh) {
                this._focusConstellation(galaxyName, constellationName);
                return;
            }
            this.currentView = 'stars';
            let starSystemName = starMesh.userData?.starSystem || null;
            if (!starSystemName) {
                const skillTree = this.getSkillTree();
                const constellationData = skillTree?.[galaxyName]?.constellations?.[constellationName];
                const starInfo = findStarInConstellation(constellationData, starName, constellationName);
                if (starInfo && starInfo.starSystemName) {
                    starSystemName = starInfo.starSystemName;
                }
            }
            this.currentSelection = { galaxy: galaxyName, constellation: constellationName, starSystem: starSystemName || null, star: starName };
            this._setHighlight(starMesh, 'star');
            const fallback = this._getWorldPosition(starMesh);
            const target = this._resolveFocusVector(focusOverride, fallback);
            this._tweenCameraTo(target, CAMERA_LEVELS.stars);
            const starKey = `${galaxyName}|${constellationName}|${starName}`;
            this._showStarFocusOverlay(starMesh.userData, starKey);
            this._updateViewUI();
        }

        clearStarFocus() {
            if (!this.currentSelection.star) {
                this._hideStarFocusOverlay();
                return;
            }

            const { galaxy, constellation, starSystem } = this.currentSelection;
            if (!galaxy || !constellation) {
                this._hideStarFocusOverlay();
                this._focusUniverse();
                return;
            }

            if (starSystem) {
                this._focusStarSystem(galaxy, constellation, starSystem);
            } else {
                this._focusConstellation(galaxy, constellation);
            }
        }

        nudgeOrbit(deltaAzimuth = 0, deltaPolar = 0) {
            if (!this.controls || !this.camera) {
                return;
            }

            this._cancelTween();

            const target = this.controls.target.clone();
            const offset = this.camera.position.clone().sub(target);
            if (!offset.lengthSq()) {
                return;
            }

            const spherical = new THREE.Spherical();
            spherical.setFromVector3(offset);

            const epsilon = 0.001;
            const minPolar = typeof this.controls.minPolarAngle === 'number'
                ? this.controls.minPolarAngle + epsilon
                : epsilon;
            const maxPolar = typeof this.controls.maxPolarAngle === 'number'
                ? this.controls.maxPolarAngle - epsilon
                : Math.PI - epsilon;

            spherical.theta += Number.isFinite(deltaAzimuth) ? deltaAzimuth : 0;
            spherical.phi = clamp(
                spherical.phi + (Number.isFinite(deltaPolar) ? deltaPolar : 0),
                Math.max(epsilon, minPolar),
                Math.min(Math.PI - epsilon, maxPolar)
            );

            offset.setFromSpherical(spherical);
            this.camera.position.copy(target.clone().add(offset));

            if (typeof this.controls.update === 'function') {
                this.controls.update();
            }

            this.render();
        }

        resetOrbit() {
            if (!this.controls || !this.camera) {
                return;
            }

            this._cancelTween();

            const target = this.controls.target.clone();
            const currentOffset = this.camera.position.clone().sub(target);
            const currentRadius = currentOffset.length();
            const level = CAMERA_LEVELS[this.currentView] || CAMERA_LEVELS.galaxies;
            const defaultVector = new THREE.Vector3(0, level.height, level.distance);
            if (!defaultVector.lengthSq()) {
                defaultVector.set(0, level.height || 1, level.distance || 1);
            }

            const minRadius = Math.max(1, this.controls.minDistance || 1);
            const maxRadius = this.controls.maxDistance && Number.isFinite(this.controls.maxDistance)
                ? this.controls.maxDistance
                : currentRadius || defaultVector.length();
            const baselineRadius = defaultVector.length() || minRadius;
            const targetRadius = clamp(
                Number.isFinite(currentRadius) && currentRadius > 0 ? currentRadius : baselineRadius,
                minRadius,
                Math.max(minRadius, maxRadius)
            );

            const direction = defaultVector.clone().normalize().multiplyScalar(targetRadius);
            this.camera.position.copy(target.clone().add(direction));

            if (typeof this.controls.update === 'function') {
                this.controls.update();
            }

            this.render();
        }

        _getWorldPosition(object3D) {
            return object3D.getWorldPosition(new THREE.Vector3());
        }

        _setHighlight(object, type) {
            if (this.activeHighlight && this.activeHighlight.object) {
                const prev = this.activeHighlight.object;
                if (prev.userData) {
                    delete prev.userData.highlightMultiplier;
                }
                this._applyScaledSize(prev, 1);
            }

            if (!object) {
                this.activeHighlight = null;
                return;
            }

            const scaleMultiplier = type === 'star'
                ? 2.2
                : type === 'starSystem'
                    ? 1.35
                    : type === 'constellation'
                        ? 1.25
                        : 1.2;
            if (!object.userData) {
                object.userData = {};
            }
            object.userData.highlightMultiplier = scaleMultiplier;
            this._applyScaledSize(object, scaleMultiplier);

            this.activeHighlight = { object, type };
        }

        _applyScaledSize(object, multiplier = 1) {
            if (object && object.userData && object.userData.originalScale) {
                const newScale = object.userData.originalScale.clone().multiplyScalar(multiplier);
                object.scale.copy(newScale);
            }
        }

        _bindEvents() {
            const domElement = this.renderer.domElement;
            if (domElement) {
                if (typeof domElement.setAttribute === 'function') {
                    domElement.setAttribute('role', 'application');
                }
                if (!domElement.hasAttribute('tabindex')) {
                    domElement.tabIndex = 0;
                }
            }
            const passivePointerOptions = { passive: true };
            domElement.addEventListener('pointermove', (event) => this._onPointerMove(event), passivePointerOptions);
            domElement.addEventListener('pointerdown', (event) => this._onPointerDown(event), passivePointerOptions);
            domElement.addEventListener('pointerup', (event) => this._onPointerUp(event), passivePointerOptions);
            domElement.addEventListener('pointercancel', (event) => this._onPointerCancel(event), passivePointerOptions);
            domElement.addEventListener('click', (event) => this._onClick(event));
            domElement.addEventListener('keydown', (event) => this._onKeyDown(event));
            domElement.addEventListener('contextmenu', (event) => {
                event.preventDefault();
            });
        }

        _onPointerDown(event) {
            if (event.pointerType === 'touch') {
                this.activeTouchPointers.add(event.pointerId);
                if (!event.isPrimary || this.activeTouchPointers.size > 1) {
                    this.pointerDownInfo = null;
                    return;
                }
            } else {
                this.activeTouchPointers.clear();
                const isPrimary = event.isPrimary !== false;
                const button = typeof event.button === 'number' ? event.button : 0;
                const isLeftClick = button === 0;
                if (!isPrimary || !isLeftClick) {
                    this.pointerDownInfo = null;
                    return;
                }
            }
            if (this.renderer?.domElement && typeof this.renderer.domElement.focus === 'function') {
                this.renderer.domElement.focus({ preventScroll: true });
            }
            this.pointerDownInfo = {
                x: event.clientX,
                y: event.clientY,
                time: performance.now(),
                pointerId: event.pointerId,
                pointerType: event.pointerType || 'mouse',
                button: typeof event.button === 'number' ? event.button : 0
            };
        }

        _onPointerUp(event) {
            if (event.pointerType === 'touch') {
                this.activeTouchPointers.delete(event.pointerId);
            }
            const downInfo = this.pointerDownInfo;
            if (!downInfo || downInfo.pointerId !== event.pointerId) {
                if (!this.activeTouchPointers.size) {
                    this.pointerDownInfo = null;
                }
                return;
            }
            if (downInfo.pointerType === 'mouse' && downInfo.button !== 0) {
                this.pointerDownInfo = null;
                return;
            }
            if (event.pointerType === 'touch' && this.activeTouchPointers.size > 0) {
                this.pointerDownInfo = null;
                return;
            }
            const distance = Math.hypot(event.clientX - downInfo.x, event.clientY - downInfo.y);
            const elapsed = performance.now() - downInfo.time;
            if (distance < 6 && elapsed < 400) {
                this._handleSelection(event);
            }
            this.pointerDownInfo = null;
        }

        _onPointerCancel(event) {
            if (event.pointerType === 'touch') {
                this.activeTouchPointers.delete(event.pointerId);
            }
            if (this.pointerDownInfo && this.pointerDownInfo.pointerId === event.pointerId) {
                this.pointerDownInfo = null;
            }
        }

        _onClick(event) {
            // Prevent default click bubbling for navigation when we already handled pointerup
            event.preventDefault();
        }

        _onPointerMove(event) {
            if (event.pointerType === 'touch' && this.activeTouchPointers.size > 1) {
                return;
            }
            const rect = this.renderer.domElement.getBoundingClientRect();
            if (!rect.width || !rect.height) {
                return;
            }
            this.pointer.x = ((event.clientX - rect.left) / rect.width) * 2 - 1;
            this.pointer.y = -((event.clientY - rect.top) / rect.height) * 2 + 1;
            this.raycaster.setFromCamera(this.pointer, this.camera);
            const intersects = this.raycaster.intersectObjects(this.pickableObjects, false);
            const first = intersects.length ? this._findSelectable(intersects[0].object) : null;
            this._updateHover(first);
        }

        _onKeyDown(event) {
            if (!event) {
                return;
            }

            const targetElement = this.renderer?.domElement || null;
            if (!targetElement || event.target !== targetElement) {
                return;
            }

            const azimuthStep = Math.PI / 24; // ~7.5° per tap
            const polarStep = Math.PI / 40; // ~4.5° per tap
            let handled = false;

            switch (event.key) {
                case 'ArrowLeft':
                    this.nudgeOrbit(-azimuthStep, 0);
                    handled = true;
                    break;
                case 'ArrowRight':
                    this.nudgeOrbit(azimuthStep, 0);
                    handled = true;
                    break;
                case 'ArrowUp':
                    this.nudgeOrbit(0, -polarStep);
                    handled = true;
                    break;
                case 'ArrowDown':
                    this.nudgeOrbit(0, polarStep);
                    handled = true;
                    break;
                case 'Home':
                    this.resetOrbit();
                    handled = true;
                    break;
                default:
                    break;
            }

            if (handled) {
                event.preventDefault();
            }
        }

        _findSelectable(object) {
            let current = object;
            while (current) {
                if (current.userData && current.userData.type) {
                    return current;
                }
                current = current.parent;
            }
            return null;
        }

        _updateHover(object) {
            if (this.hoveredObject === object) {
                return;
            }

            if (this.hoveredObject && this.hoveredObject.userData && this.hoveredObject.userData.originalScale) {
                const baseMultiplier = this.hoveredObject.userData.highlightMultiplier || 1;
                this._applyScaledSize(this.hoveredObject, baseMultiplier);
            }

            this.hoveredObject = object;
            if (object && object.userData && object.userData.originalScale) {
                const baseMultiplier = object.userData.highlightMultiplier || 1;
                const isActiveHighlight = this.activeHighlight && this.activeHighlight.object === object;
                const hoverMultiplier = isActiveHighlight
                    ? 1
                    : object.userData.type === 'star'
                        ? 1.35
                        : 1.2;
                this._applyScaledSize(object, hoverMultiplier * baseMultiplier);
                this.container.style.cursor = 'pointer';
                if (this.onHoverStar && object.userData.type === 'star') {
                    const { star, galaxy, constellation, data, status, starSystem } = object.userData;
                    this.onHoverStar({
                        name: star,
                        galaxy,
                        constellation,
                        data,
                        status,
                        starSystem: starSystem || null
                    });
                }
            } else {
                this.container.style.cursor = 'default';
                if (this.onHoverStar) {
                    this.onHoverStar(null);
                }
            }
        }

        _handleSelection(event) {
            const rect = this.renderer.domElement.getBoundingClientRect();
            if (!rect.width || !rect.height) {
                return;
            }
            const pointer = new THREE.Vector2(
                ((event.clientX - rect.left) / rect.width) * 2 - 1,
                -((event.clientY - rect.top) / rect.height) * 2 + 1
            );
            this.raycaster.setFromCamera(pointer, this.camera);
            const intersects = this.raycaster.intersectObjects(this.pickableObjects, false);
            if (!intersects.length) {
                return;
            }
            const selected = this._findSelectable(intersects[0].object);
            if (!selected || !selected.userData) {
                return;
            }

            const data = selected.userData;
            if (data.type === 'galaxy') {
                this._focusGalaxy(data.galaxy);
            } else if (data.type === 'constellation') {
                this._focusConstellation(data.galaxy, data.constellation);
            } else if (data.type === 'starSystem') {
                if (data.starSystem) {
                    this._focusStarSystem(data.galaxy, data.constellation, data.starSystem);
                } else {
                    this._focusConstellation(data.galaxy, data.constellation);
                }
            } else if (data.type === 'star') {
                this._focusStar(data.galaxy, data.constellation, data.star);
                if (this.onSelectStar) {
                    const starInfo = {
                        name: data.star,
                        galaxy: data.galaxy,
                        constellation: data.constellation,
                        data: data.data,
                        status: data.status,
                        starSystem: data.starSystem || null
                    };
                    this.onSelectStar(starInfo);
                }
            }
        }

        _tweenCameraTo(targetPosition, levelConfig) {
            const config = levelConfig || CAMERA_LEVELS.galaxies;
            const distance = config.distance;
            const height = config.height;
            const duration = config.duration;

            const horizontalTarget = new THREE.Vector3(targetPosition.x, 0, targetPosition.z);
            const horizontalCamera = new THREE.Vector3(this.camera.position.x, 0, this.camera.position.z);
            const offsetDirection = horizontalTarget.sub(horizontalCamera);
            if (!offsetDirection.lengthSq()) {
                offsetDirection.set(0, 0, 1);
            } else {
                offsetDirection.normalize();
            }

            const endPosition = targetPosition.clone();
            endPosition.y += height;
            endPosition.sub(offsetDirection.clone().multiplyScalar(distance));

            const startPosition = this.camera.position.clone();
            const startTarget = this.controls.target.clone();
            const endTarget = targetPosition.clone();

            this.tweenState = {
                startPosition,
                endPosition,
                startTarget,
                endTarget,
                startTime: performance.now(),
                duration
            };

            this.controls.enabled = false;
        }

        _cancelTween() {
            if (this.tweenState) {
                this.tweenState = null;
                this.controls.enabled = true;
            }
        }

        _animate() {
            this._animationFrame = global.requestAnimationFrame(this._animate);

            const delta = this._clock ? this._clock.getDelta() : 0;
            const elapsedTime = this._clock ? this._clock.elapsedTime : 0;

            if (this.tweenState) {
                const now = performance.now();
                const { startTime, duration, startPosition, endPosition, startTarget, endTarget } = this.tweenState;
                const elapsed = now - startTime;
                const t = clamp(elapsed / duration, 0, 1);
                const eased = t * (2 - t); // easeOutQuad
                const cameraPos = lerpVectors(startPosition, endPosition, eased);
                const targetPos = lerpVectors(startTarget, endTarget, eased);
                this.camera.position.copy(cameraPos);
                this.controls.target.copy(targetPos);
                if (t >= 1) {
                    this.tweenState = null;
                    this.controls.enabled = true;
                }
            }

            this.controls.update();
            this._updateLights(elapsedTime);

            if (this.starfieldGroup) {
                this.starfieldGroup.rotation.y += delta * 0.0025;
            }
            if (this._farStars) {
                this._farStars.rotation.y -= delta * 0.0012;
            }
            if (this._midStars) {
                this._midStars.rotation.y += delta * 0.0016;
            }
            if (this._fogPoints) {
                this._fogPoints.rotation.y += delta * 0.0009;
            }
            if (Array.isArray(this._nebulaPlanes) && this._nebulaPlanes.length) {
                this._nebulaPlanes.forEach((plane) => {
                    if (!plane || !plane.userData || !plane.userData.baseRotation) {
                        return;
                    }
                    const phase = plane.userData.wobblePhase || 0;
                    const speed = plane.userData.wobbleSpeed || 0.04;
                    const base = plane.userData.baseRotation;
                    plane.rotation.x = base.x + Math.sin(elapsedTime * speed + phase) * 0.05;
                    plane.rotation.y = base.y + Math.cos(elapsedTime * speed * 0.8 + phase * 0.5) * 0.04;
                    plane.rotation.z = base.z + Math.sin(elapsedTime * speed * 0.65 + phase * 1.2) * 0.03;
                });
            }

            this._updateGalaxyLabels();
            this._maybeAutoAdjustView();

            if (this._composer && this._glRenderer) {
                if (this._nebulaLayer && typeof this._nebulaLayer.update === 'function') {
                    this._nebulaLayer.update(delta);
                }
                const spritePoints = this._spriteStars;
                if (spritePoints && spritePoints.geometry) {
                    const attribute = spritePoints.userData ? spritePoints.userData._sizeAttribute : null;
                    const base = spritePoints.userData ? spritePoints.userData._baseSizes : null;
                    if (attribute && base) {
                        const timeSource = (typeof performance !== 'undefined' && typeof performance.now === 'function')
                            ? performance.now() * 0.001
                            : elapsedTime;
                        const scale = spritePoints.userData._sizeScale || 1;
                        const safeScale = scale === 0 ? 1 : scale;
                        for (let i = 0; i < attribute.count; i += 1) {
                            const wobble = 0.85 + (0.15 * Math.sin((timeSource * 1.3) + (i * 3.7)));
                            attribute.array[i] = (base[i] * wobble) / safeScale;
                        }
                        attribute.needsUpdate = true;
                    }
                }
                this._composer.render(delta);
            } else {
                this.render(delta);
            }
        }

        async _setDefaultEnvironment() {
            const fetchFn = typeof global.fetch === 'function' ? global.fetch.bind(global) : (typeof fetch === 'function' ? fetch : null);
            if (!fetchFn || !global.CVTextures || typeof global.CVTextures.getEnvironmentFromHDR !== 'function' || !this.scene) {
                return;
            }
            try {
                const res = await fetchFn('assets/skill-universe/ingredient-library.json', { cache: 'no-store' });
                if (!res || !res.ok) {
                    return;
                }
                const lib = await res.json();
                if (!Array.isArray(lib)) {
                    return;
                }
                const neb = lib.find((e) => e && e.type === 'nebula' && e.maps && e.maps.environment && /\.hdr$/i.test(e.maps.environment));
                if (!neb) {
                    return;
                }
                const hdrUrl = neb.maps.environment;
                const envTex = await global.CVTextures.getEnvironmentFromHDR(hdrUrl);
                if (envTex) {
                    this._environmentName = hdrUrl;
                    this.scene.environment = envTex;
                }
            } catch (err) {
                if (typeof console !== 'undefined' && typeof console.warn === 'function') {
                    console.warn('[SkillUniverse] Environment HDR load skipped:', err);
                }
            }
        }

        async _setDefaultEnvironment() {
            const fetchFn = typeof global.fetch === 'function' ? global.fetch.bind(global) : (typeof fetch === 'function' ? fetch : null);
            if (!fetchFn || !global.CVTextures || typeof global.CVTextures.getEnvironmentFromHDR !== 'function' || !this.scene) {
                return;
            }
            try {
                const res = await fetchFn('assets/skill-universe/ingredient-library.json', { cache: 'no-store' });
                if (!res || !res.ok) {
                    return;
                }
                const lib = await res.json();
                if (!Array.isArray(lib)) {
                    return;
                }
                const neb = lib.find((e) => e && e.type === 'nebula' && e.maps && e.maps.environment && /\.hdr$/i.test(e.maps.environment));
                if (!neb) {
                    return;
                }
                const hdrUrl = neb.maps.environment;
                const envTex = await global.CVTextures.getEnvironmentFromHDR(hdrUrl);
                if (envTex) {
                    this._environmentName = hdrUrl;
                    this.scene.environment = envTex;
                }
            } catch (err) {
                if (typeof console !== 'undefined' && typeof console.warn === 'function') {
                    console.warn('[SkillUniverse] Environment HDR load skipped:', err);
                }
            }
        }

        _updateViewUI() {
            if (!this.onViewChange) {
                return;
            }
            const { galaxy, constellation, starSystem, star } = this.currentSelection;
            const breadcrumbs = [{ label: 'Skill Universe' }];

            if (galaxy) {
                breadcrumbs.push({
                    label: galaxy,
                    path: { type: 'galaxy', galaxy }
                });
            }

            if (constellation) {
                breadcrumbs.push({
                    label: constellation,
                    path: { type: 'constellation', galaxy, constellation }
                });
            }

            if (starSystem) {
                breadcrumbs.push({
                    label: starSystem,
                    path: { type: 'starSystem', galaxy, constellation, starSystem }
                });
            }

            if (star) {
                breadcrumbs.push({
                    label: star,
                    path: { type: 'star', galaxy, constellation, starSystem, star }
                });
            }

            let title = 'Skill Universe';
            if (star) {
                title = star;
            } else if (starSystem) {
                title = starSystem;
            } else if (constellation) {
                title = constellation;
            } else if (galaxy) {
                title = galaxy;
            }

            let viewName = this.currentView;
            if (viewName === 'stars' && starSystem && !star) {
                viewName = 'starSystems';
            }

            this.onViewChange({
                view: viewName,
                title,
                breadcrumbs,
                showBack: breadcrumbs.length > 1
            });
        }

        _getContainerSize() {
            const rect = this.container.getBoundingClientRect();
            let width = Math.floor(rect.width);
            let height = Math.floor(rect.height);
            if (!width || !height) {
                width = Math.max(this.container.clientWidth, 640);
                height = Math.max(this.container.clientHeight, 480);
            }
            if (!width || !height) {
                width = 640;
                height = 480;
            }
            return { width, height };
        }
    }

    SkillUniverseRenderer.VERSION = '2024.06.24';

    if (typeof console !== 'undefined' && console.info) {
        const lerpExists = !!(THREE && THREE.Color && THREE.Color.prototype && typeof THREE.Color.prototype.lerp === 'function');
        console.info('SkillUniverseRenderer', SkillUniverseRenderer.VERSION, 'Color.lerp available:', lerpExists);
    }
    global.SkillUniverseRenderer = SkillUniverseRenderer;
    isInitialized = true;
    return true;
    }

    function waitForThreeAndInitialize() {
        const maxAttempts = 60;
        const retryDelay = 150;
        let attempts = 0;

        const attemptInitialization = () => {
            if (isInitialized) {
                return;
            }
            if (typeof global.THREE !== 'undefined') {
                try {
                    if (initialize()) {
                        return;
                    }
                } catch (error) {
                    console.error('SkillUniverseRenderer failed to initialize after Three.js became available.', error);
                    return;
                }
            }

            attempts += 1;
            if (attempts >= maxAttempts) {
                console.error('SkillUniverseRenderer: Three.js failed to load; the 3D skill tree will remain disabled.');
                return;
            }

            if (typeof global.setTimeout === 'function') {
                global.setTimeout(attemptInitialization, retryDelay);
            } else {
                console.error('SkillUniverseRenderer: setTimeout is unavailable; cannot wait for Three.js to load.');
            }
        };

        attemptInitialization();
    }

    if (typeof global.THREE !== 'undefined') {
        initialize();
    } else {
        waitForThreeAndInitialize();
    }
})(typeof window !== 'undefined' ? window : this);<|MERGE_RESOLUTION|>--- conflicted
+++ resolved
@@ -929,7 +929,6 @@
             this.controls.panSpeed = 0.6;
             if (typeof this.controls.zoomToCursor === 'boolean') {
                 this.controls.zoomToCursor = true;
-<<<<<<< HEAD
             }
 
             const mouseMap = {};
@@ -957,7 +956,6 @@
                 touchMap.THREE = 'PAN';
             }
             this.controls.touches = touchMap;
-=======
             }
 
             if (THREE && THREE.MOUSE) {
@@ -985,7 +983,6 @@
                     TWO: 'DOLLY_PAN'
                 };
             }
->>>>>>> d7033c8f
             this.controls.target.copy(this.cameraTarget);
             this.controls.addEventListener('start', () => {
                 this._cancelTween();
