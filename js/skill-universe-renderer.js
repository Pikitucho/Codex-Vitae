--- conflicted
+++ resolved
@@ -578,7 +578,6 @@
                 const dynamicRadius = baseAreaRadius * Math.sqrt(Math.max(1, constellationNames.length / 6));
                 const areaRadius = configuredRadius && configuredRadius > 0 ? configuredRadius : dynamicRadius;
 
-<<<<<<< HEAD
                 const circleGeometry = CircleGeometryClass
                     ? new CircleGeometryClass(areaRadius, 96)
                     : (RingGeometryClass
@@ -587,10 +586,8 @@
 
                 const areaMesh = new THREE.Mesh(
                     circleGeometry || new THREE.PlaneGeometry(areaRadius * 2, areaRadius * 2, 1, 1),
-=======
                 const areaMesh = new THREE.Mesh(
                     new THREE.CircleGeometry(areaRadius, 96),
->>>>>>> a18198f9
                     new THREE.MeshStandardMaterial({
                         color: galaxyColor,
                         emissive: galaxyEmissive,
@@ -609,7 +606,6 @@
                 group.add(areaMesh);
                 this.pickableObjects.push(areaMesh);
 
-<<<<<<< HEAD
                 const rimGeometry = RingGeometryClass
                     ? new RingGeometryClass(areaRadius + 12, areaRadius + 28, 96)
                     : new THREE.TorusGeometry(areaRadius + 20, 6, 16, 96);
@@ -637,7 +633,6 @@
                 core.position.y = 24;
                 group.add(core);
 
-=======
                 const rim = new THREE.Mesh(
                     new THREE.RingGeometry(areaRadius + 12, areaRadius + 28, 96),
                     new THREE.MeshBasicMaterial({ color: haloColor, transparent: true, opacity: 0.35, side: THREE.DoubleSide })
@@ -661,7 +656,6 @@
                 core.position.y = 24;
                 group.add(core);
 
->>>>>>> a18198f9
                 const labelHeight = Math.max(68, areaRadius * 0.12 + 46);
                 const label = createLabelSprite(galaxyName, { scale: 1.0 });
                 label.position.set(0, labelHeight, 0);
