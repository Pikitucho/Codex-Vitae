--- conflicted
+++ resolved
@@ -594,7 +594,6 @@
                     this._glRenderer = null;
                 }
                 this._setDefaultEnvironment();
-<<<<<<< HEAD
                 if (this._glRenderer && this._composer && global.NebulaLayer && typeof global.NebulaLayer === 'function' && this.scene) {
                     try {
                         this._nebulaLayer = new global.NebulaLayer(this.scene, { intensity: 0.7, layers: 3 });
@@ -623,8 +622,6 @@
                 } else {
                     this._disposeSpriteStars();
                 }
-=======
->>>>>>> be121b30
             }
 
             if (!this.renderer) {
@@ -2728,7 +2725,6 @@
                         m.emissiveIntensity = d.intensity;
                     }
                 };
-<<<<<<< HEAD
 
                 await Promise.all([
                     loadMap('map', 'albedo'),
@@ -2818,7 +2814,6 @@
                     }
                 }
 
-=======
 
                 await Promise.all([
                     loadMap('map', 'albedo'),
@@ -2908,7 +2903,6 @@
                     }
                 }
 
->>>>>>> be121b30
                 if (!m.map && !m.normalMap && !m.roughnessMap && !m.metalnessMap && !m.aoMap && !m.emissiveMap) {
                     m.dispose();
                     applyLegacyMaterial(descriptor);
