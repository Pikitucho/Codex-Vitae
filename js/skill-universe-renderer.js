(function(global) {
    'use strict';

    if (!global || typeof global.THREE === 'undefined') {
        console.error('SkillUniverseRenderer requires Three.js to be loaded before this script.');
        return;
    }

    const THREE = global.THREE;

    // Support both legacy Geometry and newer BufferGeometry naming.
    const CircleGeometryClass = typeof THREE.CircleGeometry === 'function'
        ? THREE.CircleGeometry
        : (typeof THREE.CircleBufferGeometry === 'function' ? THREE.CircleBufferGeometry : null);

    const RingGeometryClass = typeof THREE.RingGeometry === 'function'
        ? THREE.RingGeometry
        : (typeof THREE.RingBufferGeometry === 'function' ? THREE.RingBufferGeometry : null);

    const CAMERA_LEVELS = {
        galaxies: { distance: 2350, height: 420, duration: 1600 },
        constellations: { distance: 780, height: 240, duration: 1250 },
        starSystems: { distance: 340, height: 150, duration: 1100 },
        stars: { distance: 130, height: 65, duration: 1200 }
    };

    const GALAXY_LABEL_VISIBILITY = (() => {
        const galaxyViewDistance = Math.sqrt(
            (CAMERA_LEVELS.galaxies.distance ** 2) + (CAMERA_LEVELS.galaxies.height ** 2)
        );
        const constellationViewDistance = Math.sqrt(
            (CAMERA_LEVELS.constellations.distance ** 2) + (CAMERA_LEVELS.constellations.height ** 2)
        );
        const fullyTransparentDistance = Math.max(320, constellationViewDistance * 0.92);
        const minimumSeparation = 240;
        const fullyVisibleDistance = Math.max(
            fullyTransparentDistance + minimumSeparation,
            galaxyViewDistance * 1.08
        );
        return { fullyTransparentDistance, fullyVisibleDistance };
    })();

    const CAMERA_THRESHOLDS = {
        starToSystem: (CAMERA_LEVELS.starSystems.distance + CAMERA_LEVELS.stars.distance) / 2,
        systemToConstellation: (CAMERA_LEVELS.constellations.distance + CAMERA_LEVELS.starSystems.distance) / 2,
        constellationToGalaxy: (CAMERA_LEVELS.galaxies.distance + CAMERA_LEVELS.constellations.distance) / 2
    };

    const STATUS_COLORS = {
        unlocked: 0x00b894,
        available: 0xffc048,
        locked: 0x4b4b4b
    };

    const STAR_STATUS_LABELS = {
        unlocked: 'Unlocked',
        available: 'Available to Unlock',
        locked: 'Locked'
    };

    const GALAXY_RADIUS = 920;
    const CONSTELLATION_RADIUS = 360;
    const STAR_SYSTEM_RADIUS = 110;
    const STAR_ORBIT_RADIUS = 32;

    const STARFIELD_CONFIG = {
        count: 4200,
        radius: 6400,
        size: 1.35,
        opacity: 0.9
    };

    const LABEL_DEFAULTS = {
        fontSize: 48,
        padding: 18,
        scale: 1.0,
        backgroundColor: 'rgba(10, 10, 20, 0.72)',
        textColor: 'rgba(255, 255, 255, 0.97)',
        borderColor: null,
        borderWidth: 0,
        borderRadius: 12,
        shadowColor: 'rgba(0, 0, 0, 0.55)',
        shadowBlur: 8,
        shadowOffsetX: 0,
        shadowOffsetY: 3
    };

    const GALAXY_TEXTURE_SIZE = 1024;
    const galaxyTextureCache = new Map();
    const StarMixer = global.SkillUniverseStarMixer || null;

    function clamp01(value) {
        if (!Number.isFinite(value)) {
            return 0;
        }
        return Math.max(0, Math.min(1, value));
    }

    if (THREE.Color && THREE.Color.prototype && typeof THREE.Color.prototype.lerp !== 'function') {
        THREE.Color.prototype.lerp = function lerp(targetColor, alpha) {
            const target = targetColor instanceof THREE.Color
                ? targetColor
                : new THREE.Color(targetColor ?? 0xffffff);
            const t = clamp01(Number.isFinite(alpha) ? alpha : 0);
            this.r += (target.r - this.r) * t;
            this.g += (target.g - this.g) * t;
            this.b += (target.b - this.b) * t;
            return this;
        };
    }

    function ensureColorInstance(input, fallbackHex = 0xffffff) {
        if (input instanceof THREE.Color) {
            return input;
        }
        const normalized = normalizeColorInput ? normalizeColorInput(input) : null;
        if (normalized !== null) {
            return new THREE.Color(normalized);
        }
        return new THREE.Color(fallbackHex);
    }

    function mixColors(colorA, colorB, alpha = 0.5) {
        const from = ensureColorInstance(colorA);
        const to = ensureColorInstance(colorB);
        const t = clamp01(Number.isFinite(alpha) ? alpha : 0);
        const mixed = new THREE.Color();
        mixed.r = from.r + (to.r - from.r) * t;
        mixed.g = from.g + (to.g - from.g) * t;
        mixed.b = from.b + (to.b - from.b) * t;
        return mixed;
    }

    function colorToRgbaString(color, alpha = 1) {
        if (!color || typeof color.r !== 'number') {
            return `rgba(255, 255, 255, ${clamp01(alpha)})`;
        }
        const r = Math.round(Math.max(0, Math.min(255, color.r * 255)));
        const g = Math.round(Math.max(0, Math.min(255, color.g * 255)));
        const b = Math.round(Math.max(0, Math.min(255, color.b * 255)));
        const a = clamp01(alpha);
        return `rgba(${r}, ${g}, ${b}, ${a})`;
    }

    function drawRoundedRect(ctx, x, y, width, height, radius) {
        const clampedRadius = Math.max(0, Math.min(radius, Math.min(width, height) / 2));
        ctx.beginPath();
        ctx.moveTo(x + clampedRadius, y);
        ctx.lineTo(x + width - clampedRadius, y);
        ctx.quadraticCurveTo(x + width, y, x + width, y + clampedRadius);
        ctx.lineTo(x + width, y + height - clampedRadius);
        ctx.quadraticCurveTo(x + width, y + height, x + width - clampedRadius, y + height);
        ctx.lineTo(x + clampedRadius, y + height);
        ctx.quadraticCurveTo(x, y + height, x, y + height - clampedRadius);
        ctx.lineTo(x, y + clampedRadius);
        ctx.quadraticCurveTo(x, y, x + clampedRadius, y);
        ctx.closePath();
    }

    function createGalaxyTexture(baseColorValue, emissiveColorValue) {
        const safeBase = Number.isFinite(baseColorValue) ? baseColorValue : 0x6c5ce7;
        const safeEmissive = Number.isFinite(emissiveColorValue) ? emissiveColorValue : 0x241563;
        const cacheKey = `${safeBase}|${safeEmissive}`;
        if (galaxyTextureCache.has(cacheKey)) {
            return galaxyTextureCache.get(cacheKey);
        }

        const canvas = document.createElement('canvas');
        canvas.width = GALAXY_TEXTURE_SIZE;
        canvas.height = GALAXY_TEXTURE_SIZE;
        const ctx = canvas.getContext('2d');
        ctx.clearRect(0, 0, GALAXY_TEXTURE_SIZE, GALAXY_TEXTURE_SIZE);

        const half = GALAXY_TEXTURE_SIZE / 2;
        const baseColor = new THREE.Color(safeBase);
        const emissiveColor = new THREE.Color(safeEmissive);
        const white = new THREE.Color(0xffffff);
        const deepSpace = new THREE.Color(0x02030b);
        const coreColor = mixColors(baseColor, white, 0.4);
        const highlightColor = mixColors(emissiveColor, white, 0.25);
        const outerColor = mixColors(baseColor, deepSpace, 0.9);

        const gradient = ctx.createRadialGradient(half, half, GALAXY_TEXTURE_SIZE * 0.06, half, half, GALAXY_TEXTURE_SIZE * 0.5);
        gradient.addColorStop(0, colorToRgbaString(coreColor, 0.75));
        gradient.addColorStop(0.32, colorToRgbaString(baseColor, 0.6));
        gradient.addColorStop(0.62, colorToRgbaString(highlightColor, 0.28));
        gradient.addColorStop(1, colorToRgbaString(outerColor, 0));
        ctx.fillStyle = gradient;
        ctx.fillRect(0, 0, GALAXY_TEXTURE_SIZE, GALAXY_TEXTURE_SIZE);

        ctx.save();
        ctx.translate(half, half);
        ctx.scale(1.18, 0.78);
        const spiralArms = 3;
        for (let arm = 0; arm < spiralArms; arm += 1) {
            ctx.save();
            ctx.rotate((Math.PI * 2 * arm) / spiralArms);
            ctx.beginPath();
            const segments = 220;
            for (let step = 0; step <= segments; step += 1) {
                const t = step / segments;
                const radius = Math.pow(t, 0.92) * half * 0.95;
                const angle = t * Math.PI * 1.9;
                const x = Math.cos(angle) * radius;
                const y = Math.sin(angle) * radius * 0.62;
                if (step === 0) {
                    ctx.moveTo(x, y);
                } else {
                    ctx.lineTo(x, y);
                }
            }
            ctx.strokeStyle = colorToRgbaString(highlightColor, 0.12);
            ctx.lineWidth = GALAXY_TEXTURE_SIZE * 0.02;
            ctx.lineCap = 'round';
            ctx.shadowColor = colorToRgbaString(highlightColor, 0.28);
            ctx.shadowBlur = GALAXY_TEXTURE_SIZE * 0.04;
            ctx.stroke();
            ctx.restore();
        }
        ctx.restore();

        ctx.save();
        ctx.translate(half, half);
        ctx.scale(1.08, 0.82);
        const sparkleCount = 160;
        for (let i = 0; i < sparkleCount; i += 1) {
            const radius = Math.pow(Math.random(), 0.55) * half * 0.92;
            const angle = Math.random() * Math.PI * 2;
            const x = Math.cos(angle) * radius;
            const y = Math.sin(angle) * radius * 0.7;
            const starSize = Math.pow(Math.random(), 1.8) * 6 + 1.1;
            const alpha = 0.08 + Math.random() * 0.24;
            const tint = Math.random() < 0.3
                ? mixColors(highlightColor, baseColor, 0.4)
                : white;
            ctx.beginPath();
            ctx.fillStyle = colorToRgbaString(tint, alpha);
            ctx.arc(x, y, starSize * 0.5, 0, Math.PI * 2);
            ctx.fill();
        }
        ctx.restore();

        const coreGlow = ctx.createRadialGradient(half, half, GALAXY_TEXTURE_SIZE * 0.02, half, half, GALAXY_TEXTURE_SIZE * 0.12);
        coreGlow.addColorStop(0, colorToRgbaString(white, 0.6));
        coreGlow.addColorStop(0.65, colorToRgbaString(highlightColor, 0.3));
        coreGlow.addColorStop(1, colorToRgbaString(highlightColor, 0));
        ctx.fillStyle = coreGlow;
        ctx.beginPath();
        ctx.arc(half, half, GALAXY_TEXTURE_SIZE * 0.12, 0, Math.PI * 2);
        ctx.fill();

        const texture = new THREE.CanvasTexture(canvas);
        texture.wrapS = THREE.ClampToEdgeWrapping;
        texture.wrapT = THREE.ClampToEdgeWrapping;
        texture.encoding = THREE.sRGBEncoding;
        texture.anisotropy = 4;
        texture.needsUpdate = true;

        galaxyTextureCache.set(cacheKey, texture);
        return texture;
    }

    function createLabelSprite(text, overrides = {}) {
        const options = { ...LABEL_DEFAULTS, ...overrides };
        const {
            fontSize,
            padding,
            scale,
            backgroundColor,
            textColor,
            borderColor,
            borderWidth,
            borderRadius,
            shadowColor,
            shadowBlur,
            shadowOffsetX,
            shadowOffsetY
        } = options;
        const ratio = global.devicePixelRatio || 1;
        const canvas = document.createElement('canvas');
        const ctx = canvas.getContext('2d');
        const fontFamily = "600 " + fontSize + "px 'Segoe UI', 'Helvetica Neue', sans-serif";

        ctx.font = fontFamily;
        const metrics = ctx.measureText(text);
        const textWidth = metrics.width;
        const textHeight = fontSize;

        const width = (textWidth + padding * 2) * ratio;
        const height = (textHeight + padding * 2) * ratio;
        canvas.width = Math.max(1, Math.ceil(width));
        canvas.height = Math.max(1, Math.ceil(height));

        ctx.scale(ratio, ratio);
        ctx.font = fontFamily;
        ctx.save();
        ctx.shadowColor = shadowColor;
        ctx.shadowBlur = shadowBlur;
        ctx.shadowOffsetX = shadowOffsetX;
        ctx.shadowOffsetY = shadowOffsetY;
        drawRoundedRect(ctx, 0, 0, textWidth + padding * 2, textHeight + padding * 2, borderRadius);
        ctx.fillStyle = backgroundColor;
        ctx.fill();
        if (borderWidth > 0 && borderColor) {
            ctx.lineWidth = borderWidth;
            ctx.strokeStyle = borderColor;
            drawRoundedRect(ctx, borderWidth / 2, borderWidth / 2, textWidth + padding * 2 - borderWidth, textHeight + padding * 2 - borderWidth, Math.max(0, borderRadius - borderWidth / 2));
            ctx.stroke();
        }
        ctx.restore();
        ctx.textBaseline = 'middle';
        ctx.textAlign = 'center';
        ctx.fillStyle = textColor;
        ctx.fillText(text, textWidth / 2 + padding, textHeight / 2 + padding);

        const texture = new THREE.CanvasTexture(canvas);
        texture.minFilter = THREE.LinearFilter;
        texture.encoding = THREE.sRGBEncoding;
        const material = new THREE.SpriteMaterial({
            map: texture,
            transparent: true,
            depthTest: false,
            depthWrite: false
        });

        const sprite = new THREE.Sprite(material);
        const aspect = canvas.width / canvas.height || 1;
        const baseScale = scale * 22;
        sprite.scale.set(baseScale * aspect, baseScale, 1);
        sprite.userData = Object.assign({}, sprite.userData, {
            baseScale,
            aspectRatio: aspect
        });
        sprite.renderOrder = 2;
        return sprite;
    }

    const skillTreeUtils = global.SkillTreeUtils || {};

    const getConstellationStarSystems = typeof skillTreeUtils.getConstellationStarSystems === 'function'
        ? (constellationData, constellationName) => skillTreeUtils.getConstellationStarSystems(constellationData, constellationName)
        : (constellationData) => (constellationData && typeof constellationData.starSystems === 'object' ? constellationData.starSystems : {});

    const findStarInConstellation = typeof skillTreeUtils.findStarInConstellation === 'function'
        ? (constellationData, starName, constellationName) => skillTreeUtils.findStarInConstellation(constellationData, starName, constellationName)
        : (constellationData, starName) => {
            if (!constellationData || typeof starName !== 'string') {
                return null;
            }
            if (constellationData.stars && Object.prototype.hasOwnProperty.call(constellationData.stars, starName)) {
                return {
                    starData: constellationData.stars[starName],
                    starSystemName: null,
                    starSystem: null
                };
            }
            return null;
        };

    function createRadialPosition(index, total, radius, verticalAmplitude = 0) {
        const safeTotal = Math.max(total || 0, 1);
        const angle = (index % safeTotal) / safeTotal * Math.PI * 2;
        const x = Math.cos(angle) * radius;
        const z = Math.sin(angle) * radius;
        const y = verticalAmplitude ? Math.sin(angle * 2) * verticalAmplitude : 0;
        return { x, y, z };
    }

    function toVector3(position, fallback = { x: 0, y: 0, z: 0 }) {
        const base = position && typeof position === 'object' ? position : {};
        const safeFallback = fallback && typeof fallback === 'object' ? fallback : { x: 0, y: 0, z: 0 };
        const toFinite = (value, defaultValue) => (Number.isFinite(value) ? value : defaultValue);
        return {
            x: toFinite(base.x, toFinite(safeFallback.x, 0)),
            y: toFinite(base.y, toFinite(safeFallback.y, 0)),
            z: toFinite(base.z, toFinite(safeFallback.z, 0))
        };
    }

    function lerpVectors(start, end, t) {
        if (!start || !end) {
            return new THREE.Vector3();
        }
        const toFinite = (value) => (Number.isFinite(value) ? value : 0);
        const safeStart = start instanceof THREE.Vector3
            ? start
            : new THREE.Vector3(toFinite(start.x), toFinite(start.y), toFinite(start.z));
        const safeEnd = end instanceof THREE.Vector3
            ? end
            : new THREE.Vector3(toFinite(end.x), toFinite(end.y), toFinite(end.z));
        const factor = clamp01(Number.isFinite(t) ? t : 0);
        return new THREE.Vector3(
            safeStart.x + (safeEnd.x - safeStart.x) * factor,
            safeStart.y + (safeEnd.y - safeStart.y) * factor,
            safeStart.z + (safeEnd.z - safeStart.z) * factor
        );
    }

    function clamp(value, min, max) {
        return Math.max(min, Math.min(max, value));
    }

    function normalizeColorInput(input) {
        if (typeof input === 'number' && Number.isFinite(input)) {
            return input;
        }
        if (typeof input === 'string') {
            const trimmed = input.trim();
            if (!trimmed) {
                return null;
            }
            if (trimmed.startsWith('#')) {
                const parsed = parseInt(trimmed.slice(1), 16);
                return Number.isFinite(parsed) ? parsed : null;
            }
            if (/^0x/i.test(trimmed)) {
                const parsed = parseInt(trimmed, 16);
                return Number.isFinite(parsed) ? parsed : null;
            }
        }
        if (input && typeof input === 'object') {
            const { r, g, b } = input;
            if ([r, g, b].every((component) => Number.isFinite(component))) {
                const clampChannel = (channel) => Math.max(0, Math.min(255, Math.round(channel)));
                const red = clampChannel(r);
                const green = clampChannel(g);
                const blue = clampChannel(b);
                return (red << 16) | (green << 8) | blue;
            }
        }
        return null;
    }

    function resolveColor(input, fallback) {
        const normalized = normalizeColorInput(input);
        return normalized !== null ? normalized : fallback;
    }

    function resolveEntityColor(entity, fallback) {
        if (!entity || typeof entity !== 'object') {
            return fallback;
        }
        const direct = normalizeColorInput(entity.color ?? entity.tint);
        if (direct !== null) {
            return direct;
        }
        if (entity.appearance && typeof entity.appearance === 'object') {
            const appearanceColor = normalizeColorInput(entity.appearance.color ?? entity.appearance.tint);
            if (appearanceColor !== null) {
                return appearanceColor;
            }
        }
        return fallback;
    }

    function formatUnlockTypeLabel(type) {
        if (typeof type !== 'string') {
            return '';
        }
        const trimmed = type.trim();
        if (!trimmed) {
            return '';
        }
        return trimmed.charAt(0).toUpperCase() + trimmed.slice(1);
    }

    function buildStarLocationLabel(userData) {
        if (!userData || typeof userData !== 'object') {
            return '';
        }
        const parts = [];
        if (typeof userData.galaxy === 'string' && userData.galaxy.trim()) {
            parts.push(userData.galaxy.trim());
        }
        if (typeof userData.constellation === 'string' && userData.constellation.trim()) {
            parts.push(userData.constellation.trim());
        }
        if (typeof userData.starSystem === 'string' && userData.starSystem.trim()) {
            parts.push(userData.starSystem.trim());
        }
        return parts.join(' • ');
    }

    class SkillUniverseRenderer {
        constructor(options = {}) {
            this.container = options.container || document.getElementById('skill-tree-canvas-container');
            if (!this.container) {
                throw new Error('SkillUniverseRenderer requires a container element.');
            }

            this.getSkillTree = typeof options.getSkillTree === 'function'
                ? options.getSkillTree
                : () => global.skillTree || {};
            this.resolveStarStatus = typeof options.resolveStarStatus === 'function'
                ? options.resolveStarStatus
                : () => 'locked';
            this.onSelectStar = typeof options.onSelectStar === 'function'
                ? options.onSelectStar
                : null;
            this.onHoverStar = typeof options.onHoverStar === 'function'
                ? options.onHoverStar
                : null;
            this.onViewChange = typeof options.onViewChange === 'function'
                ? options.onViewChange
                : null;

            this.scene = new THREE.Scene();
            this.scene.fog = new THREE.FogExp2(0x01040a, 0.00038);
            this.starfieldGroup = null;
            this._farStars = null;
            this._midStars = null;
            this._fogPoints = null;
            this._nebulaPlanes = [];
            this._nebulaTextures = [];
            this._nebulaLayer = null;
            this._spriteStars = null;
            this._spriteStarsMat = null;
            this._lightRig = null;
            this._lightRigLights = [];
            this._environmentTarget = null;
            this._environmentMap = null;
            this._rgbeLoader = null;
            this._debugUIPanel = null;
            this._diagnosticsPanel = null;
            this._diagnosticsFields = null;
            this._diagnosticsInterval = null;
            this._environmentName = null;
            // modern pipeline handles (created only when fx=on)
            this._glRenderer = null;
            this._composer = null;
            this._clock = this._clock || (typeof THREE.Clock === 'function' ? new THREE.Clock() : null); // reuse existing clock if available

            const { width, height } = this._getContainerSize();
            this._width = width;
            this._height = height;
            this.camera = new THREE.PerspectiveCamera(57, width / height, 1, 9000);
            const initialHeight = CAMERA_LEVELS.galaxies.height * 1.12;
            const initialDistance = CAMERA_LEVELS.galaxies.distance + 620;
            this.camera.position.set(0, initialHeight, initialDistance);
            this.cameraTarget = new THREE.Vector3(0, 0, 0);

            if (this.container && typeof this.container.innerHTML !== 'undefined') {
                this.container.innerHTML = '';
            }

            const useModern = !!(global.CVPipeline && global.CVPipeline.enabled);
            if (useModern && global.THREE && global.CVTextures && global.CVPipeline.createComposer) {
                this._glRenderer = new THREE.WebGLRenderer({ antialias: true, alpha: true, powerPreference: 'high-performance' });
                this._glRenderer.setPixelRatio(Math.min(global.devicePixelRatio || 1, 2));
                this._glRenderer.setSize(this._width, this._height, false);
                this._glRenderer.physicallyCorrectLights = true;
                this._glRenderer.outputColorSpace = THREE.SRGBColorSpace;
                this._glRenderer.toneMapping = THREE.ACESFilmicToneMapping;
                this._glRenderer.toneMappingExposure = 1.0;

                const mount = global.document?.getElementById('skill-universe-canvas-container') || this.container || global.document?.body;
                if (mount && typeof mount.appendChild === 'function' && !mount.contains(this._glRenderer.domElement)) {
                    mount.appendChild(this._glRenderer.domElement);
                }

                try {
                    global.CVTextures.init?.(this._glRenderer);
                } catch (initError) {
                    if (typeof console !== 'undefined' && typeof console.warn === 'function') {
                        console.warn('SkillUniverseRenderer: CVTextures.init failed:', initError);
                    }
                }

                try {
                    this._composer = global.CVPipeline.createComposer(
                        this._glRenderer,
                        this.scene,
                        this.camera,
                        { bloom: true, grade: true }
                    );
                } catch (composerError) {
                    if (typeof console !== 'undefined' && typeof console.warn === 'function') {
                        console.warn('SkillUniverseRenderer: createComposer failed; falling back to legacy renderer.', composerError);
                    }
                    if (this._glRenderer && typeof this._glRenderer.dispose === 'function') {
                        this._glRenderer.dispose();
                    }
                    if (this._glRenderer?.domElement && typeof this._glRenderer.domElement.remove === 'function') {
                        this._glRenderer.domElement.remove();
                    }
                    this._glRenderer = null;
                    this._composer = null;
                }

                if (this._glRenderer && this._composer) {
                    this.renderer = this._glRenderer;
                    if (
                        useModern &&
                        typeof global.location?.search === 'string' &&
                        global.location.search.includes('debug') &&
                        global.document &&
                        typeof global.document.createElement === 'function'
                    ) {
                        try {
                            const doc = global.document;
                            const ui = doc.getElementById('cv-debug') || doc.createElement('div');
<<<<<<< HEAD
=======
                            const ui = global.document.getElementById('cv-debug') || global.document.createElement('div');
>>>>>>> 745197da
                            ui.id = 'cv-debug';
                            ui.style.cssText = [
                                'position:fixed',
                                'top:8px',
                                'right:8px',
                                'z-index:9999',
                                'background:rgba(12,16,28,0.88)',
                                'color:#fff',
                                'padding:8px 10px',
                                'min-width:180px',
                                'max-width:220px',
                                'font-family:system-ui, -apple-system, BlinkMacSystemFont, "Segoe UI", sans-serif',
                                'font-size:12px',
                                'line-height:1.4',
                                'border-radius:6px',
                                'box-shadow:0 6px 18px rgba(0,0,0,0.35)',
                                'backdrop-filter:blur(6px)'
                            ].join(';');
                            ui.innerHTML = '';

                            const title = doc.createElement('div');
<<<<<<< HEAD
=======
                            const title = global.document.createElement('div');
>>>>>>> 745197da
                            title.textContent = 'FX Debug';
                            title.style.cssText = 'font-weight:600;margin-bottom:4px;text-transform:uppercase;letter-spacing:0.06em;';
                            ui.appendChild(title);

                            const slider = (label, min, max, step, get, set, formatter = (v) => v.toFixed(2)) => {
                                const row = doc.createElement('label');
                                row.style.cssText = 'display:block;margin:6px 0;';

                                const labelSpan = doc.createElement('span');
<<<<<<< HEAD
=======

                                const row = global.document.createElement('label');
                                row.style.cssText = 'display:block;margin:6px 0;';

                                const labelSpan = global.document.createElement('span');
>>>>>>> 745197da
                                labelSpan.textContent = label;
                                labelSpan.style.cssText = 'display:inline-block;margin-bottom:2px;';
                                row.appendChild(labelSpan);

                                const input = doc.createElement('input');
<<<<<<< HEAD
=======
                                const input = global.document.createElement('input');
>>>>>>> 745197da
                                input.type = 'range';
                                input.min = String(min);
                                input.max = String(max);
                                input.step = String(step);
                                const current = get();
                                input.value = isNaN(current) ? String(min) : String(current);
                                input.style.width = '100%';

                                const valueReadout = doc.createElement('div');
<<<<<<< HEAD
=======
                                const valueReadout = global.document.createElement('div');
>>>>>>> 745197da
                                valueReadout.textContent = formatter(parseFloat(input.value));
                                valueReadout.style.cssText = 'font-size:11px;opacity:0.72;margin-top:2px;text-align:right;';

                                input.addEventListener('input', () => {
                                    const value = parseFloat(input.value);
                                    if (!Number.isNaN(value)) {
                                        set(value);
                                        valueReadout.textContent = formatter(value);
                                    }
                                });

                                row.appendChild(input);
                                row.appendChild(valueReadout);
                                ui.appendChild(row);
                            };

                            slider(
                                'Exposure',
                                0.1,
                                2.5,
                                0.01,
                                () => this._glRenderer.toneMappingExposure,
                                (value) => {
                                    this._glRenderer.toneMappingExposure = value;
                                }
                            );

                            const bloom = this._composer.__bloom;
                            if (bloom) {
                                slider('Bloom Strength', 0.0, 2.0, 0.01, () => bloom.strength, (value) => {
                                    bloom.strength = value;
                                });
                                slider('Bloom Threshold', 0.0, 1.5, 0.01, () => bloom.threshold, (value) => {
                                    bloom.threshold = value;
                                });
                                slider('Bloom Radius', 0.0, 1.5, 0.01, () => bloom.radius, (value) => {
                                    bloom.radius = value;
                                });
                            }

                            const grade = this._composer.__grade;
                            if (grade?.uniforms) {
                                const { uniforms } = grade;
                                const monoVecSlider = (label, key, min, max, step) => {
                                    if (!uniforms[key]?.value) {
                                        return;
                                    }
                                    slider(
                                        label,
                                        min,
                                        max,
                                        step,
                                        () => uniforms[key].value.x ?? 0,
                                        (value) => {
                                            if (typeof uniforms[key].value.set === 'function') {
                                                uniforms[key].value.set(value, value, value);
                                            }
                                        }
                                    );
                                };

                                monoVecSlider('Lift', -0.3, 0.3, 0.005);
                                monoVecSlider('Gamma', 0.5, 2.0, 0.01);
                                monoVecSlider('Gain', 0.5, 1.6, 0.01);

                                if (uniforms.uVignetteStrength) {
                                    slider(
                                        'Vignette',
                                        0.0,
                                        0.6,
                                        0.01,
                                        () => uniforms.uVignetteStrength.value ?? 0,
                                        (value) => {
                                            uniforms.uVignetteStrength.value = value;
                                        }
                                    );
                                }

                                if (uniforms.uCAStrength) {
                                    slider(
                                        'Chromatic Aberration',
                                        0.0,
                                        0.02,
                                        0.0005,
                                        () => uniforms.uCAStrength.value ?? 0,
                                        (value) => {
                                            uniforms.uCAStrength.value = value;
                                        },
                                        (value) => value.toFixed(4)
                                    );
                                }
                            }

                            if (!ui.parentElement) {
                                doc.body.appendChild(ui);
                            }
                            this._debugUIPanel = ui;

                            const diag = doc.getElementById('cv-diag') || doc.createElement('div');
                            diag.id = 'cv-diag';
                            diag.style.cssText = [
                                'position:fixed',
                                'top:8px',
                                'left:8px',
                                'z-index:9998',
                                'background:rgba(6,10,20,0.82)',
                                'color:#d8f1ff',
                                'padding:6px 8px',
                                'font-family:"IBM Plex Mono", SFMono-Regular, Menlo, Monaco, monospace',
                                'font-size:11px',
                                'line-height:1.45',
                                'border-radius:4px',
                                'pointer-events:none',
                                'user-select:none',
                                'box-shadow:0 4px 12px rgba(0,0,0,0.35)',
                                'max-width:220px'
                            ].join(';');
                            diag.innerHTML = '';

                            const createRow = (label, key) => {
                                const row = doc.createElement('div');
                                row.style.cssText = 'display:flex;gap:6px;justify-content:space-between;';
                                const labelSpan = doc.createElement('span');
                                labelSpan.textContent = `${label}:`;
                                labelSpan.style.cssText = 'opacity:0.7;';
                                const valueSpan = doc.createElement('span');
                                valueSpan.dataset.field = key;
                                valueSpan.textContent = '…';
                                row.appendChild(labelSpan);
                                row.appendChild(valueSpan);
                                diag.appendChild(row);
                                return valueSpan;
                            };

                            this._diagnosticsFields = {
                                pipeline: createRow('Pipeline', 'pipeline'),
                                passes: createRow('Composer', 'passes'),
                                tone: createRow('Tone mapping', 'tone'),
                                ibl: createRow('IBL', 'ibl'),
                                nebula: createRow('Nebula planes', 'nebula'),
                                sprites: createRow('Sprite stars', 'sprites'),
                                pbr: createRow('PBR stars', 'pbr')
                            };

                            if (!diag.parentElement) {
                                doc.body.appendChild(diag);
                            }
                            this._diagnosticsPanel = diag;
                            this._updateDiagnostics();
                            if (this._diagnosticsInterval && typeof global.clearInterval === 'function') {
                                global.clearInterval(this._diagnosticsInterval);
                            }
                            if (typeof global.setInterval === 'function') {
                                this._diagnosticsInterval = global.setInterval(() => {
                                    this._updateDiagnostics();
                                }, 1000);
                            }
<<<<<<< HEAD
=======
                                global.document.body.appendChild(ui);
                            }
                            this._debugUIPanel = ui;
>>>>>>> 745197da
                        } catch (debugError) {
                            if (typeof console !== 'undefined' && typeof console.warn === 'function') {
                                console.warn('SkillUniverseRenderer: debug panel failed to initialize', debugError);
                            }
                        }
                    }
                } else if (this._glRenderer && !this._composer) {
                    if (typeof this._glRenderer.dispose === 'function') {
                        this._glRenderer.dispose();
                    }
                    if (this._glRenderer.domElement && typeof this._glRenderer.domElement.remove === 'function') {
                        this._glRenderer.domElement.remove();
                    }
                    this._glRenderer = null;
                }
                this._setDefaultEnvironment();
                if (this._glRenderer && this._composer && global.NebulaLayer && typeof global.NebulaLayer === 'function' && this.scene) {
                    try {
                        this._nebulaLayer = new global.NebulaLayer(this.scene, { intensity: 0.7, layers: 3 });
                        const initPromise = this._nebulaLayer.initFromManifest();
                        if (initPromise && typeof initPromise.catch === 'function') {
                            initPromise.catch((nebulaInitError) => {
                                if (typeof console !== 'undefined' && typeof console.warn === 'function') {
                                    console.warn('[SkillUniverse] NebulaLayer manifest load skipped:', nebulaInitError);
                                }
                            });
                        }
                    } catch (nebulaError) {
                        if (typeof console !== 'undefined' && typeof console.warn === 'function') {
                            console.warn('[SkillUniverse] NebulaLayer setup skipped:', nebulaError);
                        }
                        if (this._nebulaLayer && typeof this._nebulaLayer.dispose === 'function') {
                            this._nebulaLayer.dispose();
                        }
                        this._nebulaLayer = null;
                    }
                } else {
                    this._disposeNebulaLayer();
                }
                if (this._glRenderer && this._composer) {
                    this._createSpriteStars();
                } else {
                    this._disposeSpriteStars();
                }
            }

            if (!this.renderer) {
                this.renderer = new THREE.WebGLRenderer({ antialias: true, alpha: true });
                if (typeof this.renderer.physicallyCorrectLights !== 'undefined') {
                    this.renderer.physicallyCorrectLights = true;
                }
                if (typeof this.renderer.toneMapping !== 'undefined' && typeof THREE.ACESFilmicToneMapping !== 'undefined') {
                    this.renderer.toneMapping = THREE.ACESFilmicToneMapping;
                }
                if (typeof this.renderer.toneMappingExposure === 'number') {
                    this.renderer.toneMappingExposure = 1.1;
                }
                if (typeof this.renderer.outputColorSpace !== 'undefined' && typeof THREE.SRGBColorSpace !== 'undefined') {
                    this.renderer.outputColorSpace = THREE.SRGBColorSpace;
                } else if (typeof this.renderer.outputEncoding !== 'undefined' && typeof THREE.sRGBEncoding !== 'undefined') {
                    this.renderer.outputEncoding = THREE.sRGBEncoding;
                }
                this.renderer.setSize(width, height, false);
                this.renderer.setPixelRatio(global.devicePixelRatio || 1);
            }

            if (this.renderer?.domElement) {
                this.renderer.domElement.style.width = '100%';
                this.renderer.domElement.style.height = '100%';
                this.renderer.domElement.style.display = 'block';
                this.renderer.setClearColor(0x01020a, 1);
                if (this.container && typeof this.container.appendChild === 'function') {
                    this.container.appendChild(this.renderer.domElement);
                }
                if (typeof this.renderer.autoClear === 'boolean') {
                    this.renderer.autoClear = true;
                }
            }
            this.starFocusOverlay = this._createStarFocusOverlay();
            this.starFocusOverlayKey = null;
            this.renderer.domElement.setAttribute('tabindex', '0');

            this.composer = null;
            this.renderPass = null;
            this._bloomPass = null;
            this._colorGradePass = null;
            if (!this._composer) {
                this._initPostProcessing(width, height);
            }
            this._loadEnvironmentMap();

            this.controls = new THREE.OrbitControls(this.camera, this.renderer.domElement);
            this.controls.enableDamping = true;
            this.controls.dampingFactor = 0.12;
            this.controls.screenSpacePanning = true;
            this.controls.minDistance = 120;
            this.controls.maxDistance = 5600;
            this.controls.enablePan = true;
            this.controls.enableZoom = true;
            this.controls.enableRotate = true;
            this.controls.rotateSpeed = 0.35;
            this.controls.zoomSpeed = 0.65;
            this.controls.panSpeed = 0.8;
            this.controls.target.copy(this.cameraTarget);
            this.controls.addEventListener('start', () => {
                this._cancelTween();
                if (this.currentSelection?.star) {
                    this._hideStarFocusOverlay();
                }
            });
            this.controls.addEventListener('change', () => this.render());

            this.raycaster = new THREE.Raycaster();
            this.pointer = new THREE.Vector2();

            this.rootGroup = new THREE.Group();
            this.scene.add(this.rootGroup);

            this._createStarfield();

            this.galaxyMap = new Map();
            this.constellationMap = new Map();
            this.starSystemMap = new Map();
            this.starMeshMap = new Map();
            this.pickableObjects = [];

            if (THREE.Cache && typeof THREE.Cache.enabled !== 'undefined') {
                THREE.Cache.enabled = true;
            }
            if (typeof THREE.TextureLoader === 'function') {
                this._textureLoader = new THREE.TextureLoader();
            } else {
                this._textureLoader = null;
                if (typeof console !== 'undefined' && typeof console.warn === 'function') {
                    console.warn(
                        'SkillUniverseRenderer: TextureLoader is unavailable; star materials will use flat colors.'
                    );
                }
            }
            this._textureCache = new Map();
            this._maxAnisotropy = (this.renderer && this.renderer.capabilities && typeof this.renderer.capabilities.getMaxAnisotropy === 'function')
                ? this.renderer.capabilities.getMaxAnisotropy()
                : 1;

            this.hoveredObject = null;
            this.activeHighlight = null;
            this.tweenState = null;
            this.pointerDownInfo = null;
            this.activeTouchPointers = new Set();

            this.currentView = 'galaxies';
            this.currentSelection = { galaxy: null, constellation: null, starSystem: null, star: null };

            this.needsUniverseBuild = false;

            this._setupLights();
            const initialSkillTree = this.getSkillTree() || {};
            if (Object.keys(initialSkillTree).length) {
                this._buildUniverse();
            } else {
                this.needsUniverseBuild = true;
            }
            this._bindEvents();
            this._updateViewUI();
            this._animate = this._animate.bind(this);
            this._animate();
        }

        _ensureRGBELoader() {
            if (this._rgbeLoader || typeof THREE.RGBELoader !== 'function') {
                return this._rgbeLoader;
            }
            try {
                this._rgbeLoader = new THREE.RGBELoader();
            } catch (error) {
                console.warn('Unable to instantiate RGBELoader. HDR assets will be skipped.', error);
                this._rgbeLoader = null;
            }
            return this._rgbeLoader;
        }

        _initPostProcessing(width, height) {
            if (!this.renderer || typeof THREE.EffectComposer !== 'function' || typeof THREE.RenderPass !== 'function') {
                this.composer = null;
                this.renderPass = null;
                this._bloomPass = null;
                this._colorGradePass = null;
                return;
            }

            const pixelRatio = this.renderer.getPixelRatio
                ? this.renderer.getPixelRatio()
                : (global.devicePixelRatio || 1);

            this.composer = new THREE.EffectComposer(this.renderer);
            if (typeof this.composer.setPixelRatio === 'function') {
                this.composer.setPixelRatio(pixelRatio);
            }
            if (typeof this.composer.setSize === 'function') {
                this.composer.setSize(width, height);
            }

            this.renderPass = new THREE.RenderPass(this.scene, this.camera);
            this.composer.addPass(this.renderPass);

            if (typeof THREE.UnrealBloomPass === 'function' && typeof THREE.Vector2 === 'function') {
                this._bloomPass = new THREE.UnrealBloomPass(new THREE.Vector2(width, height), 0.75, 0.85, 0.25);
                this._bloomPass.strength = 0.85;
                this._bloomPass.radius = 0.82;
                this._bloomPass.threshold = 0.18;
                this.composer.addPass(this._bloomPass);
            } else {
                this._bloomPass = null;
            }

            if (typeof THREE.ShaderPass === 'function') {
                const shader = this._createColorGradeShader();
                this._colorGradePass = new THREE.ShaderPass(shader);
                if (typeof this._colorGradePass.renderToScreen !== 'undefined') {
                    this._colorGradePass.renderToScreen = true;
                }
                this.composer.addPass(this._colorGradePass);
            } else {
                this._colorGradePass = null;
            }
        }

        _createColorGradeShader() {
            const tint = new THREE.Vector3(0.96, 0.99, 1.05);
            return {
                uniforms: {
                    tDiffuse: { value: null },
                    exposure: { value: 1.05 },
                    offset: { value: 0.015 },
                    tint: { value: tint },
                    vignetteStrength: { value: 0.48 },
                    vignetteFeather: { value: 0.42 }
                },
                vertexShader: `varying vec2 vUv;\n` +
                    `void main() {\n` +
                    `    vUv = uv;\n` +
                    `    gl_Position = projectionMatrix * modelViewMatrix * vec4(position, 1.0);\n` +
                    `}`,
                fragmentShader: `uniform sampler2D tDiffuse;\n` +
                    `uniform float exposure;\n` +
                    `uniform float offset;\n` +
                    `uniform vec3 tint;\n` +
                    `uniform float vignetteStrength;\n` +
                    `uniform float vignetteFeather;\n` +
                    `varying vec2 vUv;\n` +
                    `void main() {\n` +
                    `    vec4 color = texture2D(tDiffuse, vUv);\n` +
                    `    color.rgb = (color.rgb + offset) * exposure;\n` +
                    `    color.rgb *= tint;\n` +
                    `    float radius = distance(vUv, vec2(0.5));\n` +
                    `    float inner = vignetteStrength;\n` +
                    `    float outer = vignetteStrength + vignetteFeather;\n` +
                    `    float vignette = smoothstep(inner, outer, radius);\n` +
                    `    color.rgb *= mix(1.0, 1.0 - vignette, 0.78);\n` +
                    `    gl_FragColor = vec4(color.rgb, color.a);\n` +
                    `}`
            };
        }

        _resizePostProcessing(width, height) {
            if (this._glRenderer) {
                const deviceRatio = Math.min(global.devicePixelRatio || 1, 2);
                this._glRenderer.setPixelRatio(deviceRatio);
                this._glRenderer.setSize(width, height, false);
                if (this._composer && typeof this._composer.setPixelRatio === 'function') {
                    this._composer.setPixelRatio(deviceRatio);
                }
                if (this._composer && typeof this._composer.setSize === 'function') {
                    this._composer.setSize(width, height);
                }
                return;
            }
            if (!this.renderer) {
                return;
            }
            this.renderer.setSize(width, height, false);
            const pixelRatio = this.renderer.getPixelRatio
                ? this.renderer.getPixelRatio()
                : (global.devicePixelRatio || 1);
            if (this.composer && typeof this.composer.setPixelRatio === 'function') {
                this.composer.setPixelRatio(pixelRatio);
            }
            if (this.composer && typeof this.composer.setSize === 'function') {
                this.composer.setSize(width, height);
            }
            if (this._bloomPass && typeof this._bloomPass.setSize === 'function') {
                this._bloomPass.setSize(width, height);
            }
        }

        _createSpriteStars() {
            if (!this.scene || !THREE || !this._glRenderer) {
                this._disposeSpriteStars();
                return;
            }
            this._disposeSpriteStars();

            const COUNT = 1000;
            const baseSize = 10;
            const geometry = new THREE.BufferGeometry();
            const positions = new Float32Array(COUNT * 3);
            const baseSizes = new Float32Array(COUNT);
            const sizeFactors = new Float32Array(COUNT);

            for (let i = 0; i < COUNT; i += 1) {
                const radius = 45000 + (Math.random() * 15000);
                const theta = Math.acos((2 * Math.random()) - 1);
                const phi = 2 * Math.PI * Math.random();
                const sinTheta = Math.sin(theta);
                const cosTheta = Math.cos(theta);
                const sinPhi = Math.sin(phi);
                const cosPhi = Math.cos(phi);
                const offset = i * 3;
                positions[offset] = radius * sinTheta * cosPhi;
                positions[offset + 1] = radius * sinTheta * sinPhi;
                positions[offset + 2] = radius * cosTheta;

                const starSize = 6 + (Math.random() * 10);
                baseSizes[i] = starSize;
                sizeFactors[i] = starSize / baseSize;
            }

            geometry.setAttribute('position', new THREE.BufferAttribute(positions, 3));
            geometry.setAttribute('aSize', new THREE.BufferAttribute(sizeFactors, 1));

            const circle = global.document && typeof global.document.createElement === 'function'
                ? global.document.createElement('canvas')
                : null;
            if (!circle) {
                geometry.dispose();
                return;
            }
            circle.width = 64;
            circle.height = 64;
            const ctx = circle.getContext('2d');
            if (!ctx) {
                geometry.dispose();
                return;
            }
            const gradient = ctx.createRadialGradient(32, 32, 0, 32, 32, 32);
            gradient.addColorStop(0, 'rgba(255,255,255,1)');
            gradient.addColorStop(1, 'rgba(255,255,255,0)');
            ctx.fillStyle = gradient;
            ctx.beginPath();
            ctx.arc(32, 32, 32, 0, Math.PI * 2);
            ctx.fill();

            if (typeof THREE.CanvasTexture !== 'function') {
                geometry.dispose();
                return;
            }
            const spriteTex = new THREE.CanvasTexture(circle);
            if (typeof THREE.SRGBColorSpace !== 'undefined') {
                spriteTex.colorSpace = THREE.SRGBColorSpace;
            } else if (typeof THREE.sRGBEncoding !== 'undefined') {
                spriteTex.encoding = THREE.sRGBEncoding;
            }
            spriteTex.needsUpdate = true;

            const material = new THREE.PointsMaterial({
                map: spriteTex,
                size: baseSize,
                transparent: true,
                depthWrite: false,
                blending: typeof THREE.AdditiveBlending !== 'undefined' ? THREE.AdditiveBlending : undefined,
                sizeAttenuation: true
            });

            material.onBeforeCompile = (shader) => {
                shader.vertexShader = shader.vertexShader.replace(
                    'void main() {',
                    'attribute float aSize;\nvoid main() {'
                );
                shader.vertexShader = shader.vertexShader.replace(
                    'gl_PointSize = size;',
                    'gl_PointSize = size * aSize;'
                );
            };
            material.needsUpdate = true;

            const points = new THREE.Points(geometry, material);
            points.frustumCulled = false;
            points.renderOrder = -4.2;
            this.scene.add(points);

            points.userData._baseSizes = baseSizes;
            points.userData._sizeScale = baseSize;
            points.userData._sizeAttribute = geometry.getAttribute('aSize');

            this._spriteStars = points;
            this._spriteStarsMat = material;
        }

        _disposeSpriteStars() {
            if (!this._spriteStars) {
                this._spriteStarsMat = null;
                return;
            }
            if (this.scene && typeof this.scene.remove === 'function') {
                this.scene.remove(this._spriteStars);
            }
            const geometry = this._spriteStars.geometry;
            const material = this._spriteStars.material;
            if (geometry && typeof geometry.dispose === 'function') {
                geometry.dispose();
            }
            if (material) {
                if (material.map && typeof material.map.dispose === 'function') {
                    material.map.dispose();
                }
                if (typeof material.dispose === 'function') {
                    material.dispose();
                }
            }
            this._spriteStars = null;
            this._spriteStarsMat = null;
        }

        _disposeNebulaLayer() {
            if (this._nebulaLayer && typeof this._nebulaLayer.dispose === 'function') {
                this._nebulaLayer.dispose();
            }
            this._nebulaLayer = null;
        }

        _loadEnvironmentMap() {
            if (!this.renderer || !this.scene) {
                return;
            }
            const loader = this._ensureRGBELoader();
            if (!loader) {
                return;
            }

            const hdrUrl = 'assets/skill-universe/material-ingredients/gases/HDR_rich_multi_nebulae_2.hdr';
            loader.load(
                hdrUrl,
                (hdrTexture) => {
                    if (!hdrTexture) {
                        return;
                    }
                    try {
                        const pmremGenerator = new THREE.PMREMGenerator(this.renderer);
                        if (typeof pmremGenerator.compileEquirectangularShader === 'function') {
                            pmremGenerator.compileEquirectangularShader();
                        }
                        const target = pmremGenerator.fromEquirectangular(hdrTexture);
                        pmremGenerator.dispose();
                        hdrTexture.dispose();

                        if (this._environmentTarget && typeof this._environmentTarget.dispose === 'function') {
                            if (this._environmentTarget.texture && typeof this._environmentTarget.texture.dispose === 'function') {
                                this._environmentTarget.texture.dispose();
                            }
                            this._environmentTarget.dispose();
                        }

                        this._environmentTarget = target;
                        this._environmentMap = target.texture;
                        if (this._environmentMap && typeof this._environmentMap.mapping !== 'undefined' && typeof THREE.EquirectangularReflectionMapping !== 'undefined') {
                            this._environmentMap.mapping = THREE.EquirectangularReflectionMapping;
                        }
                        this._environmentName = hdrUrl;
                        if (this.scene) {
                            this.scene.environment = this._environmentMap;
                            this.scene.background = this._environmentMap;
                        }
                        this.render();
                    } catch (error) {
                        console.warn('Failed to process HDR environment map:', error);
                    }
                },
                undefined,
                (error) => {
                    console.warn('Failed to load HDR environment map:', hdrUrl, error);
                }
            );
        }

        _loadHDRTexture(url, onLoad, { track = false } = {}) {
            if (!url || typeof onLoad !== 'function') {
                return;
            }
            const loader = this._ensureRGBELoader();
            if (!loader) {
                return;
            }
            loader.load(
                url,
                (texture) => {
                    if (!texture) {
                        return;
                    }
                    if (typeof texture.colorSpace !== 'undefined' && typeof THREE.LinearSRGBColorSpace !== 'undefined') {
                        texture.colorSpace = THREE.LinearSRGBColorSpace;
                    } else if (typeof texture.encoding !== 'undefined' && typeof THREE.LinearEncoding !== 'undefined') {
                        texture.encoding = THREE.LinearEncoding;
                    }
                    if (track) {
                        this._nebulaTextures.push(texture);
                    }
                    texture.needsUpdate = true;
                    onLoad(texture);
                    this.render();
                },
                undefined,
                (error) => {
                    console.warn('Failed to load HDR texture:', url, error);
                }
            );
        }

        rebuildUniverse() {
            this._buildUniverse();
            this.refreshStars();
        }

        refreshStars() {
            const skillTree = this.getSkillTree() || {};
            this.starMeshMap.forEach((mesh, key) => {
                const parts = key.split('|');
                if (parts.length !== 3) {
                    return;
                }
                const [galaxyName, constellationName, starName] = parts;
                const constellationData = skillTree?.[galaxyName]?.constellations?.[constellationName];
                const starInfo = findStarInConstellation(constellationData, starName, constellationName);
                const starData = starInfo?.starData;
                const status = this.resolveStarStatus(
                    starName,
                    starData,
                    galaxyName,
                    constellationName,
                    starInfo?.starSystemName
                ) || 'locked';
                mesh.userData.status = status;
                mesh.userData.data = starData;
                if (starInfo && Object.prototype.hasOwnProperty.call(starInfo, 'starSystemName')) {
                    mesh.userData.starSystem = starInfo.starSystemName || null;
                }
                this._applyStarMaterial(mesh, status);
                if (this.starFocusOverlayKey === key) {
                    this._updateStarFocusOverlay(mesh.userData);
                }
            });
            this.render();
        }

        prepareStarData() {
            this.refreshStars();
        }

        handleResize() {
            const { width, height } = this._getContainerSize();
            this._width = width;
            this._height = height;
            this.camera.aspect = width / height;
            this.camera.updateProjectionMatrix();
            this._resizePostProcessing(width, height);
            if (this.renderer?.domElement) {
                this.renderer.domElement.style.width = '100%';
                this.renderer.domElement.style.height = '100%';
            }
            this.render();
        }

        onModalOpened() {
            this.handleResize();
            this.renderer.domElement.focus({ preventScroll: true });
            this.render();
        }

        navigateToPath(path) {
            if (!path || !path.galaxy) {
                return false;
            }

            const galaxyInfo = this.galaxyMap.get(path.galaxy);
            if (!galaxyInfo) {
                return false;
            }

            const type = path.type || 'galaxy';
            const focusCoordinates = path.focusCoordinates || {};

            if (type === 'galaxy') {
                this._focusGalaxy(path.galaxy, focusCoordinates.galaxy);
                return true;
            }

            const constellationKey = `${path.galaxy}|${path.constellation}`;
            if (type === 'constellation') {
                if (!this.constellationMap.has(constellationKey)) {
                    return false;
                }
                this._focusConstellation(path.galaxy, path.constellation, focusCoordinates.constellation);
                return true;
            }

            if (type === 'starSystem') {
                if (!path.starSystem) {
                    return false;
                }
                const systemKey = `${path.galaxy}|${path.constellation}|${path.starSystem}`;
                if (!this.starSystemMap.has(systemKey)) {
                    return false;
                }
                this._focusStarSystem(path.galaxy, path.constellation, path.starSystem, focusCoordinates.starSystem);
                return true;
            }

            if (type === 'star') {
                const starKey = `${path.galaxy}|${path.constellation}|${path.star}`;
                const starMesh = this.starMeshMap.get(starKey);
                if (!starMesh) {
                    return false;
                }
                this._focusStar(path.galaxy, path.constellation, path.star, focusCoordinates.star);
                return true;
            }

            return false;
        }

        goBack() {
            const { galaxy, constellation, starSystem, star } = this.currentSelection;
            if (this.currentView === 'stars') {
                if (star && starSystem) {
                    this._focusStarSystem(galaxy, constellation, starSystem);
                } else if (starSystem) {
                    this._focusConstellation(galaxy, constellation);
                } else if (constellation) {
                    this._focusGalaxy(galaxy);
                } else {
                    this._focusUniverse();
                }
            } else if (this.currentView === 'starSystems') {
                if (galaxy) {
                    this._focusGalaxy(galaxy);
                } else {
                    this._focusUniverse();
                }
            } else if (this.currentView === 'constellations') {
                this._focusUniverse();
            } else {
                this._focusUniverse();
            }
        }

        adjustConstellationOffset(delta) {
            if (!this.currentSelection.galaxy) {
                return;
            }
            const galaxyInfo = this.galaxyMap.get(this.currentSelection.galaxy);
            if (!galaxyInfo || !galaxyInfo.orbitGroup) {
                return;
            }
            const rotationDelta = (typeof delta === 'number' ? delta : 0) * 0.0025;
            galaxyInfo.orbitGroup.rotation.y += rotationDelta;
            this.render();
        }

        render(delta = null) {
            if (this._composer && this._glRenderer) {
                if (typeof delta === 'number') {
                    this._composer.render(delta);
                } else {
                    this._composer.render();
                }
                return;
            }
            // Legacy path (unchanged)
            if (this.composer) {
                if (typeof delta === 'number') {
                    this.composer.render(delta);
                } else {
                    this.composer.render();
                }
                return;
            }
            if (this.renderer) {
                this.renderer.render(this.scene, this.camera);
            }
        }

        _updateDiagnostics() {
            if (!this._diagnosticsPanel || !this._diagnosticsFields) {
                return;
            }

            const fields = this._diagnosticsFields;
            const pipelineActive = (this._glRenderer && this._composer) ? 'Modern WebGL' : 'Legacy';
            fields.pipeline.textContent = pipelineActive;

            if (this._composer) {
                const bloomPass = this._composer.__bloom;
                const gradePass = this._composer.__grade;
                const bloomState = bloomPass && bloomPass.enabled === false ? 'off' : (bloomPass ? 'on' : 'missing');
                const gradeState = gradePass && gradePass.enabled === false ? 'off' : (gradePass ? 'on' : 'missing');
                fields.passes.textContent = `Render • Bloom: ${bloomState} • Grade: ${gradeState}`;
            } else {
                fields.passes.textContent = 'n/a';
            }

            const renderer = this._glRenderer || this.renderer || null;
            if (renderer && typeof renderer.toneMapping !== 'undefined') {
                let toneLabel = 'Custom';
                if (renderer.toneMapping === THREE.ACESFilmicToneMapping) {
                    toneLabel = 'ACES';
                }
                const exposure = typeof renderer.toneMappingExposure === 'number'
                    ? renderer.toneMappingExposure.toFixed(2)
                    : null;
                fields.tone.textContent = exposure ? `${toneLabel} (exp ${exposure})` : toneLabel;
            } else {
                fields.tone.textContent = 'n/a';
            }

            const environmentLabel = (() => {
                if (typeof this._environmentName === 'string' && this._environmentName.length) {
                    const parts = this._environmentName.split(/[/\\]/);
                    const base = parts[parts.length - 1] || this._environmentName;
                    return base;
                }
                if (this.scene?.environment) {
                    return this.scene.environment.name || 'active';
                }
                return 'none';
            })();
            fields.ibl.textContent = environmentLabel;

            const nebulaCount = Array.isArray(this._nebulaPlanes) ? this._nebulaPlanes.length : 0;
            const dynamicLayerCount = (this._nebulaLayer && typeof this._nebulaLayer.getPlaneCount === 'function')
                ? Number(this._nebulaLayer.getPlaneCount()) || 0
                : 0;
            fields.nebula.textContent = dynamicLayerCount
                ? `${nebulaCount} + ${dynamicLayerCount}`
                : String(nebulaCount);

            let spriteCount = 0;
            const spritePoints = this._spriteStars;
            if (spritePoints?.geometry?.getAttribute) {
                const attr = spritePoints.geometry.getAttribute('position');
                if (attr && typeof attr.count === 'number') {
                    spriteCount = attr.count;
                }
            }
            fields.sprites.textContent = String(spriteCount);

            let totalStars = 0;
            let pbrStars = 0;
            if (this.starMeshMap && typeof this.starMeshMap.forEach === 'function') {
                this.starMeshMap.forEach((mesh) => {
                    if (!mesh) {
                        return;
                    }
                    totalStars += 1;
                    if (mesh.userData && mesh.userData.usesPBR) {
                        pbrStars += 1;
                    }
                });
            }
            const fallbackStars = totalStars - pbrStars;
            fields.pbr.textContent = totalStars
                ? `${pbrStars}/${totalStars} using PBR • ${fallbackStars} fallback`
                : '0 using PBR • 0 fallback';
        }

        destroy() {
            cancelAnimationFrame(this._animationFrame);
            if (this._diagnosticsInterval && typeof global.clearInterval === 'function') {
                global.clearInterval(this._diagnosticsInterval);
            }
            this._diagnosticsInterval = null;
            if (this._diagnosticsPanel && this._diagnosticsPanel.parentElement) {
                this._diagnosticsPanel.parentElement.removeChild(this._diagnosticsPanel);
            }
            this._diagnosticsPanel = null;
            this._diagnosticsFields = null;
            if (this._debugUIPanel && this._debugUIPanel.parentElement) {
                this._debugUIPanel.parentElement.removeChild(this._debugUIPanel);
            }
            this._debugUIPanel = null;
            if (this.starMeshMap && this.starMeshMap.size) {
                this.starMeshMap.forEach((mesh) => {
                    this._applyTextureLayers(mesh, null);
                    if (mesh.material && typeof mesh.material.dispose === 'function') {
                        mesh.material.dispose();
                    }
                    if (mesh.geometry && typeof mesh.geometry.dispose === 'function') {
                        mesh.geometry.dispose();
                    }
                    if (mesh.parent && typeof mesh.parent.remove === 'function') {
                        mesh.parent.remove(mesh);
                    }
                });
            }
            if (this.starfieldGroup) {
                this.scene.remove(this.starfieldGroup);
                this._disposeStarfieldGroup(this.starfieldGroup);
                this.starfieldGroup = null;
            }
            this._farStars = null;
            this._midStars = null;
            this._fogPoints = null;
            if (Array.isArray(this._nebulaTextures) && this._nebulaTextures.length) {
                this._nebulaTextures.forEach((texture) => {
                    if (texture && typeof texture.dispose === 'function') {
                        texture.dispose();
                    }
                });
            }
            this._nebulaTextures = [];
            this._nebulaPlanes = [];
            this._disposeNebulaLayer();
            this._disposeSpriteStars();
            if (Array.isArray(this._lightRigLights) && this._lightRigLights.length) {
                this._lightRigLights.forEach((light) => {
                    if (light && light.parent && typeof light.parent.remove === 'function') {
                        light.parent.remove(light);
                    }
                });
            }
            this._lightRigLights = [];
            this._lightRig = null;
            if (this._composer) {
                if (typeof this._composer.dispose === 'function') {
                    this._composer.dispose();
                }
                this._composer = null;
            }
            if (this._glRenderer) {
                if (typeof this._glRenderer.dispose === 'function') {
                    this._glRenderer.dispose();
                }
                if (this._glRenderer.domElement && typeof this._glRenderer.domElement.remove === 'function') {
                    this._glRenderer.domElement.remove();
                }
                if (this.renderer === this._glRenderer) {
                    this.renderer = null;
                }
                this._glRenderer = null;
            }
            if (this.composer && typeof this.composer.dispose === 'function') {
                this.composer.dispose();
            }
            this.composer = null;
            this.renderPass = null;
            this._bloomPass = null;
            this._colorGradePass = null;
            if (this._environmentTarget) {
                const targetTexture = this._environmentTarget.texture;
                if (targetTexture && typeof targetTexture.dispose === 'function') {
                    targetTexture.dispose();
                }
                if (typeof this._environmentTarget.dispose === 'function') {
                    this._environmentTarget.dispose();
                }
                if (targetTexture && targetTexture === this._environmentMap) {
                    this._environmentMap = null;
                }
                this._environmentTarget = null;
            }
            if (this._environmentMap && typeof this._environmentMap.dispose === 'function') {
                this._environmentMap.dispose();
            }
            this._environmentMap = null;
            this._environmentName = null;
            if (this.scene) {
                this.scene.environment = null;
                this.scene.background = null;
            }
            if (this.controls) {
                this.controls.dispose();
            }
            if (this.renderer) {
                this.renderer.dispose();
            }
            this.container.innerHTML = '';
            this.pickableObjects.length = 0;
            this.galaxyMap.clear();
            this.constellationMap.clear();
            this.starMeshMap.clear();
            if (this._textureCache) {
                this._textureCache.forEach((record) => {
                    if (record && record.texture && typeof record.texture.dispose === 'function') {
                        record.texture.dispose();
                    }
                });
                this._textureCache.clear();
            }
            this._textureLoader = null;
        }

        _disposeStarfieldGroup(group) {
            if (!group) {
                return;
            }
            const geometries = new Set();
            const materials = new Set();
            group.traverse((child) => {
                if (child.geometry && typeof child.geometry.dispose === 'function') {
                    geometries.add(child.geometry);
                }
                const { material } = child;
                if (Array.isArray(material)) {
                    material.forEach((mat) => {
                        if (mat) {
                            materials.add(mat);
                        }
                    });
                } else if (material) {
                    materials.add(material);
                }
            });
            geometries.forEach((geometry) => {
                if (geometry && typeof geometry.dispose === 'function') {
                    geometry.dispose();
                }
            });
            materials.forEach((material) => {
                if (material && material.map && Array.isArray(this._nebulaTextures) && this._nebulaTextures.includes(material.map)) {
                    material.map = null;
                }
                if (material && typeof material.dispose === 'function') {
                    material.dispose();
                }
            });
            if (typeof group.clear === 'function') {
                group.clear();
            }
        }

        _createStarfield() {
            if (this.starfieldGroup) {
                this.scene.remove(this.starfieldGroup);
                this._disposeStarfieldGroup(this.starfieldGroup);
                this.starfieldGroup = null;
            }
            if (Array.isArray(this._nebulaTextures) && this._nebulaTextures.length) {
                this._nebulaTextures.forEach((texture) => {
                    if (texture && typeof texture.dispose === 'function') {
                        texture.dispose();
                    }
                });
            }
            this._nebulaTextures = [];
            this._nebulaPlanes = [];

            const group = new THREE.Group();
            group.name = 'skill-universe-sky';
            group.renderOrder = -5;

            const farCount = Math.floor(STARFIELD_CONFIG.count * 0.55);
            const farPositions = new Float32Array(farCount * 3);
            const farColors = new Float32Array(farCount * 3);
            const farGeometry = new THREE.BufferGeometry();
            const farRadius = STARFIELD_CONFIG.radius * 1.45;
            const farVertical = STARFIELD_CONFIG.radius * 0.42;
            const farBaseColor = new THREE.Color(0xaecbff);
            const farWarmColor = new THREE.Color(0xffe7c7);
            const farTempColor = new THREE.Color();

            for (let i = 0; i < farCount; i += 1) {
                const theta = Math.random() * Math.PI * 2;
                const phi = Math.acos((Math.random() * 2) - 1);
                const radius = farRadius * (0.72 + Math.pow(Math.random(), 0.4));
                const sinPhi = Math.sin(phi);
                const offset = i * 3;
                farPositions[offset] = Math.cos(theta) * sinPhi * radius;
                farPositions[offset + 1] = (Math.cos(phi) * farVertical) + ((Math.random() - 0.5) * farVertical * 0.4);
                farPositions[offset + 2] = Math.sin(theta) * sinPhi * radius;

                const hueMix = Math.pow(Math.random(), 1.8) * 0.65;
                farTempColor.copy(farBaseColor).lerp(farWarmColor, hueMix);
                const brightness = 0.55 + Math.random() * 0.45;
                farColors[offset] = farTempColor.r * brightness;
                farColors[offset + 1] = farTempColor.g * brightness;
                farColors[offset + 2] = farTempColor.b * brightness;
            }

            farGeometry.setAttribute('position', new THREE.BufferAttribute(farPositions, 3));
            farGeometry.setAttribute('color', new THREE.BufferAttribute(farColors, 3));

            const farMaterial = new THREE.PointsMaterial({
                size: STARFIELD_CONFIG.size * 1.6,
                sizeAttenuation: true,
                transparent: true,
                opacity: 0.92,
                depthWrite: false,
                vertexColors: true
            });
            if (typeof THREE.AdditiveBlending !== 'undefined') {
                farMaterial.blending = THREE.AdditiveBlending;
            }
            farMaterial.toneMapped = true;

            const farStars = new THREE.Points(farGeometry, farMaterial);
            farStars.name = 'sky-far-stars';
            farStars.frustumCulled = false;
            farStars.renderOrder = -5;
            group.add(farStars);
            this._farStars = farStars;

            const midCount = Math.floor(STARFIELD_CONFIG.count * 0.35);
            const midPositions = new Float32Array(midCount * 3);
            const midColors = new Float32Array(midCount * 3);
            const midGeometry = new THREE.BufferGeometry();
            const midRadius = STARFIELD_CONFIG.radius * 0.98;
            const midVertical = STARFIELD_CONFIG.radius * 0.32;
            const midBaseColor = new THREE.Color(0x9fb7ff);
            const midAccentColor = new THREE.Color(0xffaef5);

            for (let i = 0; i < midCount; i += 1) {
                const theta = Math.random() * Math.PI * 2;
                const phi = Math.acos((Math.random() * 2) - 1);
                const radius = midRadius * (0.45 + Math.pow(Math.random(), 0.65));
                const sinPhi = Math.sin(phi);
                const offset = i * 3;
                midPositions[offset] = Math.cos(theta) * sinPhi * radius;
                midPositions[offset + 1] = (Math.cos(phi) * midVertical) + ((Math.random() - 0.5) * midVertical * 0.8);
                midPositions[offset + 2] = Math.sin(theta) * sinPhi * radius;

                const hueMix = Math.pow(Math.random(), 1.4) * 0.55;
                const brightness = 0.65 + Math.random() * 0.4;
                const color = farTempColor.copy(midBaseColor).lerp(midAccentColor, hueMix);
                midColors[offset] = color.r * brightness;
                midColors[offset + 1] = color.g * brightness;
                midColors[offset + 2] = color.b * brightness;
            }

            midGeometry.setAttribute('position', new THREE.BufferAttribute(midPositions, 3));
            midGeometry.setAttribute('color', new THREE.BufferAttribute(midColors, 3));

            const midMaterial = new THREE.PointsMaterial({
                size: STARFIELD_CONFIG.size * 2.6,
                sizeAttenuation: true,
                transparent: true,
                opacity: 0.78,
                depthWrite: false,
                vertexColors: true
            });
            if (typeof THREE.AdditiveBlending !== 'undefined') {
                midMaterial.blending = THREE.AdditiveBlending;
            }
            midMaterial.toneMapped = true;

            const midStars = new THREE.Points(midGeometry, midMaterial);
            midStars.name = 'sky-mid-stars';
            midStars.frustumCulled = false;
            midStars.renderOrder = -4.5;
            group.add(midStars);
            this._midStars = midStars;

            const nebulaConfigs = [
                {
                    url: 'assets/skill-universe/material-ingredients/gases/HDR_rich_multi_nebulae_1.hdr',
                    position: [-2100, 520, -1480],
                    rotation: [0.12, Math.PI * 0.18, 0.26],
                    scale: [3600, 2200],
                    opacity: 0.58
                },
                {
                    url: 'assets/skill-universe/material-ingredients/gases/HDR_rich_multi_nebulae_2.hdr',
                    position: [1880, 340, -980],
                    rotation: [-0.08, -Math.PI * 0.26, -0.18],
                    scale: [3400, 2100],
                    opacity: 0.52
                },
                {
                    url: 'assets/skill-universe/material-ingredients/gases/HDR_subdued_multi_nebulae.hdr',
                    position: [0, -220, 1860],
                    rotation: [0.02, Math.PI, 0.04],
                    scale: [4200, 2600],
                    opacity: 0.45
                },
                {
                    url: 'assets/skill-universe/material-ingredients/gases/HDR_hazy_nebulae.hdr',
                    position: [-1480, -120, 1620],
                    rotation: [-0.16, Math.PI * 0.62, 0.2],
                    scale: [3200, 2000],
                    opacity: 0.38
                }
            ];

            nebulaConfigs.forEach((config, index) => {
                const nebulaMaterial = new THREE.MeshBasicMaterial({
                    color: 0xffffff,
                    transparent: true,
                    opacity: config.opacity * 0.2,
                    depthWrite: false,
                    side: THREE.DoubleSide,
                    blending: typeof THREE.AdditiveBlending !== 'undefined' ? THREE.AdditiveBlending : undefined
                });
                nebulaMaterial.toneMapped = true;
                const nebulaGeometry = new THREE.PlaneGeometry(1, 1, 1, 1);
                const nebulaPlane = new THREE.Mesh(nebulaGeometry, nebulaMaterial);
                nebulaPlane.name = `sky-nebula-${index}`;
                nebulaPlane.position.set(config.position[0], config.position[1], config.position[2]);
                nebulaPlane.rotation.set(config.rotation[0], config.rotation[1], config.rotation[2]);
                nebulaPlane.scale.set(config.scale[0], config.scale[1], 1);
                nebulaPlane.renderOrder = -4 + (index * 0.01);
                nebulaPlane.frustumCulled = false;
                nebulaPlane.userData.baseRotation = {
                    x: config.rotation[0],
                    y: config.rotation[1],
                    z: config.rotation[2]
                };
                nebulaPlane.userData.wobblePhase = Math.random() * Math.PI * 2;
                nebulaPlane.userData.wobbleSpeed = 0.035 + Math.random() * 0.035;
                this._nebulaPlanes.push(nebulaPlane);
                group.add(nebulaPlane);

                this._loadHDRTexture(
                    config.url,
                    (texture) => {
                        if (typeof THREE.LinearFilter !== 'undefined') {
                            if (typeof texture.minFilter !== 'undefined') {
                                texture.minFilter = THREE.LinearFilter;
                            }
                            if (typeof texture.magFilter !== 'undefined') {
                                texture.magFilter = THREE.LinearFilter;
                            }
                        }
                        texture.generateMipmaps = false;
                        nebulaMaterial.map = texture;
                        nebulaMaterial.opacity = config.opacity;
                        nebulaMaterial.needsUpdate = true;
                    },
                    { track: true }
                );
            });

            const fogCount = 900;
            const fogPositions = new Float32Array(fogCount * 3);
            const fogColors = new Float32Array(fogCount * 3);
            const fogGeometry = new THREE.BufferGeometry();
            const fogRadius = STARFIELD_CONFIG.radius * 0.9;
            const fogVertical = STARFIELD_CONFIG.radius * 0.5;
            const fogColorA = new THREE.Color(0x4a6bd6);
            const fogColorB = new THREE.Color(0xff7abf);

            for (let i = 0; i < fogCount; i += 1) {
                const theta = Math.random() * Math.PI * 2;
                const radius = Math.pow(Math.random(), 0.6) * fogRadius;
                const offset = i * 3;
                fogPositions[offset] = Math.cos(theta) * radius;
                fogPositions[offset + 1] = (Math.random() - 0.5) * fogVertical;
                fogPositions[offset + 2] = Math.sin(theta) * radius;

                const mix = Math.pow(Math.random(), 2.2) * 0.35;
                const color = farTempColor.copy(fogColorA).lerp(fogColorB, mix);
                const brightness = 0.08 + Math.random() * 0.12;
                fogColors[offset] = color.r * brightness;
                fogColors[offset + 1] = color.g * brightness;
                fogColors[offset + 2] = color.b * brightness;
            }

            fogGeometry.setAttribute('position', new THREE.BufferAttribute(fogPositions, 3));
            fogGeometry.setAttribute('color', new THREE.BufferAttribute(fogColors, 3));

            const fogMaterial = new THREE.PointsMaterial({
                size: STARFIELD_CONFIG.size * 18,
                sizeAttenuation: true,
                transparent: true,
                opacity: 0.22,
                depthWrite: false,
                vertexColors: true
            });
            if (typeof THREE.AdditiveBlending !== 'undefined') {
                fogMaterial.blending = THREE.AdditiveBlending;
            }
            fogMaterial.toneMapped = true;

            const fogPoints = new THREE.Points(fogGeometry, fogMaterial);
            fogPoints.name = 'sky-fog';
            fogPoints.frustumCulled = false;
            fogPoints.renderOrder = -3.8;
            group.add(fogPoints);
            this._fogPoints = fogPoints;

            this.scene.add(group);
            this.starfieldGroup = group;
            this.render();
        }

        _setupLights() {
            if (Array.isArray(this._lightRigLights) && this._lightRigLights.length) {
                this._lightRigLights.forEach((light) => {
                    if (light && light.parent && typeof light.parent.remove === 'function') {
                        light.parent.remove(light);
                    }
                });
            }
            this._lightRigLights = [];

            const rig = {};
            const missingLights = [];

            if (typeof THREE.HemisphereLight === 'function') {
                const hemiLight = new THREE.HemisphereLight(0x6d9bff, 0x04030c, 0.28);
                this.scene.add(hemiLight);
                this._lightRigLights.push(hemiLight);
                rig.hemi = hemiLight;
            } else {
                missingLights.push('HemisphereLight');
            }

            if (typeof THREE.DirectionalLight === 'function' && typeof THREE.Object3D === 'function') {
                const keyLight = new THREE.DirectionalLight(0xfff1de, 18);
                keyLight.position.set(640, 820, 420);
                keyLight.userData.baseIntensity = keyLight.intensity;
                keyLight.userData.basePosition = keyLight.position.clone();
                if (typeof keyLight.castShadow !== 'undefined') {
                    keyLight.castShadow = false;
                }
                const keyTarget = new THREE.Object3D();
                keyTarget.position.set(0, 40, 0);
                this.scene.add(keyTarget);
                keyLight.target = keyTarget;
                this.scene.add(keyLight);
                this._lightRigLights.push(keyLight, keyTarget);
                rig.keyLight = keyLight;
            } else {
                missingLights.push('DirectionalLight');
            }

            if (typeof THREE.PointLight === 'function') {
                const rimLight = new THREE.PointLight(0x7aa9ff, 260, 0, 2);
                rimLight.position.set(-960, -260, -840);
                rimLight.userData.baseIntensity = rimLight.intensity;
                rimLight.userData.basePosition = rimLight.position.clone();
                if (typeof rimLight.decay === 'number') {
                    rimLight.decay = 2;
                }
                this.scene.add(rimLight);
                this._lightRigLights.push(rimLight);
                rig.rimLight = rimLight;

                const fillLight = new THREE.PointLight(0xff8ad6, 140, 0, 2);
                fillLight.position.set(520, -320, -1080);
                fillLight.userData.baseIntensity = fillLight.intensity;
                fillLight.userData.basePosition = fillLight.position.clone();
                if (typeof fillLight.decay === 'number') {
                    fillLight.decay = 2;
                }
                this.scene.add(fillLight);
                this._lightRigLights.push(fillLight);
                rig.fillLight = fillLight;

                const accentLight = new THREE.PointLight(0x9affff, 95, 0, 2);
                accentLight.position.set(-380, 420, 960);
                accentLight.userData.baseIntensity = accentLight.intensity;
                accentLight.userData.basePosition = accentLight.position.clone();
                if (typeof accentLight.decay === 'number') {
                    accentLight.decay = 1.8;
                }
                this.scene.add(accentLight);
                this._lightRigLights.push(accentLight);
                rig.accentLight = accentLight;

                const horizonGlow = new THREE.PointLight(0xffe6a1, 70, 0, 1.6);
                horizonGlow.position.set(0, 260, 0);
                horizonGlow.userData.baseIntensity = horizonGlow.intensity;
                horizonGlow.userData.basePosition = horizonGlow.position.clone();
                if (typeof horizonGlow.decay === 'number') {
                    horizonGlow.decay = 2;
                }
                this.scene.add(horizonGlow);
                this._lightRigLights.push(horizonGlow);
                rig.horizonGlow = horizonGlow;
            } else {
                missingLights.push('PointLight');
            }

            if (missingLights.length && typeof console !== 'undefined' && typeof console.warn === 'function') {
                console.warn(
                    'SkillUniverseRenderer: Some Three.js light types are unavailable and will be skipped:',
                    missingLights.join(', ')
                );
            }

            this._lightRig = rig;
        }

        _updateLights(elapsedTime = 0) {
            if (!this._lightRig) {
                return;
            }

            const keyLight = this._lightRig.keyLight;
            if (keyLight && keyLight.userData) {
                const basePos = keyLight.userData.basePosition;
                if (basePos) {
                    keyLight.position.x = basePos.x + Math.cos(elapsedTime * 0.045) * 60;
                    keyLight.position.y = basePos.y + Math.sin(elapsedTime * 0.05) * 45;
                    keyLight.position.z = basePos.z + Math.sin(elapsedTime * 0.035) * 40;
                }
                if (typeof keyLight.intensity === 'number' && keyLight.userData.baseIntensity) {
                    keyLight.intensity = keyLight.userData.baseIntensity * (1 + 0.08 * Math.sin(elapsedTime * 0.25));
                }
            }

            const rimLight = this._lightRig.rimLight;
            if (rimLight && rimLight.userData) {
                const basePos = rimLight.userData.basePosition;
                if (basePos) {
                    rimLight.position.x = basePos.x + Math.sin(elapsedTime * 0.18) * 140;
                    rimLight.position.z = basePos.z + Math.cos(elapsedTime * 0.21) * 160;
                }
                if (typeof rimLight.intensity === 'number' && rimLight.userData.baseIntensity) {
                    rimLight.intensity = rimLight.userData.baseIntensity * (0.82 + 0.18 * Math.sin(elapsedTime * 0.6 + Math.PI / 4));
                }
            }

            const fillLight = this._lightRig.fillLight;
            if (fillLight && fillLight.userData) {
                const basePos = fillLight.userData.basePosition;
                if (basePos) {
                    fillLight.position.y = basePos.y + Math.sin(elapsedTime * 0.32) * 55;
                }
                if (typeof fillLight.intensity === 'number' && fillLight.userData.baseIntensity) {
                    fillLight.intensity = fillLight.userData.baseIntensity * (0.9 + 0.1 * Math.sin(elapsedTime * 0.42));
                }
            }

            const accentLight = this._lightRig.accentLight;
            if (accentLight && accentLight.userData) {
                const basePos = accentLight.userData.basePosition;
                if (basePos) {
                    accentLight.position.x = basePos.x + Math.cos(elapsedTime * 0.25) * 120;
                    accentLight.position.z = basePos.z + Math.sin(elapsedTime * 0.27) * 90;
                }
                if (typeof accentLight.intensity === 'number' && accentLight.userData.baseIntensity) {
                    const pulse = 0.65 + 0.35 * ((Math.sin(elapsedTime * 0.95) + 1) * 0.5);
                    accentLight.intensity = accentLight.userData.baseIntensity * pulse;
                }
            }

            const horizonGlow = this._lightRig.horizonGlow;
            if (horizonGlow && horizonGlow.userData && horizonGlow.userData.baseIntensity) {
                horizonGlow.intensity = horizonGlow.userData.baseIntensity * (0.85 + 0.15 * Math.sin(elapsedTime * 0.52 + Math.PI / 3));
            }

            if (this._lightRig.hemi && typeof this._lightRig.hemi.intensity === 'number') {
                this._lightRig.hemi.intensity = 0.26 + 0.03 * Math.sin(elapsedTime * 0.2);
            }
        }

        _buildUniverse() {
            this._clearUniverse();
            const skillTree = this.getSkillTree() || {};
            const galaxyNames = Object.keys(skillTree);
            if (!galaxyNames.length) {
                this.needsUniverseBuild = true;
                return;
            }

            this.needsUniverseBuild = false;

            galaxyNames.forEach((galaxyName, index) => {
                const galaxyData = skillTree[galaxyName] || {};
                const fallbackGalaxyPosition = createRadialPosition(
                    index,
                    galaxyNames.length,
                    GALAXY_RADIUS,
                    0
                );
                const galaxyPosition = toVector3(galaxyData.position, fallbackGalaxyPosition);
                const galaxyColor = resolveEntityColor(galaxyData, 0x6c5ce7);
                const galaxyEmissive = resolveColor(galaxyData?.appearance?.emissive, 0x241563);
                const haloColor = resolveColor(galaxyData?.appearance?.halo, 0x8069ff);

                const constellations = galaxyData.constellations || {};
                const constellationNames = Object.keys(constellations);

                const group = new THREE.Group();
                group.name = `galaxy-${galaxyName}`;
                group.position.set(galaxyPosition.x, galaxyPosition.y, galaxyPosition.z);

                const configuredRadius = Number.isFinite(galaxyData?.appearance?.areaRadius)
                    ? galaxyData.appearance.areaRadius
                    : null;
                const baseAreaRadius = CONSTELLATION_RADIUS * 1.45;
                const dynamicRadius = baseAreaRadius * Math.sqrt(Math.max(1, constellationNames.length / 6));
                const areaRadius = configuredRadius && configuredRadius > 0 ? configuredRadius : dynamicRadius;

                const semiMajor = Math.max(areaRadius * 1.3, CONSTELLATION_RADIUS * 1.65);
                const semiMinor = Math.max(areaRadius * 0.92, CONSTELLATION_RADIUS * 1.35);

                const galaxyTexture = createGalaxyTexture(galaxyColor, galaxyEmissive);
                const areaMesh = new THREE.Mesh(
                    new THREE.PlaneGeometry(1, 1, 128, 128),
                    new THREE.MeshBasicMaterial({
                        map: galaxyTexture,
                        transparent: true,
                        opacity: 0.68,
                        blending: THREE.AdditiveBlending,
                        depthWrite: false,
                        side: THREE.DoubleSide
                    })
                );
                areaMesh.scale.set(semiMajor * 2, semiMinor * 2, 1);
                areaMesh.rotation.x = -Math.PI / 2;
                areaMesh.position.y = -4;
                areaMesh.userData = { type: 'galaxy', galaxy: galaxyName };
                areaMesh.userData.originalScale = areaMesh.scale.clone();
                group.add(areaMesh);
                this.pickableObjects.push(areaMesh);

                const halo = new THREE.Mesh(
                    new THREE.PlaneGeometry(1, 1, 8, 8),
                    new THREE.MeshBasicMaterial({
                        color: haloColor,
                        transparent: true,
                        opacity: 0.18,
                        blending: THREE.AdditiveBlending,
                        depthWrite: false,
                        side: THREE.DoubleSide
                    })
                );
                halo.scale.set(semiMajor * 2.8, semiMinor * 2.4, 1);
                halo.rotation.x = -Math.PI / 2;
                halo.position.y = -6;
                halo.renderOrder = -1;
                group.add(halo);

                const rimGeometry = RingGeometryClass
                    ? new RingGeometryClass(0.78, 1.02, 128)
                    : new THREE.PlaneGeometry(1, 1, 8, 8);

                const rim = new THREE.Mesh(
                    rimGeometry,
                    new THREE.MeshBasicMaterial({
                        color: haloColor,
                        transparent: true,
                        opacity: 0.32,
                        blending: THREE.AdditiveBlending,
                        depthWrite: false,
                        side: THREE.DoubleSide
                    })
                );
                rim.scale.set(semiMajor, semiMinor, 1);
                rim.rotation.x = -Math.PI / 2;
                rim.position.y = -5;
                rim.renderOrder = 0;
                group.add(rim);

                const labelHeight = Math.max(96, semiMinor * 0.24 + 68);
                const labelOffset = Math.max(semiMajor * 0.85, CONSTELLATION_RADIUS * 1.22);
                const label = createLabelSprite(galaxyName, {
                    scale: 2.05,
                    fontSize: 72,
                    padding: 28,
                    backgroundColor: 'rgba(36, 20, 62, 0.9)',
                    textColor: 'rgba(255, 228, 166, 0.98)',
                    borderColor: 'rgba(255, 196, 116, 0.9)',
                    borderWidth: 4,
                    borderRadius: 18,
                    shadowColor: 'rgba(10, 0, 40, 0.85)',
                    shadowBlur: 18,
                    shadowOffsetX: 0,
                    shadowOffsetY: 6
                });
                label.position.set(0, labelHeight, labelOffset);
                label.userData = Object.assign({}, label.userData || {}, {
                    offsetDistance: labelOffset,
                    height: labelHeight
                });
                group.add(label);

                const orbitGroup = new THREE.Group();
                orbitGroup.name = `constellations-${galaxyName}`;
                orbitGroup.position.y = 6;
                group.add(orbitGroup);

                this.rootGroup.add(group);

                const galaxyInfo = {
                    group,
                    mesh: areaMesh,
                    orbitGroup,
                    areaRadius,
                    constellationNames,
                    label,
                    labelOffset,
                    ellipse: { semiMajor, semiMinor }
                };

                constellationNames.forEach((constellationName, cIndex) => {
                    const constellationData = constellations[constellationName] || {};
                    const fallbackConstellationPosition = createRadialPosition(
                        cIndex,
                        constellationNames.length,
                        CONSTELLATION_RADIUS,
                        14
                    );
                    const constellationPosition = toVector3(constellationData.position, fallbackConstellationPosition);
                    const constellationColor = resolveEntityColor(constellationData, 0x45aaf2);
                    const constellationEmissive = resolveColor(constellationData?.appearance?.emissive, 0x0f3054);

                    const cGroup = new THREE.Group();
                    cGroup.name = `constellation-${constellationName}`;
                    cGroup.position.set(
                        constellationPosition.x,
                        constellationPosition.y,
                        constellationPosition.z
                    );

                    const cMesh = new THREE.Mesh(
                        new THREE.IcosahedronGeometry(14, 1),
                        new THREE.MeshStandardMaterial({
                            color: constellationColor,
                            emissive: constellationEmissive,
                            emissiveIntensity: 0.6,
                            transparent: true,
                            opacity: 0.95,
                            roughness: 0.35
                        })
                    );
                    cMesh.userData = {
                        type: 'constellation',
                        galaxy: galaxyName,
                        constellation: constellationName
                    };
                    cMesh.userData.originalScale = cMesh.scale.clone();
                    cGroup.add(cMesh);
                    this.pickableObjects.push(cMesh);

                    const cLabel = createLabelSprite(constellationName, { scale: 0.55 });
                    cLabel.position.set(0, 30, 0);
                    cGroup.add(cLabel);

                    const starOrbit = new THREE.Group();
                    starOrbit.name = `star-orbit-${constellationName}`;
                    cGroup.add(starOrbit);

                    orbitGroup.add(cGroup);

                    const starSystems = getConstellationStarSystems(constellationData, constellationName);
                    const starSystemEntries = Object.entries(starSystems);
                    let systemGroups = [];

                    if (starSystemEntries.length > 0) {
                        systemGroups = starSystemEntries.map(([systemName, systemData]) => ({
                            systemName,
                            systemData: systemData && typeof systemData === 'object' ? systemData : {},
                            stars: Object.entries(systemData && typeof systemData.stars === 'object' ? systemData.stars : {}).map(
                                ([starName, starData]) => ({ starName, starData: starData || {} })
                            )
                        }));
                    } else {
                        const legacyStars = Object.entries(constellationData.stars || {});
                        systemGroups = legacyStars.map(([starName, starData]) => ({
                            systemName: starName,
                            systemData: null,
                            stars: [{ starName, starData: starData || {} }]
                        }));
                    }

                    const validSystemGroups = systemGroups.filter(group => Array.isArray(group.stars) && group.stars.length > 0);
                    if (!validSystemGroups.length) {
                        return;
                    }

                    validSystemGroups.forEach((systemInfo, sIndex) => {
                        const { systemName, systemData, stars } = systemInfo;
                        const fallbackSystemPosition = createRadialPosition(
                            sIndex,
                            validSystemGroups.length,
                            STAR_SYSTEM_RADIUS,
                            12
                        );
                        const systemPosition = toVector3(systemData?.position, fallbackSystemPosition);
                        const systemColor = resolveEntityColor(systemData, constellationColor);
                        const orbitColor = resolveColor(systemData?.appearance?.orbit, systemColor);

                        const systemGroup = new THREE.Group();
                        const systemLabelName = systemName || `system-${sIndex}`;
                        const systemIdentifier = typeof systemName === 'string' && systemName ? systemName : systemLabelName;
                        systemGroup.name = `system-${constellationName}-${systemLabelName}`;
                        systemGroup.position.set(
                            systemPosition.x,
                            systemPosition.y,
                            systemPosition.z
                        );

                        const orbit = new THREE.Mesh(
                            new THREE.RingGeometry(10, 11.2, 32),
                            new THREE.MeshBasicMaterial({
                                color: orbitColor,
                                transparent: true,
                                opacity: 0.2,
                                side: THREE.DoubleSide
                            })
                        );
                        orbit.rotation.x = Math.PI / 2;
                        systemGroup.add(orbit);

                        systemGroup.userData = {
                            type: 'starSystem',
                            galaxy: galaxyName,
                            constellation: constellationName,
                            starSystem: systemIdentifier
                        };
                        systemGroup.userData.originalScale = systemGroup.scale.clone();

                        orbit.userData = {
                            type: 'starSystem',
                            galaxy: galaxyName,
                            constellation: constellationName,
                            starSystem: systemIdentifier
                        };
                        orbit.userData.originalScale = orbit.scale.clone();
                        this.pickableObjects.push(orbit);

                        const starSystemKey = `${galaxyName}|${constellationName}|${systemIdentifier}`;
                        this.starSystemMap.set(starSystemKey, {
                            group: systemGroup,
                            orbit,
                            systemName: systemIdentifier,
                            data: systemData
                        });

                        const totalStars = Math.max(stars.length, 1);
                        stars.forEach(({ starName, starData }, starIndex) => {
                            const fallbackStarPosition = createRadialPosition(
                                starIndex,
                                totalStars,
                                STAR_ORBIT_RADIUS,
                                6
                            );
                            const starPosition = toVector3(starData?.position, fallbackStarPosition);

                            const starMesh = new THREE.Mesh(
                                new THREE.SphereGeometry(6, 24, 24),
                                new THREE.MeshStandardMaterial({
                                    color: 0xffffff,
                                    emissive: 0x111111,
                                    emissiveIntensity: 0.4,
                                    roughness: 0.25,
                                    metalness: 0.2
                                })
                            );
                            starMesh.position.set(starPosition.x, starPosition.y, starPosition.z);
                            const status = this.resolveStarStatus(
                                starName,
                                starData,
                                galaxyName,
                                constellationName,
                                systemName
                            ) || 'locked';
                            starMesh.userData = {
                                type: 'star',
                                galaxy: galaxyName,
                                constellation: constellationName,
                                star: starName,
                                starSystem: systemIdentifier || null,
                                data: starData,
                                status
                            };
                            starMesh.userData.originalScale = starMesh.scale.clone();
                            this._applyStarMaterial(starMesh, status);
                            systemGroup.add(starMesh);
                            this.pickableObjects.push(starMesh);

                            const starLabel = createLabelSprite(starName, { scale: 0.4 });
                            starLabel.position.set(starPosition.x, starPosition.y + 18, starPosition.z);
                            systemGroup.add(starLabel);

                            const starKey = `${galaxyName}|${constellationName}|${starName}`;
                            this.starMeshMap.set(starKey, starMesh);
                        });

                        if (systemName && stars.length > 1) {
                            const systemLabel = createLabelSprite(systemName, { scale: 0.35 });
                            systemLabel.position.set(0, 26, 0);
                            systemGroup.add(systemLabel);
                        }

                        starOrbit.add(systemGroup);
                    });

                    const constellationKey = `${galaxyName}|${constellationName}`;
                    this.constellationMap.set(constellationKey, {
                        group: cGroup,
                        mesh: cMesh,
                        starOrbit
                    });
                });

                this.galaxyMap.set(galaxyName, galaxyInfo);
            });

            this._updateGalaxyLabels();
        }

        _clearUniverse() {
            this._hideStarFocusOverlay();
            while (this.rootGroup.children.length) {
                const child = this.rootGroup.children.pop();
                this.rootGroup.remove(child);
            }
            this.pickableObjects = [];
            this.galaxyMap.clear();
            this.constellationMap.clear();
            this.starSystemMap.clear();
            this.starMeshMap.clear();
        }

        _resolveFocusVector(focusOverride, fallbackVector) {
            const fallback = fallbackVector ? fallbackVector.clone() : new THREE.Vector3();
            if (!focusOverride || typeof focusOverride !== 'object') {
                return fallback;
            }
            const toNumber = (value, alt) => (Number.isFinite(value) ? value : alt);
            const x = toNumber(focusOverride.x, fallback.x);
            const y = toNumber(focusOverride.y, fallback.y);
            const z = toNumber(focusOverride.z, fallback.z);
            return new THREE.Vector3(x, y, z);
        }

        _updateGalaxyLabels() {
            if (!this.galaxyMap || !this.galaxyMap.size) {
                return;
            }

            const cameraPosition = this.camera.position;
            const worldCenter = new THREE.Vector3();
            const directionToCamera = new THREE.Vector3();
            const labelWorld = new THREE.Vector3();
            const labelLocal = new THREE.Vector3();
            const { fullyTransparentDistance, fullyVisibleDistance } = GALAXY_LABEL_VISIBILITY;
            const fadeRange = Math.max(1, fullyVisibleDistance - fullyTransparentDistance);

            this.galaxyMap.forEach((info) => {
                if (!info || !info.group || !info.label) {
                    return;
                }

                const label = info.label;
                const baseOffset = Number.isFinite(label.userData?.offsetDistance)
                    ? label.userData.offsetDistance
                    : Math.max(info.areaRadius || CONSTELLATION_RADIUS, CONSTELLATION_RADIUS);
                const height = Number.isFinite(label.userData?.height)
                    ? label.userData.height
                    : 80;

                info.group.getWorldPosition(worldCenter);
                directionToCamera.copy(cameraPosition).sub(worldCenter);
                const distance = directionToCamera.length();
                if (distance <= 1e-3) {
                    label.position.set(0, height, 0);
                    if (label.material && typeof label.material.opacity === 'number') {
                        label.material.opacity = 0;
                    }
                    return;
                }

                directionToCamera.normalize();
                const desiredOffset = Math.max(48, baseOffset);
                const maxOffset = Math.max(24, distance - 60);
                const cappedOffset = Math.min(desiredOffset, maxOffset);
                const effectiveOffset = Math.min(cappedOffset, Math.max(12, distance * 0.85));

                labelWorld.copy(worldCenter).add(directionToCamera.multiplyScalar(effectiveOffset));
                labelWorld.y = worldCenter.y + height;
                labelLocal.copy(labelWorld).sub(worldCenter);
                const { scale } = info.group;
                if (scale && typeof scale === 'object') {
                    const safeAxis = (axis) => (Number.isFinite(axis) && axis !== 0 ? axis : 1);
                    const scaleX = safeAxis(scale.x);
                    const scaleY = safeAxis(scale.y);
                    const scaleZ = safeAxis(scale.z);
                    labelLocal.set(
                        labelLocal.x / scaleX,
                        labelLocal.y / scaleY,
                        labelLocal.z / scaleZ
                    );
                }
                label.position.copy(labelLocal);

                const baseScale = Number.isFinite(label.userData?.baseScale)
                    ? label.userData.baseScale
                    : label.scale.y;
                const fallbackScaleY = Number.isFinite(label.scale?.y) ? label.scale.y : 1;
                const computedAspect = fallbackScaleY !== 0 ? label.scale.x / fallbackScaleY : 1;
                const aspectRatio = Number.isFinite(label.userData?.aspectRatio) && label.userData.aspectRatio > 0
                    ? label.userData.aspectRatio
                    : (Number.isFinite(computedAspect) && computedAspect > 0 ? computedAspect : 1);
                const comfortableDistance = CAMERA_LEVELS.galaxies.distance + 360;
                const visibilityFactor = clamp(
                    (distance - fullyTransparentDistance) / fadeRange,
                    0,
                    1
                );
                const distanceScale = clamp(
                    distance / Math.max(comfortableDistance, 1),
                    0.6,
                    2.6
                );
                const emphasisScale = 0.85 + visibilityFactor * 1.15;
                const scaleMultiplier = clamp(distanceScale * emphasisScale, 0.65, 2.75);
                const finalScale = baseScale * scaleMultiplier;
                label.scale.set(finalScale * aspectRatio, finalScale, 1);

                if (label.material && typeof label.material.opacity === 'number') {
                    const emphasis = visibilityFactor * visibilityFactor;
                    label.material.opacity = emphasis;
                }
            });
        }

        _maybeAutoAdjustView() {
            if (this.tweenState) {
                return;
            }

            const { galaxy, constellation, starSystem, star } = this.currentSelection;
            if (!galaxy) {
                return;
            }

            const distance = this.camera.position.distanceTo(this.controls.target);

            if (this.currentView === 'stars') {
                if (star && distance > CAMERA_THRESHOLDS.starToSystem) {
                    if (starSystem) {
                        this._focusStarSystem(galaxy, constellation, starSystem);
                    } else if (constellation) {
                        this._focusConstellation(galaxy, constellation);
                    } else {
                        this._focusGalaxy(galaxy);
                    }
                    return;
                }

                if (!star && starSystem && distance > CAMERA_THRESHOLDS.systemToConstellation) {
                    if (galaxy) {
                        this._focusGalaxy(galaxy);
                    } else {
                        this._focusUniverse();
                    }
                    return;
                }

                if (!star && !starSystem && distance > CAMERA_THRESHOLDS.constellationToGalaxy) {
                    if (galaxy) {
                        this._focusGalaxy(galaxy);
                    } else {
                        this._focusUniverse();
                    }
                    return;
                }
            } else if (this.currentView === 'starSystems') {
                if (distance > CAMERA_THRESHOLDS.systemToConstellation) {
                    if (galaxy) {
                        this._focusGalaxy(galaxy);
                    } else {
                        this._focusUniverse();
                    }
                    return;
                }
            } else if (this.currentView === 'constellations') {
                if (distance > CAMERA_THRESHOLDS.constellationToGalaxy) {
                    this._focusUniverse();
                }
            }
        }

        _configureTextureForSlot(texture, slot) {
            if (!texture) {
                return;
            }
            if (slot === 'map' || slot === 'emissiveMap') {
                if (typeof texture.colorSpace !== 'undefined' && THREE.SRGBColorSpace) {
                    texture.colorSpace = THREE.SRGBColorSpace;
                } else if (typeof texture.encoding !== 'undefined' && THREE.sRGBEncoding) {
                    texture.encoding = THREE.sRGBEncoding;
                }
            } else if (typeof texture.colorSpace !== 'undefined' && THREE.LinearSRGBColorSpace) {
                texture.colorSpace = THREE.LinearSRGBColorSpace;
            } else if (typeof texture.encoding !== 'undefined' && THREE.LinearEncoding) {
                texture.encoding = THREE.LinearEncoding;
            }
            if (typeof THREE.RepeatWrapping !== 'undefined') {
                if (typeof texture.wrapS !== 'undefined') {
                    texture.wrapS = THREE.RepeatWrapping;
                }
                if (typeof texture.wrapT !== 'undefined') {
                    texture.wrapT = THREE.RepeatWrapping;
                }
            }
            if (Number.isFinite(this._maxAnisotropy) && this._maxAnisotropy > 1 && typeof texture.anisotropy === 'number') {
                texture.anisotropy = this._maxAnisotropy;
            }
            texture.needsUpdate = true;
        }

        _acquireTexture(url, slot) {
            if (!url) {
                return null;
            }
            if (!this._textureLoader) {
                if (typeof THREE.TextureLoader === 'function') {
                    this._textureLoader = new THREE.TextureLoader();
                } else {
                    return null;
                }
            }
            if (!this._textureCache) {
                this._textureCache = new Map();
            }
            if (this._textureCache.has(url)) {
                const existing = this._textureCache.get(url);
                if (existing) {
                    existing.refCount = (existing.refCount || 0) + 1;
                    if (existing.texture) {
                        this._configureTextureForSlot(existing.texture, slot);
                        return existing.texture;
                    }
                }
            }

            try {
                const texture = this._textureLoader.load(
                    url,
                    () => {
                        try {
                            this.render();
                        } catch (renderError) {
                            console.warn('Texture load render update failed:', renderError);
                        }
                    },
                    undefined,
                    (error) => {
                        console.warn('Failed to load texture for star material:', url, error);
                        if (this._textureCache && this._textureCache.has(url)) {
                            const record = this._textureCache.get(url);
                            if (record && record.texture && typeof record.texture.dispose === 'function') {
                                record.texture.dispose();
                            }
                            this._textureCache.delete(url);
                        }
                    }
                );
                this._configureTextureForSlot(texture, slot);
                this._textureCache.set(url, { texture, refCount: 1 });
                return texture;
            } catch (loadError) {
                console.warn('Texture load threw an exception for URL:', url, loadError);
            }
            return null;
        }

        _releaseTexture(url) {
            if (!url || !this._textureCache || !this._textureCache.has(url)) {
                return;
            }
            const record = this._textureCache.get(url);
            if (!record) {
                return;
            }
            record.refCount = (record.refCount || 0) - 1;
            if (record.refCount <= 0) {
                if (record.texture && typeof record.texture.dispose === 'function') {
                    record.texture.dispose();
                }
                this._textureCache.delete(url);
            }
        }

        _syncMaterialTextures(mesh, assignments = {}) {
            if (!mesh || !mesh.material) {
                return;
            }
            const mapProps = ['map', 'normalMap', 'roughnessMap', 'metalnessMap', 'emissiveMap'];
            const userData = mesh.userData || (mesh.userData = {});
            const previous = userData.assignedTextureUrls || {};
            const nextAssignments = {};

            mapProps.forEach((prop) => {
                const prevUrl = typeof previous[prop] === 'string' ? previous[prop] : null;
                const nextUrl = typeof assignments[prop] === 'string' ? assignments[prop] : null;
                if (prevUrl && prevUrl !== nextUrl) {
                    this._releaseTexture(prevUrl);
                }
                if (nextUrl) {
                    if (prevUrl === nextUrl && mesh.material[prop]) {
                        nextAssignments[prop] = nextUrl;
                        this._configureTextureForSlot(mesh.material[prop], prop);
                    } else {
                        const texture = this._acquireTexture(nextUrl, prop);
                        if (texture) {
                            nextAssignments[prop] = nextUrl;
                            mesh.material[prop] = texture;
                        } else {
                            mesh.material[prop] = null;
                        }
                    }
                } else {
                    mesh.material[prop] = null;
                }
            });

            userData.assignedTextureUrls = nextAssignments;
            mesh.material.needsUpdate = true;
        }

        _applyTextureLayers(mesh, recipe) {
            if (!mesh || !mesh.material) {
                return null;
            }
            const material = mesh.material;
            const assignments = {};
            const influence = {
                map: 0,
                normalMap: 0,
                roughnessMap: 0,
                metalnessMap: 0,
                emissiveMap: 0
            };

            if (recipe && recipe.maps) {
                const maps = recipe.maps;
                const mapProps = ['map', 'normalMap', 'roughnessMap', 'metalnessMap', 'emissiveMap'];
                mapProps.forEach((prop) => {
                    const mapInfo = maps[prop];
                    if (!mapInfo || !Array.isArray(mapInfo.entries) || !mapInfo.entries.length) {
                        return;
                    }
                    const primary = mapInfo.entries[0];
                    if (!primary || typeof primary.url !== 'string' || !primary.url.length) {
                        return;
                    }
                    assignments[prop] = primary.url;
                    influence[prop] = Math.max(0, Number(mapInfo.totalWeight) || 0);
                });

                this._syncMaterialTextures(mesh, assignments);

                material.userData = Object.assign({}, material.userData, {
                    textureLayers: maps,
                    blendMasks: Array.isArray(maps.blendMasks) ? maps.blendMasks.slice() : [],
                    textureInfluence: influence
                });
                return influence;
            }

            this._syncMaterialTextures(mesh, {});
            if (material.userData) {
                material.userData = Object.assign({}, material.userData);
                material.userData.textureInfluence = influence;
                delete material.userData.textureLayers;
                delete material.userData.blendMasks;
            } else {
                material.userData = { textureInfluence: influence };
            }
            return influence;
        }

        async _applyStarMaterial(mesh, status) {
            const originalMaterial = mesh.material;
            if (!originalMaterial) {
                return;
            }

            const descriptor = StarMixer && typeof StarMixer.generateStarMaterial === 'function'
                ? StarMixer.generateStarMaterial({
                    galaxyName: mesh.userData?.galaxy,
                    constellationName: mesh.userData?.constellation,
                    starSystemName: mesh.userData?.starSystem,
                    starName: mesh.userData?.star,
                    starData: mesh.userData?.data,
                    status
                })
                : null;

            const applyLegacyMaterial = (mixerResult) => {
                const material = mesh.material;
                if (!material) {
                    return;
                }
                const defaultColor = STATUS_COLORS[status] || STATUS_COLORS.locked;
                let baseColorHex = defaultColor;
                let highlightHex = null;
                let emissiveHex = defaultColor;
                let emissiveIntensity = status === 'unlocked'
                    ? 0.65
                    : status === 'available'
                        ? 0.38
                        : 0.26;
                let roughness = Number.isFinite(material.roughness) ? material.roughness : 0.32;
                let metalness = Number.isFinite(material.metalness) ? material.metalness : 0.18;
                let recipeFromMixer = null;

                if (mixerResult && mixerResult.colors && mixerResult.recipe) {
                    baseColorHex = mixerResult.colors.albedo ?? baseColorHex;
                    highlightHex = mixerResult.colors.highlight ?? null;
                    emissiveHex = mixerResult.colors.emissive ?? emissiveHex;
                    if (Number.isFinite(mixerResult.colors.emissiveIntensity)) {
                        emissiveIntensity = mixerResult.colors.emissiveIntensity;
                    }

                    const categoryWeights = {};
                    mixerResult.recipe.ingredients.forEach((ingredient) => {
                        if (!ingredient || !ingredient.category) {
                            return;
                        }
                        const weight = Number.isFinite(ingredient.weight) ? ingredient.weight : 0;
                        if (weight <= 0) {
                            return;
                        }
                        categoryWeights[ingredient.category] = (categoryWeights[ingredient.category] || 0) + weight;
                    });

                    if (categoryWeights.metals) {
                        metalness += categoryWeights.metals * 0.42;
                        roughness -= categoryWeights.metals * 0.18;
                    }
                    if (categoryWeights.minerals) {
                        metalness += categoryWeights.minerals * 0.18;
                        roughness += categoryWeights.minerals * 0.12;
                    }
                    if (categoryWeights.organics) {
                        roughness += categoryWeights.organics * 0.25;
                    }
                    if (categoryWeights.gases) {
                        roughness -= categoryWeights.gases * 0.22;
                        emissiveIntensity += categoryWeights.gases * 0.18;
                    }
                    if (categoryWeights.other) {
                        emissiveIntensity += categoryWeights.other * 0.24;
                        highlightHex = highlightHex || emissiveHex;
                    }

                    recipeFromMixer = mixerResult.recipe;
                }

                const previousRecipe = mesh.userData?.materialRecipe || null;
                const effectiveRecipe = recipeFromMixer || previousRecipe || null;
                const textureInfluence = this._applyTextureLayers(mesh, effectiveRecipe) || {};
                mesh.userData.materialRecipe = effectiveRecipe;

                const roughnessInfluence = clamp(Number(textureInfluence.roughnessMap) || 0, 0, 1);
                const metalnessInfluence = clamp(Number(textureInfluence.metalnessMap) || 0, 0, 1);
                const emissiveInfluence = clamp(Number(textureInfluence.emissiveMap) || 0, 0, 1);
                const normalInfluence = clamp(Number(textureInfluence.normalMap) || 0, 0, 1);
                const blendMaskInfluence = effectiveRecipe && effectiveRecipe.maps && Array.isArray(effectiveRecipe.maps.blendMasks)
                    ? effectiveRecipe.maps.blendMasks.reduce((sum, entry) => sum + (Number(entry.weight) || 0), 0)
                    : 0;

                if (roughnessInfluence > 0) {
                    roughness = clamp(roughness * (0.7 + roughnessInfluence * 0.45), 0.05, 1);
                }
                if (metalnessInfluence > 0) {
                    metalness = clamp(metalness * (0.65 + metalnessInfluence * 0.5), 0.02, 1);
                }
                if (normalInfluence > 0) {
                    roughness = clamp(roughness * (0.9 - normalInfluence * 0.25), 0.05, 1);
                }
                if (emissiveInfluence > 0) {
                    emissiveIntensity = clamp(emissiveIntensity * (0.78 + emissiveInfluence * 0.65), 0.05, 2.1);
                }
                if (blendMaskInfluence > 0) {
                    emissiveIntensity += blendMaskInfluence * 0.08;
                }

                roughness = clamp(roughness, 0.12, 0.85);
                metalness = clamp(metalness, 0.05, 0.95);
                emissiveIntensity = clamp(emissiveIntensity, 0.15, 1.1);

                const baseColor = ensureColorInstance(baseColorHex, defaultColor);
                if (status === 'available' && highlightHex !== null) {
                    baseColor.lerp(ensureColorInstance(highlightHex, baseColorHex), 0.25);
                } else if (status === 'unlocked') {
                    baseColor.lerp(new THREE.Color(0xffffff), 0.12);
                } else {
                    baseColor.lerp(new THREE.Color(0x06080d), 0.38);
                }
                material.color.copy(baseColor);

                const emissiveColor = ensureColorInstance(emissiveHex, defaultColor);
                if (status === 'locked') {
                    emissiveColor.lerp(baseColor, 0.7);
                    emissiveIntensity = Math.min(emissiveIntensity, 0.32);
                }
                material.emissive.copy(emissiveColor);
                material.emissiveIntensity = emissiveIntensity;
                material.roughness = roughness;
                material.metalness = metalness;
                mesh.userData = Object.assign({}, mesh.userData, { usesPBR: false });
                this._updateDiagnostics();
            };

            const texturesApi = global.CVTextures || (typeof window !== 'undefined' ? window.CVTextures : null);
            if (!texturesApi || !descriptor) {
                applyLegacyMaterial(descriptor);
                return;
            }

            const availableMapKeys = descriptor.maps
                ? Object.keys(descriptor.maps).filter((key) => descriptor.maps[key] && descriptor.maps[key].url)
                : [];
            if (!availableMapKeys.length) {
                applyLegacyMaterial(descriptor);
                return;
            }

            try {
                const m = new THREE.MeshStandardMaterial({
                    color: new THREE.Color(descriptor.color || '#ffffff'),
                    emissive: new THREE.Color(descriptor.emissive || '#000000'),
                    roughness: ('roughness' in descriptor) ? descriptor.roughness : 0.8,
                    metalness: ('metalness' in descriptor) ? descriptor.metalness : 0.0
                });
                if (typeof descriptor.emissiveIntensity === 'number') {
                    m.emissiveIntensity = descriptor.emissiveIntensity;
                }

                const maps = descriptor.maps || {};
                const loadMap = async (slot, key) => {
                    const d = maps[key];
                    if (!d || !d.url) {
                        return;
                    }
                    const tex = await texturesApi.getTexture(d.url, {
                        srgb: !!d.srgb,
                        repeat: Array.isArray(d.repeat) ? d.repeat : undefined,
                        offset: Array.isArray(d.offset) ? d.offset : undefined
                    });
                    if (!tex) {
                        return;
                    }
                    m[slot] = tex;
                    if (key === 'normal' && Array.isArray(d.normalScale)) {
                        m.normalScale = new THREE.Vector2(d.normalScale[0], d.normalScale[1]);
                    }
                    if (key === 'emissive' && typeof d.intensity === 'number') {
                        m.emissiveIntensity = d.intensity;
                    }
                };

                await Promise.all([
                    loadMap('map', 'albedo'),
                    loadMap('normalMap', 'normal'),
                    loadMap('roughnessMap', 'roughness'),
                    loadMap('metalnessMap', 'metalness'),
                    loadMap('aoMap', 'ao'),
                    loadMap('emissiveMap', 'emissive')
                ]);

                const compositeMask = async (baseTex, noiseLayers) => {
                    if (!baseTex || !noiseLayers || !noiseLayers.length) {
                        return null;
                    }
                    const img = baseTex.image;
                    const W = (img && img.width) || 1024;
                    const H = (img && img.height) || 1024;
                    if (!W || !H) {
                        return null;
                    }
                    const cvs = document.createElement('canvas');
                    cvs.width = W;
                    cvs.height = H;
                    const ctx = cvs.getContext('2d');
                    if (!ctx) {
                        return null;
                    }
                    if (img) {
                        ctx.drawImage(img, 0, 0, W, H);
                    }
                    for (const layer of noiseLayers) {
                        if (!layer || !layer.url) {
                            continue;
                        }
                        const mask = await new Promise((resolve, reject) => {
                            const im = new Image();
                            im.crossOrigin = 'anonymous';
                            im.onload = () => resolve(im);
                            im.onerror = reject;
                            im.src = layer.url;
                        }).catch(() => null);
                        if (!mask) {
                            continue;
                        }
                        ctx.globalCompositeOperation = (layer.mode === 'screen') ? 'screen' : 'multiply';
                        ctx.globalAlpha = (typeof layer.amount === 'number') ? layer.amount : 0.5;
                        ctx.drawImage(mask, 0, 0, W, H);
                    }
                    ctx.globalCompositeOperation = 'source-over';
                    ctx.globalAlpha = 1;
                    const out = new THREE.CanvasTexture(cvs);
                    if (baseTex.colorSpace) {
                        out.colorSpace = baseTex.colorSpace;
                    }
                    if (typeof baseTex.wrapS !== 'undefined') {
                        out.wrapS = baseTex.wrapS;
                    }
                    if (typeof baseTex.wrapT !== 'undefined') {
                        out.wrapT = baseTex.wrapT;
                    }
                    if (baseTex.repeat && out.repeat) {
                        out.repeat.copy(baseTex.repeat);
                    }
                    if (baseTex.offset && out.offset) {
                        out.offset.copy(baseTex.offset);
                    }
                    if (typeof baseTex.anisotropy === 'number') {
                        out.anisotropy = baseTex.anisotropy;
                    }
                    out.needsUpdate = true;
                    return out;
                };

                const noiseLayers = Array.isArray(descriptor.noise) ? descriptor.noise.filter((layer) => layer && layer.url) : null;
                if (noiseLayers && (m.map || m.emissiveMap)) {
                    if (m.map) {
                        const cm = await compositeMask(m.map, noiseLayers);
                        if (cm) {
                            m.map = cm;
                        }
                    }
                    if (m.emissiveMap) {
                        const cm = await compositeMask(m.emissiveMap, noiseLayers);
                        if (cm) {
                            m.emissiveMap = cm;
                        }
                    }
                }
                if (!m.map && !m.normalMap && !m.roughnessMap && !m.metalnessMap && !m.aoMap && !m.emissiveMap) {
                    m.dispose();
                    applyLegacyMaterial(descriptor);
                    return;
                }

                mesh.userData.materialRecipe = descriptor.recipe || null;
                if (originalMaterial && typeof originalMaterial.dispose === 'function') {
                    originalMaterial.dispose();
                }
                mesh.material = m;
                mesh.material.needsUpdate = true;
                mesh.userData = Object.assign({}, mesh.userData, { usesPBR: true });
                this._updateDiagnostics();
            } catch (err) {
                applyLegacyMaterial(descriptor);
            }
        }

        _createStarFocusOverlay() {
            const overlay = document.createElement('div');
            overlay.className = 'star-focus-overlay';
            overlay.setAttribute('aria-hidden', 'true');
            overlay.setAttribute('aria-live', 'polite');

            const titleEl = document.createElement('div');
            titleEl.className = 'star-focus-title';
            titleEl.setAttribute('role', 'heading');
            titleEl.setAttribute('aria-level', '3');
            overlay.appendChild(titleEl);

            const footer = document.createElement('div');
            footer.className = 'star-focus-footer';

            const statusEl = document.createElement('div');
            statusEl.className = 'star-focus-status';
            footer.appendChild(statusEl);

            const locationEl = document.createElement('div');
            locationEl.className = 'star-focus-location';
            footer.appendChild(locationEl);

            const descriptionEl = document.createElement('div');
            descriptionEl.className = 'star-focus-description';
            footer.appendChild(descriptionEl);

            overlay.appendChild(footer);
            this.container.appendChild(overlay);

            return {
                container: overlay,
                titleEl,
                statusEl,
                locationEl,
                descriptionEl
            };
        }

        _updateStarFocusOverlay(userData) {
            if (!this.starFocusOverlay || !userData) {
                return;
            }

            const { container, titleEl, statusEl, locationEl, descriptionEl } = this.starFocusOverlay;
            const starName = typeof userData.star === 'string' && userData.star.trim()
                ? userData.star.trim()
                : 'Unknown Star';
            titleEl.textContent = starName;

            const statusKey = typeof userData.status === 'string' ? userData.status : 'locked';
            const statusLabel = STAR_STATUS_LABELS[statusKey] || STAR_STATUS_LABELS.locked;
            const unlockLabel = formatUnlockTypeLabel(userData.data?.unlock_type);
            statusEl.textContent = unlockLabel ? `${statusLabel} • ${unlockLabel}` : statusLabel;

            const locationLabel = buildStarLocationLabel(userData);
            locationEl.textContent = locationLabel;

            const description = typeof userData.data?.description === 'string'
                ? userData.data.description.trim()
                : '';
            descriptionEl.textContent = description || 'No description provided yet.';

            container.dataset.status = statusKey;
        }

        _showStarFocusOverlay(userData, starKey) {
            if (!this.starFocusOverlay || !userData) {
                this._hideStarFocusOverlay();
                return;
            }

            if (typeof starKey === 'string') {
                this.starFocusOverlayKey = starKey;
            } else {
                this.starFocusOverlayKey = null;
            }

            this._updateStarFocusOverlay(userData);

            const { container } = this.starFocusOverlay;
            container.classList.add('is-visible');
            container.setAttribute('aria-hidden', 'false');
        }

        _hideStarFocusOverlay() {
            if (!this.starFocusOverlay) {
                return;
            }
            this.starFocusOverlayKey = null;
            const { container } = this.starFocusOverlay;
            container.classList.remove('is-visible');
            container.setAttribute('aria-hidden', 'true');
            delete container.dataset.status;
        }

        _focusUniverse() {
            this._hideStarFocusOverlay();
            this.currentView = 'galaxies';
            this.currentSelection = { galaxy: null, constellation: null, starSystem: null, star: null };
            this._setHighlight(null, null);
            this._tweenCameraTo(new THREE.Vector3(0, 0, 0), CAMERA_LEVELS.galaxies);
            this._updateViewUI();
        }

        _focusGalaxy(galaxyName, focusOverride) {
            this._hideStarFocusOverlay();
            const galaxyInfo = this.galaxyMap.get(galaxyName);
            if (!galaxyInfo) {
                return;
            }
            this.currentView = 'constellations';
            this.currentSelection = { galaxy: galaxyName, constellation: null, starSystem: null, star: null };
            this._setHighlight(galaxyInfo.mesh, 'galaxy');
            const fallback = this._getWorldPosition(galaxyInfo.group);
            const target = this._resolveFocusVector(focusOverride, fallback);
            this._tweenCameraTo(target, CAMERA_LEVELS.constellations);
            this._updateViewUI();
        }

        _focusConstellation(galaxyName, constellationName, focusOverride) {
            this._hideStarFocusOverlay();
            const constellationInfo = this.constellationMap.get(`${galaxyName}|${constellationName}`);
            if (!constellationInfo) {
                this._focusGalaxy(galaxyName);
                return;
            }
            this.currentView = 'starSystems';
            this.currentSelection = { galaxy: galaxyName, constellation: constellationName, starSystem: null, star: null };
            this._setHighlight(constellationInfo.mesh, 'constellation');
            const fallback = this._getWorldPosition(constellationInfo.group);
            const target = this._resolveFocusVector(focusOverride, fallback);
            this._tweenCameraTo(target, CAMERA_LEVELS.starSystems);
            this._updateViewUI();
        }

        _focusStarSystem(galaxyName, constellationName, starSystemName, focusOverride) {
            this._hideStarFocusOverlay();
            const systemKey = `${galaxyName}|${constellationName}|${starSystemName}`;
            const systemInfo = this.starSystemMap.get(systemKey);
            if (!systemInfo) {
                this._focusConstellation(galaxyName, constellationName);
                return;
            }
            this.currentView = 'stars';
            this.currentSelection = { galaxy: galaxyName, constellation: constellationName, starSystem: starSystemName, star: null };
            this._setHighlight(systemInfo.group, 'starSystem');
            const fallback = this._getWorldPosition(systemInfo.group);
            const target = this._resolveFocusVector(focusOverride, fallback);
            this._tweenCameraTo(target, CAMERA_LEVELS.starSystems);
            this._updateViewUI();
        }

        _focusStar(galaxyName, constellationName, starName, focusOverride) {
            const starMesh = this.starMeshMap.get(`${galaxyName}|${constellationName}|${starName}`);
            if (!starMesh) {
                this._focusConstellation(galaxyName, constellationName);
                return;
            }
            this.currentView = 'stars';
            let starSystemName = starMesh.userData?.starSystem || null;
            if (!starSystemName) {
                const skillTree = this.getSkillTree();
                const constellationData = skillTree?.[galaxyName]?.constellations?.[constellationName];
                const starInfo = findStarInConstellation(constellationData, starName, constellationName);
                if (starInfo && starInfo.starSystemName) {
                    starSystemName = starInfo.starSystemName;
                }
            }
            this.currentSelection = { galaxy: galaxyName, constellation: constellationName, starSystem: starSystemName || null, star: starName };
            this._setHighlight(starMesh, 'star');
            const fallback = this._getWorldPosition(starMesh);
            const target = this._resolveFocusVector(focusOverride, fallback);
            this._tweenCameraTo(target, CAMERA_LEVELS.stars);
            const starKey = `${galaxyName}|${constellationName}|${starName}`;
            this._showStarFocusOverlay(starMesh.userData, starKey);
            this._updateViewUI();
        }

        clearStarFocus() {
            if (!this.currentSelection.star) {
                this._hideStarFocusOverlay();
                return;
            }

            const { galaxy, constellation, starSystem } = this.currentSelection;
            if (!galaxy || !constellation) {
                this._hideStarFocusOverlay();
                this._focusUniverse();
                return;
            }

            if (starSystem) {
                this._focusStarSystem(galaxy, constellation, starSystem);
            } else {
                this._focusConstellation(galaxy, constellation);
            }
        }

        _getWorldPosition(object3D) {
            return object3D.getWorldPosition(new THREE.Vector3());
        }

        _setHighlight(object, type) {
            if (this.activeHighlight && this.activeHighlight.object) {
                const prev = this.activeHighlight.object;
                if (prev.userData) {
                    delete prev.userData.highlightMultiplier;
                }
                this._applyScaledSize(prev, 1);
            }

            if (!object) {
                this.activeHighlight = null;
                return;
            }

            const scaleMultiplier = type === 'star'
                ? 2.2
                : type === 'starSystem'
                    ? 1.35
                    : type === 'constellation'
                        ? 1.25
                        : 1.2;
            if (!object.userData) {
                object.userData = {};
            }
            object.userData.highlightMultiplier = scaleMultiplier;
            this._applyScaledSize(object, scaleMultiplier);

            this.activeHighlight = { object, type };
        }

        _applyScaledSize(object, multiplier = 1) {
            if (object && object.userData && object.userData.originalScale) {
                const newScale = object.userData.originalScale.clone().multiplyScalar(multiplier);
                object.scale.copy(newScale);
            }
        }

        _bindEvents() {
            const domElement = this.renderer.domElement;
            domElement.addEventListener('pointermove', (event) => this._onPointerMove(event));
            domElement.addEventListener('pointerdown', (event) => this._onPointerDown(event));
            domElement.addEventListener('pointerup', (event) => this._onPointerUp(event));
            domElement.addEventListener('pointercancel', (event) => this._onPointerCancel(event));
            domElement.addEventListener('click', (event) => this._onClick(event));
        }

        _onPointerDown(event) {
            if (event.pointerType === 'touch') {
                this.activeTouchPointers.add(event.pointerId);
                if (this.activeTouchPointers.size > 1) {
                    this.pointerDownInfo = null;
                    return;
                }
            } else {
                this.activeTouchPointers.clear();
            }
            this.pointerDownInfo = {
                x: event.clientX,
                y: event.clientY,
                time: performance.now(),
                pointerId: event.pointerId,
                pointerType: event.pointerType || 'mouse'
            };
        }

        _onPointerUp(event) {
            if (event.pointerType === 'touch') {
                this.activeTouchPointers.delete(event.pointerId);
            }
            const downInfo = this.pointerDownInfo;
            if (!downInfo || downInfo.pointerId !== event.pointerId) {
                if (!this.activeTouchPointers.size) {
                    this.pointerDownInfo = null;
                }
                return;
            }
            if (event.pointerType === 'touch' && this.activeTouchPointers.size > 0) {
                this.pointerDownInfo = null;
                return;
            }
            const distance = Math.hypot(event.clientX - downInfo.x, event.clientY - downInfo.y);
            const elapsed = performance.now() - downInfo.time;
            if (distance < 6 && elapsed < 400) {
                this._handleSelection(event);
            }
            this.pointerDownInfo = null;
        }

        _onPointerCancel(event) {
            if (event.pointerType === 'touch') {
                this.activeTouchPointers.delete(event.pointerId);
            }
            if (this.pointerDownInfo && this.pointerDownInfo.pointerId === event.pointerId) {
                this.pointerDownInfo = null;
            }
        }

        _onClick(event) {
            // Prevent default click bubbling for navigation when we already handled pointerup
            event.preventDefault();
        }

        _onPointerMove(event) {
            if (event.pointerType === 'touch' && this.activeTouchPointers.size > 1) {
                return;
            }
            const rect = this.renderer.domElement.getBoundingClientRect();
            if (!rect.width || !rect.height) {
                return;
            }
            this.pointer.x = ((event.clientX - rect.left) / rect.width) * 2 - 1;
            this.pointer.y = -((event.clientY - rect.top) / rect.height) * 2 + 1;
            this.raycaster.setFromCamera(this.pointer, this.camera);
            const intersects = this.raycaster.intersectObjects(this.pickableObjects, false);
            const first = intersects.length ? this._findSelectable(intersects[0].object) : null;
            this._updateHover(first);
        }

        _findSelectable(object) {
            let current = object;
            while (current) {
                if (current.userData && current.userData.type) {
                    return current;
                }
                current = current.parent;
            }
            return null;
        }

        _updateHover(object) {
            if (this.hoveredObject === object) {
                return;
            }

            if (this.hoveredObject && this.hoveredObject.userData && this.hoveredObject.userData.originalScale) {
                const baseMultiplier = this.hoveredObject.userData.highlightMultiplier || 1;
                this._applyScaledSize(this.hoveredObject, baseMultiplier);
            }

            this.hoveredObject = object;
            if (object && object.userData && object.userData.originalScale) {
                const baseMultiplier = object.userData.highlightMultiplier || 1;
                const isActiveHighlight = this.activeHighlight && this.activeHighlight.object === object;
                const hoverMultiplier = isActiveHighlight
                    ? 1
                    : object.userData.type === 'star'
                        ? 1.35
                        : 1.2;
                this._applyScaledSize(object, hoverMultiplier * baseMultiplier);
                this.container.style.cursor = 'pointer';
                if (this.onHoverStar && object.userData.type === 'star') {
                    const { star, galaxy, constellation, data, status, starSystem } = object.userData;
                    this.onHoverStar({
                        name: star,
                        galaxy,
                        constellation,
                        data,
                        status,
                        starSystem: starSystem || null
                    });
                }
            } else {
                this.container.style.cursor = 'default';
                if (this.onHoverStar) {
                    this.onHoverStar(null);
                }
            }
        }

        _handleSelection(event) {
            const rect = this.renderer.domElement.getBoundingClientRect();
            if (!rect.width || !rect.height) {
                return;
            }
            const pointer = new THREE.Vector2(
                ((event.clientX - rect.left) / rect.width) * 2 - 1,
                -((event.clientY - rect.top) / rect.height) * 2 + 1
            );
            this.raycaster.setFromCamera(pointer, this.camera);
            const intersects = this.raycaster.intersectObjects(this.pickableObjects, false);
            if (!intersects.length) {
                return;
            }
            const selected = this._findSelectable(intersects[0].object);
            if (!selected || !selected.userData) {
                return;
            }

            const data = selected.userData;
            if (data.type === 'galaxy') {
                this._focusGalaxy(data.galaxy);
            } else if (data.type === 'constellation') {
                this._focusConstellation(data.galaxy, data.constellation);
            } else if (data.type === 'starSystem') {
                if (data.starSystem) {
                    this._focusStarSystem(data.galaxy, data.constellation, data.starSystem);
                } else {
                    this._focusConstellation(data.galaxy, data.constellation);
                }
            } else if (data.type === 'star') {
                this._focusStar(data.galaxy, data.constellation, data.star);
                if (this.onSelectStar) {
                    const starInfo = {
                        name: data.star,
                        galaxy: data.galaxy,
                        constellation: data.constellation,
                        data: data.data,
                        status: data.status,
                        starSystem: data.starSystem || null
                    };
                    this.onSelectStar(starInfo);
                }
            }
        }

        _tweenCameraTo(targetPosition, levelConfig) {
            const config = levelConfig || CAMERA_LEVELS.galaxies;
            const distance = config.distance;
            const height = config.height;
            const duration = config.duration;

            const horizontalTarget = new THREE.Vector3(targetPosition.x, 0, targetPosition.z);
            const horizontalCamera = new THREE.Vector3(this.camera.position.x, 0, this.camera.position.z);
            const offsetDirection = horizontalTarget.sub(horizontalCamera);
            if (!offsetDirection.lengthSq()) {
                offsetDirection.set(0, 0, 1);
            } else {
                offsetDirection.normalize();
            }

            const endPosition = targetPosition.clone();
            endPosition.y += height;
            endPosition.sub(offsetDirection.clone().multiplyScalar(distance));

            const startPosition = this.camera.position.clone();
            const startTarget = this.controls.target.clone();
            const endTarget = targetPosition.clone();

            this.tweenState = {
                startPosition,
                endPosition,
                startTarget,
                endTarget,
                startTime: performance.now(),
                duration
            };

            this.controls.enabled = false;
        }

        _cancelTween() {
            if (this.tweenState) {
                this.tweenState = null;
                this.controls.enabled = true;
            }
        }

        _animate() {
            this._animationFrame = global.requestAnimationFrame(this._animate);

            const delta = this._clock ? this._clock.getDelta() : 0;
            const elapsedTime = this._clock ? this._clock.elapsedTime : 0;

            if (this.tweenState) {
                const now = performance.now();
                const { startTime, duration, startPosition, endPosition, startTarget, endTarget } = this.tweenState;
                const elapsed = now - startTime;
                const t = clamp(elapsed / duration, 0, 1);
                const eased = t * (2 - t); // easeOutQuad
                const cameraPos = lerpVectors(startPosition, endPosition, eased);
                const targetPos = lerpVectors(startTarget, endTarget, eased);
                this.camera.position.copy(cameraPos);
                this.controls.target.copy(targetPos);
                if (t >= 1) {
                    this.tweenState = null;
                    this.controls.enabled = true;
                }
            }

            this.controls.update();
            this._updateLights(elapsedTime);

            if (this.starfieldGroup) {
                this.starfieldGroup.rotation.y += delta * 0.0025;
            }
            if (this._farStars) {
                this._farStars.rotation.y -= delta * 0.0012;
            }
            if (this._midStars) {
                this._midStars.rotation.y += delta * 0.0016;
            }
            if (this._fogPoints) {
                this._fogPoints.rotation.y += delta * 0.0009;
            }
            if (Array.isArray(this._nebulaPlanes) && this._nebulaPlanes.length) {
                this._nebulaPlanes.forEach((plane) => {
                    if (!plane || !plane.userData || !plane.userData.baseRotation) {
                        return;
                    }
                    const phase = plane.userData.wobblePhase || 0;
                    const speed = plane.userData.wobbleSpeed || 0.04;
                    const base = plane.userData.baseRotation;
                    plane.rotation.x = base.x + Math.sin(elapsedTime * speed + phase) * 0.05;
                    plane.rotation.y = base.y + Math.cos(elapsedTime * speed * 0.8 + phase * 0.5) * 0.04;
                    plane.rotation.z = base.z + Math.sin(elapsedTime * speed * 0.65 + phase * 1.2) * 0.03;
                });
            }

            this._updateGalaxyLabels();
            this._maybeAutoAdjustView();

            if (this._composer && this._glRenderer) {
                if (this._nebulaLayer && typeof this._nebulaLayer.update === 'function') {
                    this._nebulaLayer.update(delta);
                }
                const spritePoints = this._spriteStars;
                if (spritePoints && spritePoints.geometry) {
                    const attribute = spritePoints.userData ? spritePoints.userData._sizeAttribute : null;
                    const base = spritePoints.userData ? spritePoints.userData._baseSizes : null;
                    if (attribute && base) {
                        const timeSource = (typeof performance !== 'undefined' && typeof performance.now === 'function')
                            ? performance.now() * 0.001
                            : elapsedTime;
                        const scale = spritePoints.userData._sizeScale || 1;
                        const safeScale = scale === 0 ? 1 : scale;
                        for (let i = 0; i < attribute.count; i += 1) {
                            const wobble = 0.85 + (0.15 * Math.sin((timeSource * 1.3) + (i * 3.7)));
                            attribute.array[i] = (base[i] * wobble) / safeScale;
                        }
                        attribute.needsUpdate = true;
                    }
                }
                this._composer.render(delta);
            } else {
                this.render(delta);
            }
        }

        async _setDefaultEnvironment() {
            const fetchFn = typeof global.fetch === 'function' ? global.fetch.bind(global) : (typeof fetch === 'function' ? fetch : null);
            if (!fetchFn || !global.CVTextures || typeof global.CVTextures.getEnvironmentFromHDR !== 'function' || !this.scene) {
                return;
            }
            try {
                const res = await fetchFn('assets/skill-universe/ingredient-library.json', { cache: 'no-store' });
                if (!res || !res.ok) {
                    return;
                }
                const lib = await res.json();
                if (!Array.isArray(lib)) {
                    return;
                }
                const neb = lib.find((e) => e && e.type === 'nebula' && e.maps && e.maps.environment && /\.hdr$/i.test(e.maps.environment));
                if (!neb) {
                    return;
                }
                const hdrUrl = neb.maps.environment;
                const envTex = await global.CVTextures.getEnvironmentFromHDR(hdrUrl);
                if (envTex) {
                    this._environmentName = hdrUrl;
<<<<<<< HEAD
=======
                    this.scene.environment = envTex;
                }
            } catch (err) {
                if (typeof console !== 'undefined' && typeof console.warn === 'function') {
                    console.warn('[SkillUniverse] Environment HDR load skipped:', err);
                }
            }
        }

        async _setDefaultEnvironment() {
            const fetchFn = typeof global.fetch === 'function' ? global.fetch.bind(global) : (typeof fetch === 'function' ? fetch : null);
            if (!fetchFn || !global.CVTextures || typeof global.CVTextures.getEnvironmentFromHDR !== 'function' || !this.scene) {
                return;
            }
            try {
                const res = await fetchFn('assets/skill-universe/ingredient-library.json', { cache: 'no-store' });
                if (!res || !res.ok) {
                    return;
                }
                const lib = await res.json();
                if (!Array.isArray(lib)) {
                    return;
                }
                const neb = lib.find((e) => e && e.type === 'nebula' && e.maps && e.maps.environment && /\.hdr$/i.test(e.maps.environment));
                if (!neb) {
                    return;
                }
                const hdrUrl = neb.maps.environment;
                const envTex = await global.CVTextures.getEnvironmentFromHDR(hdrUrl);
                if (envTex) {
                    this._environmentName = hdrUrl;
>>>>>>> 745197da
                    this.scene.environment = envTex;
                }
            } catch (err) {
                if (typeof console !== 'undefined' && typeof console.warn === 'function') {
                    console.warn('[SkillUniverse] Environment HDR load skipped:', err);
                }
            }
        }

        _updateViewUI() {
            if (!this.onViewChange) {
                return;
            }
            const { galaxy, constellation, starSystem, star } = this.currentSelection;
            const breadcrumbs = [{ label: 'Skill Universe' }];

            if (galaxy) {
                breadcrumbs.push({
                    label: galaxy,
                    path: { type: 'galaxy', galaxy }
                });
            }

            if (constellation) {
                breadcrumbs.push({
                    label: constellation,
                    path: { type: 'constellation', galaxy, constellation }
                });
            }

            if (starSystem) {
                breadcrumbs.push({
                    label: starSystem,
                    path: { type: 'starSystem', galaxy, constellation, starSystem }
                });
            }

            if (star) {
                breadcrumbs.push({
                    label: star,
                    path: { type: 'star', galaxy, constellation, starSystem, star }
                });
            }

            let title = 'Skill Universe';
            if (star) {
                title = star;
            } else if (starSystem) {
                title = starSystem;
            } else if (constellation) {
                title = constellation;
            } else if (galaxy) {
                title = galaxy;
            }

            let viewName = this.currentView;
            if (viewName === 'stars' && starSystem && !star) {
                viewName = 'starSystems';
            }

            this.onViewChange({
                view: viewName,
                title,
                breadcrumbs,
                showBack: breadcrumbs.length > 1
            });
        }

        _getContainerSize() {
            const rect = this.container.getBoundingClientRect();
            let width = Math.floor(rect.width);
            let height = Math.floor(rect.height);
            if (!width || !height) {
                width = Math.max(this.container.clientWidth, 640);
                height = Math.max(this.container.clientHeight, 480);
            }
            if (!width || !height) {
                width = 640;
                height = 480;
            }
            return { width, height };
        }
    }

    SkillUniverseRenderer.VERSION = '2024.06.10';

    if (typeof console !== 'undefined' && console.info) {
        const lerpExists = !!(THREE && THREE.Color && THREE.Color.prototype && typeof THREE.Color.prototype.lerp === 'function');
        console.info('SkillUniverseRenderer', SkillUniverseRenderer.VERSION, 'Color.lerp available:', lerpExists);
    }

    SkillUniverseRenderer.VERSION = '2024.06.02';
    global.SkillUniverseRenderer = SkillUniverseRenderer;
})(typeof window !== 'undefined' ? window : this);<|MERGE_RESOLUTION|>--- conflicted
+++ resolved
@@ -599,10 +599,7 @@
                         try {
                             const doc = global.document;
                             const ui = doc.getElementById('cv-debug') || doc.createElement('div');
-<<<<<<< HEAD
-=======
                             const ui = global.document.getElementById('cv-debug') || global.document.createElement('div');
->>>>>>> 745197da
                             ui.id = 'cv-debug';
                             ui.style.cssText = [
                                 'position:fixed',
@@ -624,10 +621,7 @@
                             ui.innerHTML = '';
 
                             const title = doc.createElement('div');
-<<<<<<< HEAD
-=======
                             const title = global.document.createElement('div');
->>>>>>> 745197da
                             title.textContent = 'FX Debug';
                             title.style.cssText = 'font-weight:600;margin-bottom:4px;text-transform:uppercase;letter-spacing:0.06em;';
                             ui.appendChild(title);
@@ -637,23 +631,16 @@
                                 row.style.cssText = 'display:block;margin:6px 0;';
 
                                 const labelSpan = doc.createElement('span');
-<<<<<<< HEAD
-=======
-
                                 const row = global.document.createElement('label');
                                 row.style.cssText = 'display:block;margin:6px 0;';
 
                                 const labelSpan = global.document.createElement('span');
->>>>>>> 745197da
                                 labelSpan.textContent = label;
                                 labelSpan.style.cssText = 'display:inline-block;margin-bottom:2px;';
                                 row.appendChild(labelSpan);
 
                                 const input = doc.createElement('input');
-<<<<<<< HEAD
-=======
                                 const input = global.document.createElement('input');
->>>>>>> 745197da
                                 input.type = 'range';
                                 input.min = String(min);
                                 input.max = String(max);
@@ -663,10 +650,8 @@
                                 input.style.width = '100%';
 
                                 const valueReadout = doc.createElement('div');
-<<<<<<< HEAD
-=======
+
                                 const valueReadout = global.document.createElement('div');
->>>>>>> 745197da
                                 valueReadout.textContent = formatter(parseFloat(input.value));
                                 valueReadout.style.cssText = 'font-size:11px;opacity:0.72;margin-top:2px;text-align:right;';
 
@@ -824,12 +809,9 @@
                                     this._updateDiagnostics();
                                 }, 1000);
                             }
-<<<<<<< HEAD
-=======
                                 global.document.body.appendChild(ui);
                             }
                             this._debugUIPanel = ui;
->>>>>>> 745197da
                         } catch (debugError) {
                             if (typeof console !== 'undefined' && typeof console.warn === 'function') {
                                 console.warn('SkillUniverseRenderer: debug panel failed to initialize', debugError);
@@ -3747,8 +3729,6 @@
                 const envTex = await global.CVTextures.getEnvironmentFromHDR(hdrUrl);
                 if (envTex) {
                     this._environmentName = hdrUrl;
-<<<<<<< HEAD
-=======
                     this.scene.environment = envTex;
                 }
             } catch (err) {
@@ -3780,7 +3760,6 @@
                 const envTex = await global.CVTextures.getEnvironmentFromHDR(hdrUrl);
                 if (envTex) {
                     this._environmentName = hdrUrl;
->>>>>>> 745197da
                     this.scene.environment = envTex;
                 }
             } catch (err) {
