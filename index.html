<!DOCTYPE html>
<html lang="en">
<head>
    <meta charset="UTF-8">
    <meta name="viewport" content="width=device-width, initial-scale=1.0">
    <title>Codex Vitae</title>
    <link rel="stylesheet" href="CSS/style.css">
    <script type="module" src="https://unpkg.com/@google/model-viewer/dist/model-viewer.min.js"></script>
    <script type="importmap">
        {
            "imports": {
                "three": "https://unpkg.com/three@0.160/build/three.module.js"
            }
        }
    </script>
</head>
<body>

    <div id="auth-screen">
        <h1>Codex Vitae</h1>
        <input type="email" id="email-input" placeholder="Email">
        <input type="password" id="password-input" placeholder="Password">
        <button id="login-btn" type="button">Login</button>
        <button id="signup-btn" type="button">Sign Up</button>
    </div>

    <div id="app-screen" class="hidden">
        <h2>Welcome to Your Codex</h2>

        <div id="legacy-level-section" class="widget level-card" role="region" aria-label="Legacy Level">
            <div class="level-card-header">
                <h3>Legacy Level</h3>
                <div class="legacy-level-display">
                    <span class="legacy-level-label">Lvl</span>
                    <span id="legacy-level">0</span>
                    <span class="legacy-level-infinity">∞</span>
                </div>
            </div>
            <div class="legacy-progress-track" aria-hidden="true">
                <div class="legacy-progress-fill" id="legacy-progress-fill"></div>
            </div>
            <p id="legacy-progress-text" class="legacy-progress-text">Begin your Legacy journey.</p>
            <div class="legacy-score-meta">
                <div class="legacy-score-block">
                    <span class="meta-label">Legacy Score</span>
                    <strong id="legacy-score">0</strong>
                </div>
            </div>
        </div>

        <div class="avatar-hero">
            <div class="avatar-stage is-placeholder">
                <img
                    id="captured-photo"
                    class="avatar-placeholder"
                    src="assets/avatars/avatar-placeholder-casual-park.jpg"
                    alt="Avatar placeholder"
                    decoding="async"
                />
                <video id="webcam-feed" class="avatar-camera hidden" autoplay playsinline></video>
            </div>
            <canvas id="photo-canvas" class="hidden"></canvas>
        </div>

        <div id="face-scan-section" class="widget">
            <button id="scan-face-btn">Scan Your Face &amp; Body</button>
        </div>

        <div id="stat-panel" class="widget" role="region" aria-label="Ability stats">
            <h3>Ability Stats</h3>
            <div id="stat-rows" class="stat-rows" aria-live="polite">
                <div class="stat-row" data-stat="pwr">
                    <div class="stat-row-header">
                        <span class="stat-row-label">PWR • Force</span>
                        <span class="stat-row-value" id="pwr-value">--</span>
                    </div>
                    <div class="stat-bar major" role="progressbar" aria-valuemin="0" aria-valuemax="100" aria-valuenow="0">
                        <div class="stat-bar-fill" id="pwr-major-bar"></div>
                        <span class="stat-bar-text" id="pwr-major-text">--</span>
                        <span class="stat-confidence" id="pwr-confidence">Q 0.00</span>
                    </div>
                    <div class="stat-legacy-row">
                        <div class="stat-bar legacy" role="progressbar" aria-valuemin="0" aria-valuemax="1000" aria-valuenow="0">
                            <div class="stat-bar-fill" id="pwr-legacy-bar"></div>
                            <span class="stat-bar-text" id="pwr-legacy-text">Lvl 0</span>
                        </div>
                        <span class="legacy-counter" id="pwr-legacy-counter">0 / 1000</span>
                    </div>
                </div>
                <div class="stat-row" data-stat="acc">
                    <div class="stat-row-header">
                        <span class="stat-row-label">ACC • Precision</span>
                        <span class="stat-row-value" id="acc-value">--</span>
                    </div>
                    <div class="stat-bar major" role="progressbar" aria-valuemin="0" aria-valuemax="100" aria-valuenow="0">
                        <div class="stat-bar-fill" id="acc-major-bar"></div>
                        <span class="stat-bar-text" id="acc-major-text">--</span>
                        <span class="stat-confidence" id="acc-confidence">Q 0.00</span>
                    </div>
                    <div class="stat-legacy-row">
                        <div class="stat-bar legacy" role="progressbar" aria-valuemin="0" aria-valuemax="1000" aria-valuenow="0">
                            <div class="stat-bar-fill" id="acc-legacy-bar"></div>
                            <span class="stat-bar-text" id="acc-legacy-text">Lvl 0</span>
                        </div>
                        <span class="legacy-counter" id="acc-legacy-counter">0 / 1000</span>
                    </div>
                </div>
                <div class="stat-row" data-stat="grt">
                    <div class="stat-row-header">
                        <span class="stat-row-label">GRT • Resilience</span>
                        <span class="stat-row-value" id="grt-value">--</span>
                    </div>
                    <div class="stat-bar major" role="progressbar" aria-valuemin="0" aria-valuemax="100" aria-valuenow="0">
                        <div class="stat-bar-fill" id="grt-major-bar"></div>
                        <span class="stat-bar-text" id="grt-major-text">--</span>
                        <span class="stat-confidence" id="grt-confidence">Q 0.00</span>
                    </div>
                    <div class="stat-legacy-row">
                        <div class="stat-bar legacy" role="progressbar" aria-valuemin="0" aria-valuemax="1000" aria-valuenow="0">
                            <div class="stat-bar-fill" id="grt-legacy-bar"></div>
                            <span class="stat-bar-text" id="grt-legacy-text">Lvl 0</span>
                        </div>
                        <span class="legacy-counter" id="grt-legacy-counter">0 / 1000</span>
                    </div>
                </div>
                <div class="stat-row" data-stat="cog">
                    <div class="stat-row-header">
                        <span class="stat-row-label">COG • Intellect</span>
                        <span class="stat-row-value" id="cog-value">--</span>
                    </div>
                    <div class="stat-bar major" role="progressbar" aria-valuemin="0" aria-valuemax="100" aria-valuenow="0">
                        <div class="stat-bar-fill" id="cog-major-bar"></div>
                        <span class="stat-bar-text" id="cog-major-text">--</span>
                        <span class="stat-confidence" id="cog-confidence">Q 0.00</span>
                    </div>
                    <div class="stat-legacy-row">
                        <div class="stat-bar legacy" role="progressbar" aria-valuemin="0" aria-valuemax="1000" aria-valuenow="0">
                            <div class="stat-bar-fill" id="cog-legacy-bar"></div>
                            <span class="stat-bar-text" id="cog-legacy-text">Lvl 0</span>
                        </div>
                        <span class="legacy-counter" id="cog-legacy-counter">0 / 1000</span>
                    </div>
                </div>
                <div class="stat-row" data-stat="pln">
                    <div class="stat-row-header">
                        <span class="stat-row-label">PLN • Foresight</span>
                        <span class="stat-row-value" id="pln-value">--</span>
                    </div>
                    <div class="stat-bar major" role="progressbar" aria-valuemin="0" aria-valuemax="100" aria-valuenow="0">
                        <div class="stat-bar-fill" id="pln-major-bar"></div>
                        <span class="stat-bar-text" id="pln-major-text">--</span>
                        <span class="stat-confidence" id="pln-confidence">Q 0.00</span>
                    </div>
                    <div class="stat-legacy-row">
                        <div class="stat-bar legacy" role="progressbar" aria-valuemin="0" aria-valuemax="1000" aria-valuenow="0">
                            <div class="stat-bar-fill" id="pln-legacy-bar"></div>
                            <span class="stat-bar-text" id="pln-legacy-text">Lvl 0</span>
                        </div>
                        <span class="legacy-counter" id="pln-legacy-counter">0 / 1000</span>
                    </div>
                </div>
                <div class="stat-row" data-stat="soc">
                    <div class="stat-row-header">
                        <span class="stat-row-label">SOC • Influence</span>
                        <span class="stat-row-value" id="soc-value">--</span>
                    </div>
                    <div class="stat-bar major" role="progressbar" aria-valuemin="0" aria-valuemax="100" aria-valuenow="0">
                        <div class="stat-bar-fill" id="soc-major-bar"></div>
                        <span class="stat-bar-text" id="soc-major-text">--</span>
                        <span class="stat-confidence" id="soc-confidence">Q 0.00</span>
                    </div>
                    <div class="stat-legacy-row">
                        <div class="stat-bar legacy" role="progressbar" aria-valuemin="0" aria-valuemax="1000" aria-valuenow="0">
                            <div class="stat-bar-fill" id="soc-legacy-bar"></div>
                            <span class="stat-bar-text" id="soc-legacy-text">Lvl 0</span>
                        </div>
                        <span class="legacy-counter" id="soc-legacy-counter">0 / 1000</span>
                    </div>
                </div>
            </div>
        </div>

        <div id="maintenance-card" class="widget maintenance-card" role="region" aria-live="polite">
            <h3>Atrophy &amp; Maintenance</h3>
            <p id="maintenance-message">Loading personalized guidance…</p>
        </div>

        <div id="perk-panel" class="widget" role="region" aria-label="Perk Progression">
            <h3>Perk Progression</h3>
            <div class="perk-progress-summary">
                <div class="perk-points-available">
                    <span class="meta-label">Perk Points Available</span>
                    <strong id="perk-points-available">0</strong>
                </div>
                <div class="perk-progress-overview" role="group" aria-label="Perk progression indicators">
                    <div class="perk-overview-card">
                        <span class="meta-label">Stats Toward Next Point</span>
                        <span id="perk-stats-to-next" class="perk-overview-value">0 / 10</span>
                    </div>
                </div>
                <div class="perk-progress-grid">
                    <div class="perk-progress-card">
                        <h4>Quarterly Progression</h4>
                        <div class="progress-bar-container">
                            <div class="progress-bar" id="perk-progress-quarterly-bar" role="progressbar" aria-valuemin="0" aria-valuemax="100" aria-valuenow="0"></div>
                        </div>
                        <p id="perk-progress-quarterly-text" class="perk-progress-text">0 / 60 days logged this quarter.</p>
                    </div>
                    <div class="perk-progress-card">
                        <h4>Annual Progression</h4>
                        <div class="progress-bar-container">
                            <div class="progress-bar" id="perk-progress-yearly-bar" role="progressbar" aria-valuemin="0" aria-valuemax="100" aria-valuenow="0"></div>
                        </div>
                        <p id="perk-progress-yearly-text" class="perk-progress-text">Year-long legacy goals are just beginning.</p>
                    </div>
                </div>
            </div>
            <div id="perk-chips" class="perk-chip-row" aria-live="polite">
                <p class="empty-state">No perks yet. Earn Legacy points to unlock them.</p>
            </div>
        </div>

        <div id="chore-section" class="widget">
            <h4>Log Your Chores</h4>
            <p class="widget-subtitle">Record the actions that build your Legacy Level.</p>

            <div id="add-chore-input-group" class="input-group">
                <input type="text" id="chore-input" placeholder="Log a completed chore and press Enter...">
            </div>

            <ul id="chore-list" class="chore-list"></ul>
        </div>

        <button id="open-codex-btn">Open Codex</button>
    </div>

    <div id="onboarding-modal" class="modal hidden">
        <div class="modal-content">
            <h2>Create Your Character</h2>
            <p>Answer a few questions to establish your baseline stats.</p>
            <form id="onboarding-form">
                <label>How often do you do intense exercise?</label>
                <select id="exercise-freq">
                    <option value="0">Rarely or Never</option>
                    <option value="1">1-2 times a week</option>
                    <option value="2">3-4 times a week</option>
                </select>
                <label>How often do you actively learn something new?</label>
                <select id="study-habit">
                    <option value="0">Rarely</option>
                    <option value="1">Sometimes</option>
                    <option value="2">Often</option>
                </select>
                <button type="submit">Finalize Character</button>
            </form>
        </div>
    </div>

    <div id="skills-modal" class="modal hidden">
        <div class="modal-content">
            <div id="skill-tree-header">
                <button id="skill-back-btn" class="hidden" type="button">&larr; Back</button>
                <h2 id="skill-tree-title">Skill Universe</h2>
                <div class="skill-tree-controls">
                    <form id="skill-search-form" class="skill-tree-search" role="search">
                        <input
                            type="search"
                            id="skill-search-input"
                            placeholder="Search galaxy, constellation, or star..."
                            aria-label="Search skills"
                            autocomplete="off"
                        >
                        <button type="submit" id="skill-search-button">Search</button>
                    </form>
                    <div id="skill-tree-pan-controls" class="hidden" role="group" aria-label="Constellation pan controls">
                        <button id="skill-pan-left" class="skill-tree-pan-button" type="button" aria-label="Nudge constellations left">&#8592;</button>
                        <button id="skill-pan-right" class="skill-tree-pan-button" type="button" aria-label="Nudge constellations right">&#8594;</button>
                    </div>
                    <button id="close-skills-btn" type="button">Close</button>
                </div>
            </div>
            <div id="skill-tree-breadcrumbs"></div>
            <div id="skill-tree-canvas-container"></div>
            <div id="star-detail-panel" class="hidden">
                <div class="star-detail-header">
                    <div class="star-detail-title-group">
                        <div id="star-detail-art" class="star-detail-art" aria-hidden="true"></div>
                        <div class="star-detail-text">
                            <h3 id="star-detail-title"></h3>
                            <p id="star-detail-location" class="star-detail-location"></p>
                        </div>
                    </div>
                    <button id="star-detail-close" type="button" aria-label="Close star details">&times;</button>
                </div>
                <p id="star-detail-description" class="star-detail-description"></p>
                <div id="star-detail-requirements" class="star-detail-requirements"></div>
                <div id="star-detail-actions" class="star-detail-actions">
                    <button id="star-unlock-btn" type="button">Unlock</button>
                    <button id="star-proof-btn" type="button">Provide Proof</button>
                </div>
            </div>
        </div>
    </div>

    <div id="codex-modal" class="modal hidden">
        <div class="modal-content">
            <h2>Codex Menu</h2>
            <div class="codex-menu">
                <button id="codex-skills-btn">Constellation Skills</button>
                <button id="codex-logout-btn">Logout</button>
            </div>
            <button id="close-codex-btn">Close</button>
        </div>
    </div>
    
    <script src="https://www.gstatic.com/firebasejs/8.10.0/firebase-app.js"></script>
    <script src="https://www.gstatic.com/firebasejs/8.10.0/firebase-auth.js"></script>
    <script src="https://www.gstatic.com/firebasejs/8.10.0/firebase-firestore.js"></script>
    <script src="https://www.gstatic.com/firebasejs/8.10.0/firebase-storage.js"></script>

    <!-- Cache-bust core app scripts so browsers pull the latest Skill Universe fixes. -->
<<<<<<< HEAD
    <script src="https://unpkg.com/three@0.160.0/build/three.min.js" crossorigin="anonymous"></script>
=======
    <script src="js/vendor/three.min.js?v=20240621"></script>
>>>>>>> 8f5cec9c
    <script src="js/vendor/OrbitControls.js?v=20240621"></script>

    <script src="js/skill-tree-data.js?v=20240621"></script>
    <script src="js/skill-universe-star-mixer.js?v=20240621"></script>
<<<<<<< HEAD
    <script src="js/skill-universe-renderer.js?v=20240621"></script>
    <!-- Configuration values (firebase config, backend URL) -->
    <script src="config.js?v=20240621"></script>
    <script src="js/main.js?v=20240621"></script>
    <script src="js/pipeline/passes/grade-pass.js"></script>
    <script>window.CVPipeline = window.CVPipeline || {};</script>
=======
    <script src="vendor/three-r160.min.js"></script>
    <script src="js/skill-universe-renderer.js?v=20240621"></script>
    <!-- Configuration values (firebase config, backend URL) -->
    <script src="config.js?v=20240621"></script>
    <script src="js/main.js?v=20240621"></script>
    <script src="js/pipeline/passes/grade-pass.js"></script>
    <script>window.CVPipeline = window.CVPipeline || {};</script>
    <script src="js/skill-tree-data.js?v=20240610"></script>
    <script src="js/skill-universe-star-mixer.js?v=20240610"></script>
    <script src="vendor/three-r160.min.js"></script>
    <script src="js/skill-universe-renderer.js?v=20240610"></script>
    <!-- Configuration values (firebase config, backend URL) -->
    <script src="config.js?v=20240610"></script>
    <script src="js/main.js?v=20240610"></script>
    <script src="js/pipeline/passes/grade-pass.js"></script>
    <script type="importmap">
        {
            "imports": {
                "three": "https://unpkg.com/three@0.160/build/three.module.js"
            }
        }
    </script>
>>>>>>> 8f5cec9c
    <script type="module" src="js/pipeline/webgl-pipeline.js"></script>
    <script src="js/pipeline/texture-store.js"></script>
    <script>
      window.CVPipeline = window.CVPipeline || {};
      if (location.search.includes('fx=on')) window.CVPipeline.enabled = true;
    </script>
</body>
</html><|MERGE_RESOLUTION|>--- conflicted
+++ resolved
@@ -319,23 +319,18 @@
     <script src="https://www.gstatic.com/firebasejs/8.10.0/firebase-storage.js"></script>
 
     <!-- Cache-bust core app scripts so browsers pull the latest Skill Universe fixes. -->
-<<<<<<< HEAD
     <script src="https://unpkg.com/three@0.160.0/build/three.min.js" crossorigin="anonymous"></script>
-=======
     <script src="js/vendor/three.min.js?v=20240621"></script>
->>>>>>> 8f5cec9c
     <script src="js/vendor/OrbitControls.js?v=20240621"></script>
 
     <script src="js/skill-tree-data.js?v=20240621"></script>
     <script src="js/skill-universe-star-mixer.js?v=20240621"></script>
-<<<<<<< HEAD
     <script src="js/skill-universe-renderer.js?v=20240621"></script>
     <!-- Configuration values (firebase config, backend URL) -->
     <script src="config.js?v=20240621"></script>
     <script src="js/main.js?v=20240621"></script>
     <script src="js/pipeline/passes/grade-pass.js"></script>
     <script>window.CVPipeline = window.CVPipeline || {};</script>
-=======
     <script src="vendor/three-r160.min.js"></script>
     <script src="js/skill-universe-renderer.js?v=20240621"></script>
     <!-- Configuration values (firebase config, backend URL) -->
@@ -358,7 +353,6 @@
             }
         }
     </script>
->>>>>>> 8f5cec9c
     <script type="module" src="js/pipeline/webgl-pipeline.js"></script>
     <script src="js/pipeline/texture-store.js"></script>
     <script>
