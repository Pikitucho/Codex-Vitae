--- conflicted
+++ resolved
@@ -322,7 +322,6 @@
     <script src="js/vendor/three.min.js?v=20240621"></script>
     <script src="js/vendor/OrbitControls.js?v=20240621"></script>
 
-<<<<<<< HEAD
     <script src="js/skill-tree-data.js?v=20240621"></script>
     <script src="js/skill-universe-star-mixer.js?v=20240621"></script>
     <script src="vendor/three-r160.min.js"></script>
@@ -332,7 +331,6 @@
     <script src="js/main.js?v=20240621"></script>
     <script src="js/pipeline/passes/grade-pass.js"></script>
     <script>window.CVPipeline = window.CVPipeline || {};</script>
-=======
     <script src="js/skill-tree-data.js?v=20240610"></script>
     <script src="js/skill-universe-star-mixer.js?v=20240610"></script>
     <script src="vendor/three-r160.min.js"></script>
@@ -348,7 +346,6 @@
             }
         }
     </script>
->>>>>>> 55eec4a8
     <script type="module" src="js/pipeline/webgl-pipeline.js"></script>
     <script src="js/pipeline/texture-store.js"></script>
     <script>
