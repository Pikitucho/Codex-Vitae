<!DOCTYPE html>
<html lang="en">
<head>
    <meta charset="UTF-8">
    <meta name="viewport" content="width=device-width, initial-scale=1.0">
    <title>Codex Vitae</title>
    <link rel="stylesheet" href="CSS/style.css">
    <script type="module" src="https://unpkg.com/@google/model-viewer/dist/model-viewer.min.js"></script>
</head>
<body>

    <div id="auth-screen">
        <h1>Codex Vitae</h1>
        <input type="email" id="email-input" placeholder="Email">
        <input type="password" id="password-input" placeholder="Password">
        <button id="login-btn">Login</button>
        <button id="signup-btn">Sign Up</button>
    </div>

<<<<<<< HEAD
    <div id="app-screen" class="hidden">
        <h2>Welcome to Your Codex</h2>

        <div id="level-xp-display" class="widget">
            <div class="flex-between">
                <p>Level <span id="level-value">1</span></p>
                <p id="xp-text">0 / 10 Stats</p>
            </div>
            <div class="progress-bar-container">
                <div id="xp-bar" class="progress-bar"></div>
            </div>
        </div>

        <div class="avatar-hero">
            <div class="avatar-stage">
                <model-viewer
                    id="captured-photo"
                    class="avatar-viewer"
                    src="assets/avatars/codex-vitae-avatar.gltf"
                    alt="Your Avatar"
                    camera-controls
                    auto-rotate
                    interaction-prompt="none"
                    camera-orbit="20deg 70deg 4.5m"
                    camera-target="0 1.35 0"
                    min-camera-orbit="-140deg 50deg 3.6m"
                    max-camera-orbit="140deg 100deg 5.4m"
                    field-of-view="26deg"
                    shadow-intensity="0.75"
                    exposure="1.05"
                ></model-viewer>
                <video id="webcam-feed" class="avatar-camera hidden" autoplay playsinline></video>
            </div>
            <canvas id="photo-canvas" class="hidden"></canvas>
        </div>

        <div id="face-scan-section" class="widget">
            <button id="scan-face-btn">Scan Your Face &amp; Body</button>
        </div>

        <div id="perk-point-display" class="widget">
            <div class="flex-between">
                <h3>Perk Points: <span id="pp-total">0</span></h3>
            </div>

            <div class="milestone-progress">
                <div class="flex-between">
                    <p class="milestone-label">Level Milestone</p>
                    <p id="level-milestone-text">0 / 10</p>
                </div>
                <div class="progress-bar-container">
                    <div id="level-milestone-bar" class="progress-bar"></div>
                </div>
            </div>

            <div class="milestone-progress">
                <div class="flex-between">
                    <p class="milestone-label">Monthly Milestone</p>
                    <p id="monthly-milestone-text">0 / 25 Days</p>
                </div>
                <div class="progress-bar-container">
                    <div id="monthly-milestone-bar" class="progress-bar"></div>
                </div>
            </div>
        </div>

        <div id="dashboard" class="widget">
            <h3>Core Stats</h3>
            <div class="dashboard-grid">
                <div class="stat-card">
                    <p class="stat-label">Strength</p>
                    <p id="str-value" class="stat-value">--</p>
                </div>
                <div class="stat-card">
                    <p class="stat-label">Dexterity</p>
                    <p id="dex-value" class="stat-value">--</p>
                </div>
                <div class="stat-card">
                    <p class="stat-label">Constitution</p>
                    <p id="con-value" class="stat-value">--</p>
                </div>
                <div class="stat-card">
                    <p class="stat-label">Intelligence</p>
                    <p id="int-value" class="stat-value">--</p>
                </div>
                <div class="stat-card">
                    <p class="stat-label">Wisdom</p>
                    <p id="wis-value" class="stat-value">--</p>
                </div>
                <div class="stat-card">
                    <p class="stat-label">Charisma</p>
                    <p id="cha-value" class="stat-value">--</p>
                </div>
            </div>
        </div>

        <div id="chore-section" class="widget">
            <h4>Chore Effort</h4>
            <p class="widget-subtitle">Complete chores to gain Stat Fragments. 1,000 Fragments = +1 Stat Point.</p>

            <div id="chore-progress-grid">
                <div class="chore-stat-tracker">
                    <div class="flex-between">
                        <p class="chore-stat-label">Strength</p>
                        <p class="chore-fragment-text" id="strength-chore-text">0 / 1000</p>
                    </div>
                    <div class="progress-bar-container">
                        <div id="strength-chore-bar" class="progress-bar"></div>
                    </div>
                </div>
                <div class="chore-stat-tracker">
                    <div class="flex-between">
                        <p class="chore-stat-label">Dexterity</p>
                        <p class="chore-fragment-text" id="dexterity-chore-text">0 / 1000</p>
                    </div>
                    <div class="progress-bar-container">
                        <div id="dexterity-chore-bar" class="progress-bar"></div>
                    </div>
                </div>
                <div class="chore-stat-tracker">
                    <div class="flex-between">
                        <p class="chore-stat-label">Constitution</p>
                        <p class="chore-fragment-text" id="constitution-chore-text">0 / 1000</p>
                    </div>
                    <div class="progress-bar-container">
                        <div id="constitution-chore-bar" class="progress-bar"></div>
                    </div>
                </div>
                <div class="chore-stat-tracker">
                    <div class="flex-between">
                        <p class="chore-stat-label">Intelligence</p>
                        <p class="chore-fragment-text" id="intelligence-chore-text">0 / 1000</p>
                    </div>
                    <div class="progress-bar-container">
                        <div id="intelligence-chore-bar" class="progress-bar"></div>
                    </div>
                </div>
                <div class="chore-stat-tracker">
                    <div class="flex-between">
                        <p class="chore-stat-label">Wisdom</p>
                        <p class="chore-fragment-text" id="wisdom-chore-text">0 / 1000</p>
                    </div>
                    <div class="progress-bar-container">
                        <div id="wisdom-chore-bar" class="progress-bar"></div>
                    </div>
                </div>
                <div class="chore-stat-tracker">
                    <div class="flex-between">
                        <p class="chore-stat-label">Charisma</p>
                        <p class="chore-fragment-text" id="charisma-chore-text">0 / 1000</p>
                    </div>
                    <div class="progress-bar-container">
                        <div id="charisma-chore-bar" class="progress-bar"></div>
                    </div>
                </div>
            </div>

            <div id="add-chore-input-group" class="input-group">
                <input type="text" id="chore-input" placeholder="Log a completed chore and press Enter...">
            </div>

            <ul id="chore-list"></ul>
        </div>

        <div id="activity-log-section" class="widget">
            <h4>Log a Quick Stat Gain</h4>
            <div class="input-group">
                <select id="activity-select">
                    <option value="strength">+1 Strength</option>
                    <option value="dexterity">+1 Dexterity</option>
                    <option value="constitution">+1 Constitution</option>
                    <option value="intelligence">+1 Intelligence</option>
                    <option value="wisdom">+1 Wisdom</option>
                    <option value="charisma">+1 Charisma</option>
                </select>
                <button id="log-activity-btn">Log</button>
            </div>
        </div>

        <button id="open-codex-btn">Open Codex</button>
    </div>
=======
    <div id="app-screen" class="hidden">
        <h2>Welcome to Your Codex</h2>

        <div id="level-xp-display" class="widget">
            <div class="flex-between">
                <p>Level <span id="level-value">1</span></p>
                <p id="xp-text">0 / 10 Stats</p>
            </div>
            <div class="progress-bar-container">
                <div id="xp-bar" class="progress-bar"></div>
            </div>
        </div>

        <div class="avatar-hero">
            <div class="avatar-stage">
                <model-viewer
                    id="captured-photo"
                    class="avatar-viewer"
                    src="assets/avatars/codex-vitae-avatar.gltf"
                    alt="Your Avatar"
                    camera-controls
                    auto-rotate
                    interaction-prompt="none"
                    camera-orbit="15deg 72deg 3.8m"
                    camera-target="0 0.9 0"
                    min-camera-orbit="-140deg 48deg 3.0m"
                    max-camera-orbit="140deg 96deg 4.4m"
                    field-of-view="28deg"
                    camera-orbit="0deg 80deg 2.9m"
                    camera-target="0 1.4 0"
                    min-camera-orbit="-120deg 60deg 2.6m"
                    max-camera-orbit="120deg 100deg 3.4m"
                    shadow-intensity="0.65"
                    exposure="1.1"
                ></model-viewer>
                <video id="webcam-feed" class="avatar-camera hidden" autoplay playsinline></video>
            </div>
            <canvas id="photo-canvas" class="hidden"></canvas>
        </div>

        <div id="face-scan-section" class="widget">
            <button id="scan-face-btn">Scan Your Face &amp; Body</button>
        </div>

        <div id="perk-point-display" class="widget">
            <div class="flex-between">
                <h3>Perk Points: <span id="pp-total">0</span></h3>
            </div>

            <div class="milestone-progress">
                <div class="flex-between">
                    <p class="milestone-label">Level Milestone</p>
                    <p id="level-milestone-text">0 / 10</p>
                </div>
                <div class="progress-bar-container">
                    <div id="level-milestone-bar" class="progress-bar"></div>
                </div>
            </div>

            <div class="milestone-progress">
                <div class="flex-between">
                    <p class="milestone-label">Monthly Milestone</p>
                    <p id="monthly-milestone-text">0 / 25 Days</p>
                </div>
                <div class="progress-bar-container">
                    <div id="monthly-milestone-bar" class="progress-bar"></div>
                </div>
            </div>
        </div>

        <div id="dashboard" class="widget">
            <h3>Core Stats</h3>
            <div class="dashboard-grid">
                <div class="stat-card">
                    <p class="stat-label">Strength</p>
                    <p id="str-value" class="stat-value">--</p>
                </div>
                <div class="stat-card">
                    <p class="stat-label">Dexterity</p>
                    <p id="dex-value" class="stat-value">--</p>
                </div>
                <div class="stat-card">
                    <p class="stat-label">Constitution</p>
                    <p id="con-value" class="stat-value">--</p>
                </div>
                <div class="stat-card">
                    <p class="stat-label">Intelligence</p>
                    <p id="int-value" class="stat-value">--</p>
                </div>
                <div class="stat-card">
                    <p class="stat-label">Wisdom</p>
                    <p id="wis-value" class="stat-value">--</p>
                </div>
                <div class="stat-card">
                    <p class="stat-label">Charisma</p>
                    <p id="cha-value" class="stat-value">--</p>
                </div>
            </div>
        </div>

        <div id="chore-section" class="widget">
            <h4>Chore Effort</h4>
            <p class="widget-subtitle">Complete chores to gain Stat Fragments. 1,000 Fragments = +1 Stat Point.</p>

            <div id="chore-progress-grid">
                <div class="chore-stat-tracker">
                    <div class="flex-between">
                        <p class="chore-stat-label">Strength</p>
                        <p class="chore-fragment-text" id="strength-chore-text">0 / 1000</p>
                    </div>
                    <div class="progress-bar-container">
                        <div id="strength-chore-bar" class="progress-bar"></div>
                    </div>
                </div>
                <div class="chore-stat-tracker">
                    <div class="flex-between">
                        <p class="chore-stat-label">Dexterity</p>
                        <p class="chore-fragment-text" id="dexterity-chore-text">0 / 1000</p>
                    </div>
                    <div class="progress-bar-container">
                        <div id="dexterity-chore-bar" class="progress-bar"></div>
                    </div>
                </div>
                <div class="chore-stat-tracker">
                    <div class="flex-between">
                        <p class="chore-stat-label">Constitution</p>
                        <p class="chore-fragment-text" id="constitution-chore-text">0 / 1000</p>
                    </div>
                    <div class="progress-bar-container">
                        <div id="constitution-chore-bar" class="progress-bar"></div>
                    </div>
                </div>
                <div class="chore-stat-tracker">
                    <div class="flex-between">
                        <p class="chore-stat-label">Intelligence</p>
                        <p class="chore-fragment-text" id="intelligence-chore-text">0 / 1000</p>
                    </div>
                    <div class="progress-bar-container">
                        <div id="intelligence-chore-bar" class="progress-bar"></div>
                    </div>
                </div>
                <div class="chore-stat-tracker">
                    <div class="flex-between">
                        <p class="chore-stat-label">Wisdom</p>
                        <p class="chore-fragment-text" id="wisdom-chore-text">0 / 1000</p>
                    </div>
                    <div class="progress-bar-container">
                        <div id="wisdom-chore-bar" class="progress-bar"></div>
                    </div>
                </div>
                <div class="chore-stat-tracker">
                    <div class="flex-between">
                        <p class="chore-stat-label">Charisma</p>
                        <p class="chore-fragment-text" id="charisma-chore-text">0 / 1000</p>
                    </div>
                    <div class="progress-bar-container">
                        <div id="charisma-chore-bar" class="progress-bar"></div>
                    </div>
                </div>
            </div>

            <div id="add-chore-input-group" class="input-group">
                <input type="text" id="chore-input" placeholder="Log a completed chore and press Enter...">
            </div>

            <ul id="chore-list"></ul>
        </div>

        <div id="activity-log-section" class="widget">
            <h4>Log a Quick Stat Gain</h4>
            <div class="input-group">
                <select id="activity-select">
                    <option value="strength">+1 Strength</option>
                    <option value="dexterity">+1 Dexterity</option>
                    <option value="constitution">+1 Constitution</option>
                    <option value="intelligence">+1 Intelligence</option>
                    <option value="wisdom">+1 Wisdom</option>
                    <option value="charisma">+1 Charisma</option>
                </select>
                <button id="log-activity-btn">Log</button>
            </div>
        </div>

        <button id="open-codex-btn">Open Codex</button>
    </div>
>>>>>>> 7bc8eed2

    <div id="onboarding-modal" class="modal hidden">
        <div class="modal-content">
            <h2>Create Your Character</h2>
            <p>Answer a few questions to establish your baseline stats.</p>
            <form id="onboarding-form">
                <label>How often do you do intense exercise?</label>
                <select id="exercise-freq">
                    <option value="0">Rarely or Never</option>
                    <option value="1">1-2 times a week</option>
                    <option value="2">3-4 times a week</option>
                </select>
                <label>How often do you actively learn something new?</label>
                <select id="study-habit">
                    <option value="0">Rarely</option>
                    <option value="1">Sometimes</option>
                    <option value="2">Often</option>
                </select>
                <button type="submit">Finalize Character</button>
            </form>
        </div>
    </div>

    <div id="skills-modal" class="modal hidden">
        <div class="modal-content">
            <div id="skill-tree-header">
                <button id="skill-back-btn" class="hidden" type="button">&larr; Back</button>
                <h2 id="skill-tree-title">Skill Universe</h2>
                <div class="skill-tree-controls">
                    <form id="skill-search-form" class="skill-tree-search" role="search">
                        <input
                            type="search"
                            id="skill-search-input"
                            placeholder="Search galaxy, constellation, or star..."
                            aria-label="Search skills"
                            autocomplete="off"
                        >
                        <button type="submit" id="skill-search-button">Search</button>
                    </form>
                    <div id="skill-tree-pan-controls" class="hidden" role="group" aria-label="Constellation pan controls">
                        <button id="skill-pan-left" class="skill-tree-pan-button" type="button" aria-label="Nudge constellations left">&#8592;</button>
                        <button id="skill-pan-right" class="skill-tree-pan-button" type="button" aria-label="Nudge constellations right">&#8594;</button>
                    </div>
                    <button id="close-skills-btn" type="button">Close</button>
                </div>
            </div>
            <div id="skill-tree-breadcrumbs"></div>
            <div id="skill-tree-canvas-container"></div>
            <div id="star-detail-panel" class="hidden">
                <div class="star-detail-header">
                    <div class="star-detail-title-group">
                        <div id="star-detail-art" class="star-detail-art" aria-hidden="true"></div>
                        <div class="star-detail-text">
                            <h3 id="star-detail-title"></h3>
                            <p id="star-detail-location" class="star-detail-location"></p>
                        </div>
                    </div>
                    <button id="star-detail-close" type="button" aria-label="Close star details">&times;</button>
                </div>
                <p id="star-detail-description" class="star-detail-description"></p>
                <div id="star-detail-requirements" class="star-detail-requirements"></div>
                <div id="star-detail-actions" class="star-detail-actions">
                    <button id="star-unlock-btn" type="button">Unlock</button>
                    <button id="star-proof-btn" type="button">Provide Proof</button>
                </div>
            </div>
        </div>
    </div>

    <div id="codex-modal" class="modal hidden">
        <div class="modal-content">
            <h2>Codex Menu</h2>
            <div class="codex-menu">
                <button id="codex-skills-btn">Constellation Skills</button>
                <button id="codex-logout-btn">Logout</button>
            </div>
            <button id="close-codex-btn">Close</button>
        </div>
    </div>
    
    <script src="https://www.gstatic.com/firebasejs/8.10.0/firebase-app.js"></script>
    <script src="https://www.gstatic.com/firebasejs/8.10.0/firebase-auth.js"></script>
    <script src="https://www.gstatic.com/firebasejs/8.10.0/firebase-firestore.js"></script>
    <script src="https://www.gstatic.com/firebasejs/8.10.0/firebase-storage.js"></script>

    <script src="js/vendor/three.min.js"></script>
    <script src="js/vendor/OrbitControls.js"></script>

    <script src="js/skill-tree-data.js"></script>
    <script src="js/skill-universe-renderer.js"></script>
    <!-- Configuration values (firebase config, backend URL) -->
    <script src="config.js"></script>
    <script src="js/main.js"></script>
</body>
</html>
<|MERGE_RESOLUTION|>--- conflicted
+++ resolved
@@ -1,483 +1,480 @@
-<!DOCTYPE html>
-<html lang="en">
-<head>
-    <meta charset="UTF-8">
-    <meta name="viewport" content="width=device-width, initial-scale=1.0">
-    <title>Codex Vitae</title>
-    <link rel="stylesheet" href="CSS/style.css">
-    <script type="module" src="https://unpkg.com/@google/model-viewer/dist/model-viewer.min.js"></script>
-</head>
-<body>
-
-    <div id="auth-screen">
-        <h1>Codex Vitae</h1>
-        <input type="email" id="email-input" placeholder="Email">
-        <input type="password" id="password-input" placeholder="Password">
-        <button id="login-btn">Login</button>
-        <button id="signup-btn">Sign Up</button>
-    </div>
-
-<<<<<<< HEAD
-    <div id="app-screen" class="hidden">
-        <h2>Welcome to Your Codex</h2>
-
-        <div id="level-xp-display" class="widget">
-            <div class="flex-between">
-                <p>Level <span id="level-value">1</span></p>
-                <p id="xp-text">0 / 10 Stats</p>
-            </div>
-            <div class="progress-bar-container">
-                <div id="xp-bar" class="progress-bar"></div>
-            </div>
-        </div>
-
-        <div class="avatar-hero">
-            <div class="avatar-stage">
-                <model-viewer
-                    id="captured-photo"
-                    class="avatar-viewer"
-                    src="assets/avatars/codex-vitae-avatar.gltf"
-                    alt="Your Avatar"
-                    camera-controls
-                    auto-rotate
-                    interaction-prompt="none"
-                    camera-orbit="20deg 70deg 4.5m"
-                    camera-target="0 1.35 0"
-                    min-camera-orbit="-140deg 50deg 3.6m"
-                    max-camera-orbit="140deg 100deg 5.4m"
-                    field-of-view="26deg"
-                    shadow-intensity="0.75"
-                    exposure="1.05"
-                ></model-viewer>
-                <video id="webcam-feed" class="avatar-camera hidden" autoplay playsinline></video>
-            </div>
-            <canvas id="photo-canvas" class="hidden"></canvas>
-        </div>
-
-        <div id="face-scan-section" class="widget">
-            <button id="scan-face-btn">Scan Your Face &amp; Body</button>
-        </div>
-
-        <div id="perk-point-display" class="widget">
-            <div class="flex-between">
-                <h3>Perk Points: <span id="pp-total">0</span></h3>
-            </div>
-
-            <div class="milestone-progress">
-                <div class="flex-between">
-                    <p class="milestone-label">Level Milestone</p>
-                    <p id="level-milestone-text">0 / 10</p>
-                </div>
-                <div class="progress-bar-container">
-                    <div id="level-milestone-bar" class="progress-bar"></div>
-                </div>
-            </div>
-
-            <div class="milestone-progress">
-                <div class="flex-between">
-                    <p class="milestone-label">Monthly Milestone</p>
-                    <p id="monthly-milestone-text">0 / 25 Days</p>
-                </div>
-                <div class="progress-bar-container">
-                    <div id="monthly-milestone-bar" class="progress-bar"></div>
-                </div>
-            </div>
-        </div>
-
-        <div id="dashboard" class="widget">
-            <h3>Core Stats</h3>
-            <div class="dashboard-grid">
-                <div class="stat-card">
-                    <p class="stat-label">Strength</p>
-                    <p id="str-value" class="stat-value">--</p>
-                </div>
-                <div class="stat-card">
-                    <p class="stat-label">Dexterity</p>
-                    <p id="dex-value" class="stat-value">--</p>
-                </div>
-                <div class="stat-card">
-                    <p class="stat-label">Constitution</p>
-                    <p id="con-value" class="stat-value">--</p>
-                </div>
-                <div class="stat-card">
-                    <p class="stat-label">Intelligence</p>
-                    <p id="int-value" class="stat-value">--</p>
-                </div>
-                <div class="stat-card">
-                    <p class="stat-label">Wisdom</p>
-                    <p id="wis-value" class="stat-value">--</p>
-                </div>
-                <div class="stat-card">
-                    <p class="stat-label">Charisma</p>
-                    <p id="cha-value" class="stat-value">--</p>
-                </div>
-            </div>
-        </div>
-
-        <div id="chore-section" class="widget">
-            <h4>Chore Effort</h4>
-            <p class="widget-subtitle">Complete chores to gain Stat Fragments. 1,000 Fragments = +1 Stat Point.</p>
-
-            <div id="chore-progress-grid">
-                <div class="chore-stat-tracker">
-                    <div class="flex-between">
-                        <p class="chore-stat-label">Strength</p>
-                        <p class="chore-fragment-text" id="strength-chore-text">0 / 1000</p>
-                    </div>
-                    <div class="progress-bar-container">
-                        <div id="strength-chore-bar" class="progress-bar"></div>
-                    </div>
-                </div>
-                <div class="chore-stat-tracker">
-                    <div class="flex-between">
-                        <p class="chore-stat-label">Dexterity</p>
-                        <p class="chore-fragment-text" id="dexterity-chore-text">0 / 1000</p>
-                    </div>
-                    <div class="progress-bar-container">
-                        <div id="dexterity-chore-bar" class="progress-bar"></div>
-                    </div>
-                </div>
-                <div class="chore-stat-tracker">
-                    <div class="flex-between">
-                        <p class="chore-stat-label">Constitution</p>
-                        <p class="chore-fragment-text" id="constitution-chore-text">0 / 1000</p>
-                    </div>
-                    <div class="progress-bar-container">
-                        <div id="constitution-chore-bar" class="progress-bar"></div>
-                    </div>
-                </div>
-                <div class="chore-stat-tracker">
-                    <div class="flex-between">
-                        <p class="chore-stat-label">Intelligence</p>
-                        <p class="chore-fragment-text" id="intelligence-chore-text">0 / 1000</p>
-                    </div>
-                    <div class="progress-bar-container">
-                        <div id="intelligence-chore-bar" class="progress-bar"></div>
-                    </div>
-                </div>
-                <div class="chore-stat-tracker">
-                    <div class="flex-between">
-                        <p class="chore-stat-label">Wisdom</p>
-                        <p class="chore-fragment-text" id="wisdom-chore-text">0 / 1000</p>
-                    </div>
-                    <div class="progress-bar-container">
-                        <div id="wisdom-chore-bar" class="progress-bar"></div>
-                    </div>
-                </div>
-                <div class="chore-stat-tracker">
-                    <div class="flex-between">
-                        <p class="chore-stat-label">Charisma</p>
-                        <p class="chore-fragment-text" id="charisma-chore-text">0 / 1000</p>
-                    </div>
-                    <div class="progress-bar-container">
-                        <div id="charisma-chore-bar" class="progress-bar"></div>
-                    </div>
-                </div>
-            </div>
-
-            <div id="add-chore-input-group" class="input-group">
-                <input type="text" id="chore-input" placeholder="Log a completed chore and press Enter...">
-            </div>
-
-            <ul id="chore-list"></ul>
-        </div>
-
-        <div id="activity-log-section" class="widget">
-            <h4>Log a Quick Stat Gain</h4>
-            <div class="input-group">
-                <select id="activity-select">
-                    <option value="strength">+1 Strength</option>
-                    <option value="dexterity">+1 Dexterity</option>
-                    <option value="constitution">+1 Constitution</option>
-                    <option value="intelligence">+1 Intelligence</option>
-                    <option value="wisdom">+1 Wisdom</option>
-                    <option value="charisma">+1 Charisma</option>
-                </select>
-                <button id="log-activity-btn">Log</button>
-            </div>
-        </div>
-
-        <button id="open-codex-btn">Open Codex</button>
-    </div>
-=======
-    <div id="app-screen" class="hidden">
-        <h2>Welcome to Your Codex</h2>
-
-        <div id="level-xp-display" class="widget">
-            <div class="flex-between">
-                <p>Level <span id="level-value">1</span></p>
-                <p id="xp-text">0 / 10 Stats</p>
-            </div>
-            <div class="progress-bar-container">
-                <div id="xp-bar" class="progress-bar"></div>
-            </div>
-        </div>
-
-        <div class="avatar-hero">
-            <div class="avatar-stage">
-                <model-viewer
-                    id="captured-photo"
-                    class="avatar-viewer"
-                    src="assets/avatars/codex-vitae-avatar.gltf"
-                    alt="Your Avatar"
-                    camera-controls
-                    auto-rotate
-                    interaction-prompt="none"
-                    camera-orbit="15deg 72deg 3.8m"
-                    camera-target="0 0.9 0"
-                    min-camera-orbit="-140deg 48deg 3.0m"
-                    max-camera-orbit="140deg 96deg 4.4m"
-                    field-of-view="28deg"
-                    camera-orbit="0deg 80deg 2.9m"
-                    camera-target="0 1.4 0"
-                    min-camera-orbit="-120deg 60deg 2.6m"
-                    max-camera-orbit="120deg 100deg 3.4m"
-                    shadow-intensity="0.65"
-                    exposure="1.1"
-                ></model-viewer>
-                <video id="webcam-feed" class="avatar-camera hidden" autoplay playsinline></video>
-            </div>
-            <canvas id="photo-canvas" class="hidden"></canvas>
-        </div>
-
-        <div id="face-scan-section" class="widget">
-            <button id="scan-face-btn">Scan Your Face &amp; Body</button>
-        </div>
-
-        <div id="perk-point-display" class="widget">
-            <div class="flex-between">
-                <h3>Perk Points: <span id="pp-total">0</span></h3>
-            </div>
-
-            <div class="milestone-progress">
-                <div class="flex-between">
-                    <p class="milestone-label">Level Milestone</p>
-                    <p id="level-milestone-text">0 / 10</p>
-                </div>
-                <div class="progress-bar-container">
-                    <div id="level-milestone-bar" class="progress-bar"></div>
-                </div>
-            </div>
-
-            <div class="milestone-progress">
-                <div class="flex-between">
-                    <p class="milestone-label">Monthly Milestone</p>
-                    <p id="monthly-milestone-text">0 / 25 Days</p>
-                </div>
-                <div class="progress-bar-container">
-                    <div id="monthly-milestone-bar" class="progress-bar"></div>
-                </div>
-            </div>
-        </div>
-
-        <div id="dashboard" class="widget">
-            <h3>Core Stats</h3>
-            <div class="dashboard-grid">
-                <div class="stat-card">
-                    <p class="stat-label">Strength</p>
-                    <p id="str-value" class="stat-value">--</p>
-                </div>
-                <div class="stat-card">
-                    <p class="stat-label">Dexterity</p>
-                    <p id="dex-value" class="stat-value">--</p>
-                </div>
-                <div class="stat-card">
-                    <p class="stat-label">Constitution</p>
-                    <p id="con-value" class="stat-value">--</p>
-                </div>
-                <div class="stat-card">
-                    <p class="stat-label">Intelligence</p>
-                    <p id="int-value" class="stat-value">--</p>
-                </div>
-                <div class="stat-card">
-                    <p class="stat-label">Wisdom</p>
-                    <p id="wis-value" class="stat-value">--</p>
-                </div>
-                <div class="stat-card">
-                    <p class="stat-label">Charisma</p>
-                    <p id="cha-value" class="stat-value">--</p>
-                </div>
-            </div>
-        </div>
-
-        <div id="chore-section" class="widget">
-            <h4>Chore Effort</h4>
-            <p class="widget-subtitle">Complete chores to gain Stat Fragments. 1,000 Fragments = +1 Stat Point.</p>
-
-            <div id="chore-progress-grid">
-                <div class="chore-stat-tracker">
-                    <div class="flex-between">
-                        <p class="chore-stat-label">Strength</p>
-                        <p class="chore-fragment-text" id="strength-chore-text">0 / 1000</p>
-                    </div>
-                    <div class="progress-bar-container">
-                        <div id="strength-chore-bar" class="progress-bar"></div>
-                    </div>
-                </div>
-                <div class="chore-stat-tracker">
-                    <div class="flex-between">
-                        <p class="chore-stat-label">Dexterity</p>
-                        <p class="chore-fragment-text" id="dexterity-chore-text">0 / 1000</p>
-                    </div>
-                    <div class="progress-bar-container">
-                        <div id="dexterity-chore-bar" class="progress-bar"></div>
-                    </div>
-                </div>
-                <div class="chore-stat-tracker">
-                    <div class="flex-between">
-                        <p class="chore-stat-label">Constitution</p>
-                        <p class="chore-fragment-text" id="constitution-chore-text">0 / 1000</p>
-                    </div>
-                    <div class="progress-bar-container">
-                        <div id="constitution-chore-bar" class="progress-bar"></div>
-                    </div>
-                </div>
-                <div class="chore-stat-tracker">
-                    <div class="flex-between">
-                        <p class="chore-stat-label">Intelligence</p>
-                        <p class="chore-fragment-text" id="intelligence-chore-text">0 / 1000</p>
-                    </div>
-                    <div class="progress-bar-container">
-                        <div id="intelligence-chore-bar" class="progress-bar"></div>
-                    </div>
-                </div>
-                <div class="chore-stat-tracker">
-                    <div class="flex-between">
-                        <p class="chore-stat-label">Wisdom</p>
-                        <p class="chore-fragment-text" id="wisdom-chore-text">0 / 1000</p>
-                    </div>
-                    <div class="progress-bar-container">
-                        <div id="wisdom-chore-bar" class="progress-bar"></div>
-                    </div>
-                </div>
-                <div class="chore-stat-tracker">
-                    <div class="flex-between">
-                        <p class="chore-stat-label">Charisma</p>
-                        <p class="chore-fragment-text" id="charisma-chore-text">0 / 1000</p>
-                    </div>
-                    <div class="progress-bar-container">
-                        <div id="charisma-chore-bar" class="progress-bar"></div>
-                    </div>
-                </div>
-            </div>
-
-            <div id="add-chore-input-group" class="input-group">
-                <input type="text" id="chore-input" placeholder="Log a completed chore and press Enter...">
-            </div>
-
-            <ul id="chore-list"></ul>
-        </div>
-
-        <div id="activity-log-section" class="widget">
-            <h4>Log a Quick Stat Gain</h4>
-            <div class="input-group">
-                <select id="activity-select">
-                    <option value="strength">+1 Strength</option>
-                    <option value="dexterity">+1 Dexterity</option>
-                    <option value="constitution">+1 Constitution</option>
-                    <option value="intelligence">+1 Intelligence</option>
-                    <option value="wisdom">+1 Wisdom</option>
-                    <option value="charisma">+1 Charisma</option>
-                </select>
-                <button id="log-activity-btn">Log</button>
-            </div>
-        </div>
-
-        <button id="open-codex-btn">Open Codex</button>
-    </div>
->>>>>>> 7bc8eed2
-
-    <div id="onboarding-modal" class="modal hidden">
-        <div class="modal-content">
-            <h2>Create Your Character</h2>
-            <p>Answer a few questions to establish your baseline stats.</p>
-            <form id="onboarding-form">
-                <label>How often do you do intense exercise?</label>
-                <select id="exercise-freq">
-                    <option value="0">Rarely or Never</option>
-                    <option value="1">1-2 times a week</option>
-                    <option value="2">3-4 times a week</option>
-                </select>
-                <label>How often do you actively learn something new?</label>
-                <select id="study-habit">
-                    <option value="0">Rarely</option>
-                    <option value="1">Sometimes</option>
-                    <option value="2">Often</option>
-                </select>
-                <button type="submit">Finalize Character</button>
-            </form>
-        </div>
-    </div>
-
-    <div id="skills-modal" class="modal hidden">
-        <div class="modal-content">
-            <div id="skill-tree-header">
-                <button id="skill-back-btn" class="hidden" type="button">&larr; Back</button>
-                <h2 id="skill-tree-title">Skill Universe</h2>
-                <div class="skill-tree-controls">
-                    <form id="skill-search-form" class="skill-tree-search" role="search">
-                        <input
-                            type="search"
-                            id="skill-search-input"
-                            placeholder="Search galaxy, constellation, or star..."
-                            aria-label="Search skills"
-                            autocomplete="off"
-                        >
-                        <button type="submit" id="skill-search-button">Search</button>
-                    </form>
-                    <div id="skill-tree-pan-controls" class="hidden" role="group" aria-label="Constellation pan controls">
-                        <button id="skill-pan-left" class="skill-tree-pan-button" type="button" aria-label="Nudge constellations left">&#8592;</button>
-                        <button id="skill-pan-right" class="skill-tree-pan-button" type="button" aria-label="Nudge constellations right">&#8594;</button>
-                    </div>
-                    <button id="close-skills-btn" type="button">Close</button>
-                </div>
-            </div>
-            <div id="skill-tree-breadcrumbs"></div>
-            <div id="skill-tree-canvas-container"></div>
-            <div id="star-detail-panel" class="hidden">
-                <div class="star-detail-header">
-                    <div class="star-detail-title-group">
-                        <div id="star-detail-art" class="star-detail-art" aria-hidden="true"></div>
-                        <div class="star-detail-text">
-                            <h3 id="star-detail-title"></h3>
-                            <p id="star-detail-location" class="star-detail-location"></p>
-                        </div>
-                    </div>
-                    <button id="star-detail-close" type="button" aria-label="Close star details">&times;</button>
-                </div>
-                <p id="star-detail-description" class="star-detail-description"></p>
-                <div id="star-detail-requirements" class="star-detail-requirements"></div>
-                <div id="star-detail-actions" class="star-detail-actions">
-                    <button id="star-unlock-btn" type="button">Unlock</button>
-                    <button id="star-proof-btn" type="button">Provide Proof</button>
-                </div>
-            </div>
-        </div>
-    </div>
-
-    <div id="codex-modal" class="modal hidden">
-        <div class="modal-content">
-            <h2>Codex Menu</h2>
-            <div class="codex-menu">
-                <button id="codex-skills-btn">Constellation Skills</button>
-                <button id="codex-logout-btn">Logout</button>
-            </div>
-            <button id="close-codex-btn">Close</button>
-        </div>
-    </div>
-    
-    <script src="https://www.gstatic.com/firebasejs/8.10.0/firebase-app.js"></script>
-    <script src="https://www.gstatic.com/firebasejs/8.10.0/firebase-auth.js"></script>
-    <script src="https://www.gstatic.com/firebasejs/8.10.0/firebase-firestore.js"></script>
-    <script src="https://www.gstatic.com/firebasejs/8.10.0/firebase-storage.js"></script>
-
-    <script src="js/vendor/three.min.js"></script>
-    <script src="js/vendor/OrbitControls.js"></script>
-
-    <script src="js/skill-tree-data.js"></script>
-    <script src="js/skill-universe-renderer.js"></script>
-    <!-- Configuration values (firebase config, backend URL) -->
-    <script src="config.js"></script>
-    <script src="js/main.js"></script>
-</body>
-</html>
+<!DOCTYPE html>
+<html lang="en">
+<head>
+    <meta charset="UTF-8">
+    <meta name="viewport" content="width=device-width, initial-scale=1.0">
+    <title>Codex Vitae</title>
+    <link rel="stylesheet" href="CSS/style.css">
+    <script type="module" src="https://unpkg.com/@google/model-viewer/dist/model-viewer.min.js"></script>
+</head>
+<body>
+
+    <div id="auth-screen">
+        <h1>Codex Vitae</h1>
+        <input type="email" id="email-input" placeholder="Email">
+        <input type="password" id="password-input" placeholder="Password">
+        <button id="login-btn">Login</button>
+        <button id="signup-btn">Sign Up</button>
+    </div>
+
+    <div id="app-screen" class="hidden">
+        <h2>Welcome to Your Codex</h2>
+
+        <div id="level-xp-display" class="widget">
+            <div class="flex-between">
+                <p>Level <span id="level-value">1</span></p>
+                <p id="xp-text">0 / 10 Stats</p>
+            </div>
+            <div class="progress-bar-container">
+                <div id="xp-bar" class="progress-bar"></div>
+            </div>
+        </div>
+
+        <div class="avatar-hero">
+            <div class="avatar-stage">
+                <model-viewer
+                    id="captured-photo"
+                    class="avatar-viewer"
+                    src="assets/avatars/codex-vitae-avatar.gltf"
+                    alt="Your Avatar"
+                    camera-controls
+                    auto-rotate
+                    interaction-prompt="none"
+                    camera-orbit="20deg 70deg 4.5m"
+                    camera-target="0 1.35 0"
+                    min-camera-orbit="-140deg 50deg 3.6m"
+                    max-camera-orbit="140deg 100deg 5.4m"
+                    field-of-view="26deg"
+                    shadow-intensity="0.75"
+                    exposure="1.05"
+                ></model-viewer>
+                <video id="webcam-feed" class="avatar-camera hidden" autoplay playsinline></video>
+            </div>
+            <canvas id="photo-canvas" class="hidden"></canvas>
+        </div>
+
+        <div id="face-scan-section" class="widget">
+            <button id="scan-face-btn">Scan Your Face &amp; Body</button>
+        </div>
+
+        <div id="perk-point-display" class="widget">
+            <div class="flex-between">
+                <h3>Perk Points: <span id="pp-total">0</span></h3>
+            </div>
+
+            <div class="milestone-progress">
+                <div class="flex-between">
+                    <p class="milestone-label">Level Milestone</p>
+                    <p id="level-milestone-text">0 / 10</p>
+                </div>
+                <div class="progress-bar-container">
+                    <div id="level-milestone-bar" class="progress-bar"></div>
+                </div>
+            </div>
+
+            <div class="milestone-progress">
+                <div class="flex-between">
+                    <p class="milestone-label">Monthly Milestone</p>
+                    <p id="monthly-milestone-text">0 / 25 Days</p>
+                </div>
+                <div class="progress-bar-container">
+                    <div id="monthly-milestone-bar" class="progress-bar"></div>
+                </div>
+            </div>
+        </div>
+
+        <div id="dashboard" class="widget">
+            <h3>Core Stats</h3>
+            <div class="dashboard-grid">
+                <div class="stat-card">
+                    <p class="stat-label">Strength</p>
+                    <p id="str-value" class="stat-value">--</p>
+                </div>
+                <div class="stat-card">
+                    <p class="stat-label">Dexterity</p>
+                    <p id="dex-value" class="stat-value">--</p>
+                </div>
+                <div class="stat-card">
+                    <p class="stat-label">Constitution</p>
+                    <p id="con-value" class="stat-value">--</p>
+                </div>
+                <div class="stat-card">
+                    <p class="stat-label">Intelligence</p>
+                    <p id="int-value" class="stat-value">--</p>
+                </div>
+                <div class="stat-card">
+                    <p class="stat-label">Wisdom</p>
+                    <p id="wis-value" class="stat-value">--</p>
+                </div>
+                <div class="stat-card">
+                    <p class="stat-label">Charisma</p>
+                    <p id="cha-value" class="stat-value">--</p>
+                </div>
+            </div>
+        </div>
+
+        <div id="chore-section" class="widget">
+            <h4>Chore Effort</h4>
+            <p class="widget-subtitle">Complete chores to gain Stat Fragments. 1,000 Fragments = +1 Stat Point.</p>
+
+            <div id="chore-progress-grid">
+                <div class="chore-stat-tracker">
+                    <div class="flex-between">
+                        <p class="chore-stat-label">Strength</p>
+                        <p class="chore-fragment-text" id="strength-chore-text">0 / 1000</p>
+                    </div>
+                    <div class="progress-bar-container">
+                        <div id="strength-chore-bar" class="progress-bar"></div>
+                    </div>
+                </div>
+                <div class="chore-stat-tracker">
+                    <div class="flex-between">
+                        <p class="chore-stat-label">Dexterity</p>
+                        <p class="chore-fragment-text" id="dexterity-chore-text">0 / 1000</p>
+                    </div>
+                    <div class="progress-bar-container">
+                        <div id="dexterity-chore-bar" class="progress-bar"></div>
+                    </div>
+                </div>
+                <div class="chore-stat-tracker">
+                    <div class="flex-between">
+                        <p class="chore-stat-label">Constitution</p>
+                        <p class="chore-fragment-text" id="constitution-chore-text">0 / 1000</p>
+                    </div>
+                    <div class="progress-bar-container">
+                        <div id="constitution-chore-bar" class="progress-bar"></div>
+                    </div>
+                </div>
+                <div class="chore-stat-tracker">
+                    <div class="flex-between">
+                        <p class="chore-stat-label">Intelligence</p>
+                        <p class="chore-fragment-text" id="intelligence-chore-text">0 / 1000</p>
+                    </div>
+                    <div class="progress-bar-container">
+                        <div id="intelligence-chore-bar" class="progress-bar"></div>
+                    </div>
+                </div>
+                <div class="chore-stat-tracker">
+                    <div class="flex-between">
+                        <p class="chore-stat-label">Wisdom</p>
+                        <p class="chore-fragment-text" id="wisdom-chore-text">0 / 1000</p>
+                    </div>
+                    <div class="progress-bar-container">
+                        <div id="wisdom-chore-bar" class="progress-bar"></div>
+                    </div>
+                </div>
+                <div class="chore-stat-tracker">
+                    <div class="flex-between">
+                        <p class="chore-stat-label">Charisma</p>
+                        <p class="chore-fragment-text" id="charisma-chore-text">0 / 1000</p>
+                    </div>
+                    <div class="progress-bar-container">
+                        <div id="charisma-chore-bar" class="progress-bar"></div>
+                    </div>
+                </div>
+            </div>
+
+            <div id="add-chore-input-group" class="input-group">
+                <input type="text" id="chore-input" placeholder="Log a completed chore and press Enter...">
+            </div>
+
+            <ul id="chore-list"></ul>
+        </div>
+
+        <div id="activity-log-section" class="widget">
+            <h4>Log a Quick Stat Gain</h4>
+            <div class="input-group">
+                <select id="activity-select">
+                    <option value="strength">+1 Strength</option>
+                    <option value="dexterity">+1 Dexterity</option>
+                    <option value="constitution">+1 Constitution</option>
+                    <option value="intelligence">+1 Intelligence</option>
+                    <option value="wisdom">+1 Wisdom</option>
+                    <option value="charisma">+1 Charisma</option>
+                </select>
+                <button id="log-activity-btn">Log</button>
+            </div>
+        </div>
+
+        <button id="open-codex-btn">Open Codex</button>
+    </div>
+    <div id="app-screen" class="hidden">
+        <h2>Welcome to Your Codex</h2>
+
+        <div id="level-xp-display" class="widget">
+            <div class="flex-between">
+                <p>Level <span id="level-value">1</span></p>
+                <p id="xp-text">0 / 10 Stats</p>
+            </div>
+            <div class="progress-bar-container">
+                <div id="xp-bar" class="progress-bar"></div>
+            </div>
+        </div>
+
+        <div class="avatar-hero">
+            <div class="avatar-stage">
+                <model-viewer
+                    id="captured-photo"
+                    class="avatar-viewer"
+                    src="assets/avatars/codex-vitae-avatar.gltf"
+                    alt="Your Avatar"
+                    camera-controls
+                    auto-rotate
+                    interaction-prompt="none"
+                    camera-orbit="15deg 72deg 3.8m"
+                    camera-target="0 0.9 0"
+                    min-camera-orbit="-140deg 48deg 3.0m"
+                    max-camera-orbit="140deg 96deg 4.4m"
+                    field-of-view="28deg"
+                    camera-orbit="0deg 80deg 2.9m"
+                    camera-target="0 1.4 0"
+                    min-camera-orbit="-120deg 60deg 2.6m"
+                    max-camera-orbit="120deg 100deg 3.4m"
+                    shadow-intensity="0.65"
+                    exposure="1.1"
+                ></model-viewer>
+                <video id="webcam-feed" class="avatar-camera hidden" autoplay playsinline></video>
+            </div>
+            <canvas id="photo-canvas" class="hidden"></canvas>
+        </div>
+
+        <div id="face-scan-section" class="widget">
+            <button id="scan-face-btn">Scan Your Face &amp; Body</button>
+        </div>
+
+        <div id="perk-point-display" class="widget">
+            <div class="flex-between">
+                <h3>Perk Points: <span id="pp-total">0</span></h3>
+            </div>
+
+            <div class="milestone-progress">
+                <div class="flex-between">
+                    <p class="milestone-label">Level Milestone</p>
+                    <p id="level-milestone-text">0 / 10</p>
+                </div>
+                <div class="progress-bar-container">
+                    <div id="level-milestone-bar" class="progress-bar"></div>
+                </div>
+            </div>
+
+            <div class="milestone-progress">
+                <div class="flex-between">
+                    <p class="milestone-label">Monthly Milestone</p>
+                    <p id="monthly-milestone-text">0 / 25 Days</p>
+                </div>
+                <div class="progress-bar-container">
+                    <div id="monthly-milestone-bar" class="progress-bar"></div>
+                </div>
+            </div>
+        </div>
+
+        <div id="dashboard" class="widget">
+            <h3>Core Stats</h3>
+            <div class="dashboard-grid">
+                <div class="stat-card">
+                    <p class="stat-label">Strength</p>
+                    <p id="str-value" class="stat-value">--</p>
+                </div>
+                <div class="stat-card">
+                    <p class="stat-label">Dexterity</p>
+                    <p id="dex-value" class="stat-value">--</p>
+                </div>
+                <div class="stat-card">
+                    <p class="stat-label">Constitution</p>
+                    <p id="con-value" class="stat-value">--</p>
+                </div>
+                <div class="stat-card">
+                    <p class="stat-label">Intelligence</p>
+                    <p id="int-value" class="stat-value">--</p>
+                </div>
+                <div class="stat-card">
+                    <p class="stat-label">Wisdom</p>
+                    <p id="wis-value" class="stat-value">--</p>
+                </div>
+                <div class="stat-card">
+                    <p class="stat-label">Charisma</p>
+                    <p id="cha-value" class="stat-value">--</p>
+                </div>
+            </div>
+        </div>
+
+        <div id="chore-section" class="widget">
+            <h4>Chore Effort</h4>
+            <p class="widget-subtitle">Complete chores to gain Stat Fragments. 1,000 Fragments = +1 Stat Point.</p>
+
+            <div id="chore-progress-grid">
+                <div class="chore-stat-tracker">
+                    <div class="flex-between">
+                        <p class="chore-stat-label">Strength</p>
+                        <p class="chore-fragment-text" id="strength-chore-text">0 / 1000</p>
+                    </div>
+                    <div class="progress-bar-container">
+                        <div id="strength-chore-bar" class="progress-bar"></div>
+                    </div>
+                </div>
+                <div class="chore-stat-tracker">
+                    <div class="flex-between">
+                        <p class="chore-stat-label">Dexterity</p>
+                        <p class="chore-fragment-text" id="dexterity-chore-text">0 / 1000</p>
+                    </div>
+                    <div class="progress-bar-container">
+                        <div id="dexterity-chore-bar" class="progress-bar"></div>
+                    </div>
+                </div>
+                <div class="chore-stat-tracker">
+                    <div class="flex-between">
+                        <p class="chore-stat-label">Constitution</p>
+                        <p class="chore-fragment-text" id="constitution-chore-text">0 / 1000</p>
+                    </div>
+                    <div class="progress-bar-container">
+                        <div id="constitution-chore-bar" class="progress-bar"></div>
+                    </div>
+                </div>
+                <div class="chore-stat-tracker">
+                    <div class="flex-between">
+                        <p class="chore-stat-label">Intelligence</p>
+                        <p class="chore-fragment-text" id="intelligence-chore-text">0 / 1000</p>
+                    </div>
+                    <div class="progress-bar-container">
+                        <div id="intelligence-chore-bar" class="progress-bar"></div>
+                    </div>
+                </div>
+                <div class="chore-stat-tracker">
+                    <div class="flex-between">
+                        <p class="chore-stat-label">Wisdom</p>
+                        <p class="chore-fragment-text" id="wisdom-chore-text">0 / 1000</p>
+                    </div>
+                    <div class="progress-bar-container">
+                        <div id="wisdom-chore-bar" class="progress-bar"></div>
+                    </div>
+                </div>
+                <div class="chore-stat-tracker">
+                    <div class="flex-between">
+                        <p class="chore-stat-label">Charisma</p>
+                        <p class="chore-fragment-text" id="charisma-chore-text">0 / 1000</p>
+                    </div>
+                    <div class="progress-bar-container">
+                        <div id="charisma-chore-bar" class="progress-bar"></div>
+                    </div>
+                </div>
+            </div>
+
+            <div id="add-chore-input-group" class="input-group">
+                <input type="text" id="chore-input" placeholder="Log a completed chore and press Enter...">
+            </div>
+
+            <ul id="chore-list"></ul>
+        </div>
+
+        <div id="activity-log-section" class="widget">
+            <h4>Log a Quick Stat Gain</h4>
+            <div class="input-group">
+                <select id="activity-select">
+                    <option value="strength">+1 Strength</option>
+                    <option value="dexterity">+1 Dexterity</option>
+                    <option value="constitution">+1 Constitution</option>
+                    <option value="intelligence">+1 Intelligence</option>
+                    <option value="wisdom">+1 Wisdom</option>
+                    <option value="charisma">+1 Charisma</option>
+                </select>
+                <button id="log-activity-btn">Log</button>
+            </div>
+        </div>
+
+        <button id="open-codex-btn">Open Codex</button>
+    </div>
+
+    <div id="onboarding-modal" class="modal hidden">
+        <div class="modal-content">
+            <h2>Create Your Character</h2>
+            <p>Answer a few questions to establish your baseline stats.</p>
+            <form id="onboarding-form">
+                <label>How often do you do intense exercise?</label>
+                <select id="exercise-freq">
+                    <option value="0">Rarely or Never</option>
+                    <option value="1">1-2 times a week</option>
+                    <option value="2">3-4 times a week</option>
+                </select>
+                <label>How often do you actively learn something new?</label>
+                <select id="study-habit">
+                    <option value="0">Rarely</option>
+                    <option value="1">Sometimes</option>
+                    <option value="2">Often</option>
+                </select>
+                <button type="submit">Finalize Character</button>
+            </form>
+        </div>
+    </div>
+
+    <div id="skills-modal" class="modal hidden">
+        <div class="modal-content">
+            <div id="skill-tree-header">
+                <button id="skill-back-btn" class="hidden" type="button">&larr; Back</button>
+                <h2 id="skill-tree-title">Skill Universe</h2>
+                <div class="skill-tree-controls">
+                    <form id="skill-search-form" class="skill-tree-search" role="search">
+                        <input
+                            type="search"
+                            id="skill-search-input"
+                            placeholder="Search galaxy, constellation, or star..."
+                            aria-label="Search skills"
+                            autocomplete="off"
+                        >
+                        <button type="submit" id="skill-search-button">Search</button>
+                    </form>
+                    <div id="skill-tree-pan-controls" class="hidden" role="group" aria-label="Constellation pan controls">
+                        <button id="skill-pan-left" class="skill-tree-pan-button" type="button" aria-label="Nudge constellations left">&#8592;</button>
+                        <button id="skill-pan-right" class="skill-tree-pan-button" type="button" aria-label="Nudge constellations right">&#8594;</button>
+                    </div>
+                    <button id="close-skills-btn" type="button">Close</button>
+                </div>
+            </div>
+            <div id="skill-tree-breadcrumbs"></div>
+            <div id="skill-tree-canvas-container"></div>
+            <div id="star-detail-panel" class="hidden">
+                <div class="star-detail-header">
+                    <div class="star-detail-title-group">
+                        <div id="star-detail-art" class="star-detail-art" aria-hidden="true"></div>
+                        <div class="star-detail-text">
+                            <h3 id="star-detail-title"></h3>
+                            <p id="star-detail-location" class="star-detail-location"></p>
+                        </div>
+                    </div>
+                    <button id="star-detail-close" type="button" aria-label="Close star details">&times;</button>
+                </div>
+                <p id="star-detail-description" class="star-detail-description"></p>
+                <div id="star-detail-requirements" class="star-detail-requirements"></div>
+                <div id="star-detail-actions" class="star-detail-actions">
+                    <button id="star-unlock-btn" type="button">Unlock</button>
+                    <button id="star-proof-btn" type="button">Provide Proof</button>
+                </div>
+            </div>
+        </div>
+    </div>
+
+    <div id="codex-modal" class="modal hidden">
+        <div class="modal-content">
+            <h2>Codex Menu</h2>
+            <div class="codex-menu">
+                <button id="codex-skills-btn">Constellation Skills</button>
+                <button id="codex-logout-btn">Logout</button>
+            </div>
+            <button id="close-codex-btn">Close</button>
+        </div>
+    </div>
+    
+    <script src="https://www.gstatic.com/firebasejs/8.10.0/firebase-app.js"></script>
+    <script src="https://www.gstatic.com/firebasejs/8.10.0/firebase-auth.js"></script>
+    <script src="https://www.gstatic.com/firebasejs/8.10.0/firebase-firestore.js"></script>
+    <script src="https://www.gstatic.com/firebasejs/8.10.0/firebase-storage.js"></script>
+
+    <script src="js/vendor/three.min.js"></script>
+    <script src="js/vendor/OrbitControls.js"></script>
+
+    <script src="js/skill-tree-data.js"></script>
+    <script src="js/skill-universe-renderer.js"></script>
+    <!-- Configuration values (firebase config, backend URL) -->
+    <script src="config.js"></script>
+    <script src="js/main.js"></script>
+</body>
+</html>