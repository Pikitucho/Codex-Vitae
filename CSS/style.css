--- conflicted
+++ resolved
@@ -318,11 +318,8 @@
     position: relative;
     width: min(72vw, 320px);
     aspect-ratio: 5 / 8;
-<<<<<<< HEAD
-=======
     width: min(78vw, 340px);
     aspect-ratio: 3 / 4;
->>>>>>> 7bc8eed2
     border-radius: 32px;
     border: 1px solid rgba(255, 255, 255, 0.7);
     background: linear-gradient(185deg, rgba(255, 255, 255, 0.42), rgba(215, 228, 236, 0.38));
