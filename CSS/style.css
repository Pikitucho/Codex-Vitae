@import url('https://fonts.googleapis.com/css2?family=Nunito:wght@400;600;700&display=swap');

/* --- "Cozy Sky Loft" COLOR PALETTE --- */
:root {
    --color-primary: #3f6f76; /* Mossy teal inspired by the treetop foliage */
    --color-primary-dark: #26444b;
    --color-accent: #f7b267; /* Warm lantern light */
    --color-background-light: #dfe8f2; /* Soft dawn sky */
    --color-background-widget: #f9f3ea; /* Cozy cabin interior */
    --color-text-dark: #2c353a; /* Deep ink */
    --color-text-medium: #56646c;
    --color-border: rgba(255, 255, 255, 0.55);
    --color-success: #7fb27b; /* Lush greenery */
    --color-highlight: rgba(247, 226, 173, 0.55);
    --shadow-soft: 0 25px 55px rgba(31, 42, 47, 0.16);
    --shadow-widget: 0 18px 35px rgba(63, 111, 118, 0.14);
}

* {
    box-sizing: border-box;
}

/* --- GLOBAL STYLES --- */
body {
    font-family: 'Nunito', 'Segoe UI', Tahoma, Geneva, Verdana, sans-serif;
    background: linear-gradient(165deg, #c8d9e6 0%, var(--color-background-light) 50%, #f2ede4 100%);
    color: var(--color-text-dark);
    display: flex;
    justify-content: center;
    align-items: flex-start;
    padding: 40px 20px 60px;
    margin: 0;
    min-height: 100vh;
    position: relative;
}

body::before {
    content: "";
    position: fixed;
    inset: 0;
    background:
        radial-gradient(circle at 20% 20%, rgba(255, 255, 255, 0.45), transparent 55%),
        radial-gradient(circle at 80% 10%, rgba(247, 210, 150, 0.35), transparent 60%),
        radial-gradient(circle at 50% 75%, rgba(148, 186, 166, 0.28), transparent 60%);
    pointer-events: none;
    z-index: -1;
}

h1 {
    margin: 0 0 15px;
    font-size: 2.4em;
    letter-spacing: 0.04em;
    color: var(--color-primary-dark);
}

h2, h3, h4 {
    text-align: center;
    color: var(--color-text-dark);
    letter-spacing: 0.02em;
}

h2 {
    color: var(--color-primary);
    font-weight: 700;
}

p {
    margin: 0;
}

.hidden {
    display: none !important;
}

#auth-screen {
    width: 100%;
    max-width: 360px;
    background: linear-gradient(160deg, rgba(255, 255, 255, 0.85), rgba(249, 243, 234, 0.9));
    padding: 35px 30px;
    border-radius: 26px;
    box-shadow: var(--shadow-soft);
    text-align: center;
    display: flex;
    flex-direction: column;
    gap: 18px;
    backdrop-filter: blur(6px);
    border: 1px solid rgba(255, 255, 255, 0.65);
}

.config-error-message {
    color: #b00020;
    font-weight: 700;
}

.config-error-details {
    color: var(--color-text-medium);
    margin-bottom: 12px;
}

#auth-screen button {
    margin-top: 5px;
}

#app-screen {
    width: 100%;
    max-width: 430px;
    background: linear-gradient(165deg, rgba(249, 243, 234, 0.95), rgba(255, 255, 255, 0.85));
    border-radius: 32px;
    box-shadow: var(--shadow-soft);
    padding: 32px 28px 36px;
    display: flex;
    flex-direction: column;
    gap: 22px;
    backdrop-filter: blur(8px);
    border: 1px solid rgba(255, 255, 255, 0.7);
}

#app-screen > h2 {
    margin: 0;
}

/* --- FORM CONTROLS --- */
input,
select,
button {
    padding: 12px 14px;
    border: 1px solid rgba(63, 111, 118, 0.18);
    border-radius: 14px;
    font-size: 1em;
    background-color: rgba(255, 255, 255, 0.9);
    color: var(--color-text-dark);
    transition: all 0.25s ease;
    font-family: inherit;
}

input:focus,
select:focus {
    border-color: var(--color-primary);
    outline: none;
    box-shadow: 0 0 0 4px rgba(63, 111, 118, 0.18);
}

button {
    background: linear-gradient(135deg, var(--color-primary) 0%, #4f8c92 45%, var(--color-primary-dark) 100%);
    color: #f5fbff;
    border: none;
    cursor: pointer;
    font-weight: 700;
    letter-spacing: 0.02em;
    box-shadow: 0 12px 18px rgba(63, 111, 118, 0.28);
}

button:hover {
    transform: translateY(-1px);
    box-shadow: 0 16px 28px rgba(63, 111, 118, 0.32);
}

button:active {
    transform: translateY(0);
    box-shadow: 0 8px 12px rgba(63, 111, 118, 0.25);
}

#open-codex-btn {
    background: linear-gradient(135deg, var(--color-accent) 0%, #f58d54 100%);
    box-shadow: 0 12px 20px rgba(245, 141, 84, 0.32);
    color: #3d2913;
}

#open-codex-btn:hover {
    box-shadow: 0 16px 26px rgba(245, 141, 84, 0.38);
}

/* --- WIDGET STYLE --- */
.widget {
    position: relative;
    background: rgba(255, 255, 255, 0.82);
    border: 1px solid var(--color-border);
    border-radius: 24px;
    padding: 22px 20px;
    box-shadow: var(--shadow-widget);
    overflow: hidden;
}

.widget::before {
    content: "";
    position: absolute;
    inset: 0;
    background: linear-gradient(160deg, rgba(255, 255, 255, 0.7), transparent 65%);
    pointer-events: none;
}

.widget-subtitle {
    font-size: 0.9em;
    color: var(--color-text-medium);
    text-align: center;
    margin-top: -4px;
    margin-bottom: 18px;
}

/* --- DASHBOARD & STATS --- */
.dashboard-grid {
    display: grid;
    grid-template-columns: repeat(2, minmax(0, 1fr));
    gap: 14px;
    margin-top: 18px;
}

.stat-card {
    background: linear-gradient(150deg, rgba(249, 243, 234, 0.95), rgba(255, 255, 255, 0.65));
    border: 1px solid rgba(255, 255, 255, 0.65);
    padding: 14px 12px;
    border-radius: 18px;
    text-align: center;
    box-shadow: inset 0 1px 0 rgba(255, 255, 255, 0.55), 0 10px 18px rgba(47, 73, 78, 0.12);
}

.stat-label {
    font-size: 0.85em;
    color: var(--color-text-medium);
    letter-spacing: 0.02em;
}

.stat-value {
    font-size: 1.6em;
    font-weight: 700;
    color: var(--color-primary);
    margin-top: 6px;
}

/* --- BARS & INPUTS --- */
.progress-bar-container {
    background: linear-gradient(180deg, rgba(231, 235, 240, 0.85), rgba(213, 225, 233, 0.95));
    border-radius: 999px;
    height: 12px;
    overflow: hidden;
    border: 1px solid rgba(207, 215, 221, 0.7);
}

.progress-bar {
    background: linear-gradient(135deg, var(--color-success) 0%, #9ecb94 100%);
    height: 100%;
    width: 0%;
    border-radius: inherit;
    transition: width 0.4s ease-out;
    box-shadow: inset 0 0 6px rgba(63, 111, 118, 0.25);
}

.flex-between {
    display: flex;
    justify-content: space-between;
    align-items: center;
}

.input-group {
    display: flex;
    gap: 10px;
    margin-top: 18px;
}

#add-chore-input-group input {
    flex-grow: 1;
}

/* --- FACE SCAN & AVATAR --- */
.avatar-hero {
    position: relative;
    margin: 0 -10px 8px;
    padding: 42px 28px 52px;
    border-radius: 42px;
    background:
        radial-gradient(circle at 18% 20%, rgba(247, 226, 173, 0.38), transparent 64%),
        radial-gradient(circle at 78% 18%, rgba(127, 178, 123, 0.28), transparent 70%),
        linear-gradient(165deg, rgba(223, 232, 242, 0.92), rgba(249, 243, 234, 0.96));
    box-shadow: 0 32px 60px rgba(38, 68, 75, 0.22);
    border: 1px solid rgba(255, 255, 255, 0.7);
    text-align: center;
    display: flex;
    flex-direction: column;
    align-items: center;
    gap: 24px;
    overflow: hidden;
    isolation: isolate;
}

.avatar-hero::before {
    content: "";
    position: absolute;
    inset: -40% -46% 36% -46%;
    background:
        radial-gradient(circle at 32% 32%, rgba(255, 255, 255, 0.6), transparent 62%),
        radial-gradient(circle at 72% 52%, rgba(247, 178, 103, 0.32), transparent 70%);
    opacity: 0.82;
    pointer-events: none;
    z-index: -2;
}

.avatar-hero::after {
    content: "";
    position: absolute;
    inset: 48% -48% -30% -48%;
    background: radial-gradient(circle at 50% 28%, rgba(63, 111, 118, 0.32), transparent 70%);
    filter: blur(16px);
    opacity: 0.7;
    pointer-events: none;
    z-index: -2;
}

.avatar-hero > * {
    position: relative;
    z-index: 1;
}

.avatar-stage {
    position: relative;
    width: min(78vw, 340px);
    aspect-ratio: 3 / 4;
    border-radius: 32px;
    border: 1px solid rgba(255, 255, 255, 0.7);
    background: linear-gradient(185deg, rgba(255, 255, 255, 0.42), rgba(215, 228, 236, 0.38));
    box-shadow:
        0 26px 44px rgba(38, 68, 75, 0.2),
        inset 0 18px 42px rgba(255, 255, 255, 0.4),
        inset 0 -16px 32px rgba(63, 111, 118, 0.16);
    overflow: hidden;
    isolation: isolate;
}

.avatar-stage::before {
    content: "";
    position: absolute;
    inset: 14px;
    border-radius: 26px;
    background: radial-gradient(circle at 50% 18%, rgba(255, 255, 255, 0.8), rgba(210, 224, 231, 0.42));
    pointer-events: none;
    z-index: 0;
}

.avatar-stage::after {
    content: "";
    position: absolute;
    inset: 0;
    border-radius: inherit;
    background: linear-gradient(180deg, rgba(255, 255, 255, 0.18), transparent 60%);
    pointer-events: none;
    z-index: 0;
}

.avatar-stage.is-placeholder {
    background:
        radial-gradient(circle at 32% 24%, rgba(255, 255, 255, 0.92), rgba(214, 226, 238, 0.65)),
        linear-gradient(185deg, rgba(255, 255, 255, 0.72), rgba(202, 218, 229, 0.78));
    box-shadow:
        0 32px 60px rgba(38, 68, 75, 0.22),
        inset 0 20px 48px rgba(255, 255, 255, 0.48),
        inset 0 -18px 38px rgba(63, 111, 118, 0.16);
}

.avatar-stage.is-placeholder::before {
    background:
        radial-gradient(circle at 68% 32%, rgba(247, 212, 168, 0.34), transparent 70%),
        radial-gradient(circle at 36% 68%, rgba(176, 209, 227, 0.38), transparent 78%);
}

.avatar-stage.is-placeholder::after {
    background: linear-gradient(200deg, rgba(255, 255, 255, 0.42), transparent 62%);
    opacity: 0.9;
}

.avatar-stage img.avatar-placeholder {
    object-fit: cover;
    object-position: center;
    padding: 0;
    box-sizing: border-box;
    background: transparent;
    filter: none;
}

.avatar-stage > * {
    position: absolute;
    inset: 0;
    width: 100%;
    height: 100%;
    z-index: 1;
}

.avatar-viewer,
.avatar-stage img,
.avatar-stage video {
    display: block;
    border: none;
    background: transparent;
}

.avatar-stage video,
.avatar-stage img {
    object-fit: cover;
}

.avatar-stage video {
    background-color: rgba(223, 232, 242, 0.9);
}

model-viewer.avatar-viewer {
    --poster-color: transparent;
    background: transparent;
}

#webcam-feed.avatar-camera {
    object-fit: cover;
}

#captured-photo {
    width: 100%;
    height: 100%;
    position: absolute;
    inset: 0;
    padding: 0;
    border-radius: 0;
}

#captured-photo::part(default-progress-bar) {
    height: 4px;
    border-radius: 999px;
    background: rgba(255, 255, 255, 0.55);
    box-shadow: 0 4px 10px rgba(38, 68, 75, 0.25);
}

#captured-photo::part(default-progress-mask) {
    background: linear-gradient(135deg, var(--color-primary), var(--color-primary-dark));
}

#captured-photo::part(default-ar-button) {
    display: none;
}

/* --- MODALS --- */
.modal {
    position: fixed;
    top: 0;
    left: 0;
    width: 100%;
    height: 100%;
    background: rgba(41, 54, 61, 0.55);
    display: flex;
    justify-content: center;
    align-items: center;
    z-index: 1000;
    backdrop-filter: blur(6px);
}

.modal-content {
    background: linear-gradient(155deg, rgba(249, 243, 234, 0.96), rgba(255, 255, 255, 0.9));
    padding: 32px 28px;
    border-radius: 26px;
    width: 90%;
    max-width: 420px;
    box-shadow: var(--shadow-soft);
    text-align: center;
    border: 1px solid rgba(255, 255, 255, 0.7);
}

.modal-content h2 {
    color: var(--color-primary);
}

/* --- CODEX MENU --- */
#open-codex-btn {
    font-size: 1.1em;
    padding: 14px;
    box-shadow: 0 14px 28px rgba(245, 178, 103, 0.35);
}

/* --- SKILL TREE --- */
#skills-modal .modal-content {
    background: linear-gradient(155deg, rgba(47, 63, 72, 0.95), rgba(34, 46, 52, 0.95));
    border: 1px solid rgba(255, 255, 255, 0.1);
    box-shadow: 0 18px 35px rgba(10, 16, 20, 0.55);
    width: min(95vw, 1200px);
    max-width: min(95vw, 1200px);
    height: min(90vh, 95vh);
    max-height: 95vh;
    display: flex;
    flex-direction: column;
    align-items: stretch;
    overflow-y: auto;
    scrollbar-gutter: stable both-edges;
}

#skills-modal .modal-content > * {
    width: 100%;
}

#skills-modal #skill-tree-header,
#skills-modal #skill-tree-breadcrumbs {
    flex-shrink: 0;
}

#skills-modal #skill-tree-canvas-container {
    flex: 1 1 0;
    min-height: 0;
    display: flex;
    flex-direction: column;
}

#skills-modal #star-detail-panel {
    flex: 1 1 0;
    min-height: 0;
    overflow-y: auto;
}

#skills-modal h2 {
    color: #f6f9fb;
}

#skill-tree-header {
    display: flex;
    justify-content: space-between;
    align-items: center;
    gap: 12px;
    flex-wrap: wrap;
    margin-bottom: 24px;
    color: #e7edf0;
    position: sticky;
    top: 0;
    z-index: 5;
    padding: 16px 18px;
    background: linear-gradient(145deg, rgba(15, 27, 36, 0.92), rgba(28, 42, 52, 0.88));
    border: 1px solid rgba(255, 255, 255, 0.12);
    border-radius: 20px;
    box-shadow: 0 18px 32px rgba(8, 12, 18, 0.55);
    backdrop-filter: blur(8px);
}

#skill-tree-header h2 {
    flex: 1 1 auto;
    text-align: center;
    margin: 0;
}

.skill-tree-controls {
    display: flex;
    align-items: center;
    gap: 12px;
    margin-left: auto;
    flex-wrap: wrap;
    justify-content: flex-end;
    min-width: 0;
}

#skill-search-form {
    display: flex;
    align-items: center;
    gap: 8px;
    padding: 6px 12px;
    border-radius: 999px;
    background: rgba(20, 33, 42, 0.82);
    border: 1px solid rgba(255, 255, 255, 0.16);
    flex: 1 1 220px;
    min-width: 0;
    box-shadow: 0 12px 26px rgba(10, 16, 20, 0.35);
    transition: border-color 0.2s ease, box-shadow 0.2s ease, background 0.2s ease;
}

#skill-search-form.search-active,
#skill-search-form:focus-within {
    border-color: rgba(245, 178, 103, 0.9);
    background: rgba(20, 33, 42, 0.92);
    box-shadow: 0 14px 32px rgba(245, 178, 103, 0.28);
}

#skill-search-input {
    flex: 1 1 auto;
    border: none;
    background: transparent;
    color: #f6f9fb;
    padding: 6px 0;
    font-size: 0.95em;
}

#skill-search-input::placeholder {
    color: rgba(231, 236, 240, 0.65);
}

#skill-search-input:focus {
    outline: none;
    box-shadow: none;
}

#skill-search-form button {
    padding: 8px 16px;
    border-radius: 999px;
    font-size: 0.85em;
    background: linear-gradient(135deg, var(--color-accent) 0%, #f58d54 100%);
    color: #2c190b;
    box-shadow: 0 8px 18px rgba(245, 178, 103, 0.28);
}

#skill-search-form button:hover {
    box-shadow: 0 12px 24px rgba(245, 178, 103, 0.34);
}

#skill-tree-controls {
    display: flex;
    align-items: center;
    gap: 12px;
}

#skill-tree-pan-controls {
    display: flex;
    align-items: center;
    gap: 8px;
}

.skill-tree-orbit-controls {
    display: flex;
    align-items: center;
    gap: 8px;
}

.skill-tree-pan-button {
    width: 36px;
    height: 36px;
    padding: 0;
    border-radius: 50%;
    display: inline-flex;
    align-items: center;
    justify-content: center;
    font-size: 1.1em;
    line-height: 1;
    box-shadow: 0 8px 14px rgba(63, 111, 118, 0.28);
}

.skill-tree-pan-button:disabled {
    opacity: 0.45;
    cursor: not-allowed;
    box-shadow: none;
}

<<<<<<< HEAD
=======
.skill-orbit-button {
    width: 36px;
    height: 36px;
    padding: 0;
    border-radius: 50%;
    display: inline-flex;
    align-items: center;
    justify-content: center;
    font-size: 1.05em;
    line-height: 1;
    background: rgba(20, 38, 58, 0.72);
    color: #f6f9fb;
    border: 1px solid rgba(255, 255, 255, 0.14);
    box-shadow: 0 6px 14px rgba(32, 60, 80, 0.28);
    transition: transform 0.18s ease, box-shadow 0.18s ease;
}

.skill-orbit-button:hover {
    transform: translateY(-1px);
    box-shadow: 0 10px 20px rgba(45, 85, 110, 0.35);
}

.skill-orbit-button:active {
    transform: translateY(0);
    box-shadow: 0 4px 10px rgba(20, 38, 58, 0.3);
}

.skill-orbit-button:disabled {
    opacity: 0.45;
    cursor: not-allowed;
    box-shadow: none;
}
>>>>>>> ee7f10f4

#skill-tree-canvas-container {
    position: relative;
    border: 1px solid rgba(255, 255, 255, 0.12);
    border-radius: 18px;
    overflow: hidden;
    background: radial-gradient(circle at top, rgba(79, 140, 146, 0.35), transparent 70%);
}

.star-focus-overlay {
    position: absolute;
    inset: 0;
    display: flex;
    flex-direction: column;
    justify-content: space-between;
    align-items: center;
    padding: 32px 24px 48px;
    pointer-events: none;
    opacity: 0;
    visibility: hidden;
    transform: scale(0.97);
    transition: opacity 0.35s ease, transform 0.35s ease, visibility 0.35s ease;
    z-index: 3;
    color: #f6f9fb;
    text-align: center;
}

.star-focus-overlay.is-visible {
    opacity: 1;
    visibility: visible;
    transform: scale(1);
}

.star-focus-title {
    font-size: clamp(1.6rem, 2.4vw + 0.8rem, 2.8rem);
    letter-spacing: 0.08em;
    text-transform: uppercase;
    text-shadow: 0 12px 32px rgba(0, 0, 0, 0.6);
    margin-top: 24px;
    padding: 12px 28px;
    border-radius: 999px;
    background: linear-gradient(140deg, rgba(22, 32, 54, 0.75), rgba(40, 62, 88, 0.55));
    border: 1px solid rgba(255, 255, 255, 0.18);
    box-shadow: 0 24px 48px rgba(4, 10, 20, 0.55);
    max-width: min(90%, 680px);
    word-break: break-word;
}

.star-focus-footer {
    width: min(520px, 100%);
    background: linear-gradient(160deg, rgba(10, 18, 32, 0.88), rgba(20, 36, 58, 0.72));
    border: 1px solid rgba(255, 255, 255, 0.14);
    border-radius: 24px;
    padding: 20px 28px 26px;
    box-shadow: 0 30px 70px rgba(2, 8, 18, 0.65);
    backdrop-filter: blur(6px);
}

.star-focus-status {
    font-weight: 700;
    letter-spacing: 0.08em;
    text-transform: uppercase;
    font-size: 0.95rem;
    margin-bottom: 8px;
    color: rgba(245, 178, 103, 0.95);
    text-shadow: 0 6px 20px rgba(0, 0, 0, 0.55);
}

.star-focus-overlay[data-status="unlocked"] .star-focus-status {
    color: #2ecc71;
}

.star-focus-overlay[data-status="available"] .star-focus-status {
    color: #f5b267;
}

.star-focus-overlay[data-status="locked"] .star-focus-status {
    color: #9fa9b8;
}

.star-focus-location {
    font-size: 0.9rem;
    letter-spacing: 0.04em;
    text-transform: uppercase;
    margin-bottom: 10px;
    color: rgba(214, 226, 240, 0.72);
}

.star-focus-location:empty {
    display: none;
}

.star-focus-description {
    font-size: 1rem;
    line-height: 1.6;
    color: rgba(240, 244, 249, 0.92);
    text-shadow: 0 8px 18px rgba(0, 0, 0, 0.45);
}

@media (max-width: 720px) {
    .star-focus-overlay {
        padding: 24px 16px 36px;
    }

    .star-focus-title {
        font-size: clamp(1.4rem, 3vw + 0.6rem, 2.2rem);
        padding: 10px 22px;
    }

    .star-focus-footer {
        padding: 18px 20px 22px;
    }
}

.skill-tree-unavailable {
    margin: auto;
    padding: 24px;
    text-align: center;
    color: rgba(246, 249, 251, 0.85);
    font-weight: 600;
    line-height: 1.4;
}

/* --- PERK POINT & CHORE DISPLAYS --- */
#perk-point-display h3 {
    margin: 0;
    text-align: left;
}

.milestone-progress {
    margin-top: 16px;
}

.milestone-label {
    font-size: 0.9em;
    color: var(--color-text-medium);
    letter-spacing: 0.02em;
}

#skill-tree-breadcrumbs {
    color: rgba(227, 236, 240, 0.75);
    text-align: center;
    margin-bottom: 22px;
    font-size: 0.9em;
}

.chore-list {
    list-style: none;
    padding: 0;
    margin-top: 18px;
}

.chore-item {
    display: flex;
    justify-content: space-between;
    align-items: center;
    padding: 10px 0;
    border-bottom: 1px solid rgba(86, 100, 108, 0.15);
}

.chore-details {
    font-size: 0.82em;
    color: var(--color-text-medium);
    background: rgba(223, 232, 242, 0.65);
    padding: 4px 8px;
    border-radius: 999px;
    letter-spacing: 0.03em;
}

.complete-chore-btn {
    background: linear-gradient(135deg, var(--color-success) 0%, #9ed6a1 100%);
    color: #254026;
    border: none;
    border-radius: 50%;
    width: 30px;
    height: 30px;
    cursor: pointer;
    font-weight: bold;
    flex-shrink: 0;
    margin-left: 10px;
    box-shadow: 0 10px 16px rgba(127, 178, 123, 0.28);
}

.complete-chore-btn:hover {
    box-shadow: 0 14px 22px rgba(127, 178, 123, 0.35);
}

/* --- SKILL TREE UNLOCK STATE --- */
.star.available {
    cursor: pointer;
    border-color: var(--color-accent);
    box-shadow: 0 0 18px rgba(247, 178, 103, 0.75);
}

.star.available:hover {
    transform: scale(1.08);
}

/* --- RESPONSIVE --- */
@media (max-width: 520px) {
    body {
        padding: 24px 16px 40px;
    }

    #app-screen {
        padding: 28px 22px 32px;
    }

    .dashboard-grid,
    #chore-progress-grid {
        grid-template-columns: 1fr;
    }

    .input-group {
        flex-direction: column;
    }

    button,
    input,
    select {
        width: 100%;
    }
}

/* --- Legacy Level layout --- */
.level-card {
    display: flex;
    flex-direction: column;
    gap: 18px;
}

.level-card-header {
    display: flex;
    justify-content: space-between;
    align-items: center;
    gap: 16px;
}

.level-card h3 {
    margin: 0;
    text-align: left;
}

.legacy-level-display {
    display: flex;
    align-items: baseline;
    gap: 6px;
    font-size: 1.8em;
    font-weight: 700;
    color: var(--color-primary-dark);
}

.legacy-level-label {
    font-size: 0.6em;
    letter-spacing: 0.12em;
}

.legacy-level-infinity {
    font-size: 0.7em;
    color: var(--color-text-medium);
}

.legacy-progress-track {
    position: relative;
    height: 16px;
    border-radius: 999px;
    background: rgba(63, 111, 118, 0.12);
    overflow: hidden;
}

.legacy-progress-fill {
    position: absolute;
    inset: 0;
    background: repeating-linear-gradient(90deg, rgba(63, 111, 118, 0.25) 0%, rgba(111, 159, 165, 0.45) 35%, rgba(63, 111, 118, 0.25) 70%);
    background-size: 240% 100%;
    animation: legacyFlow var(--legacy-progress-speed, 14s) linear infinite;
}

@keyframes legacyFlow {
    from { background-position: 0 0; }
    to { background-position: -240% 0; }
}

.legacy-progress-text {
    font-size: 0.9em;
    color: var(--color-text-medium);
    margin: 0;
    text-align: left;
}

.legacy-score-meta {
    display: flex;
    gap: 24px;
    flex-wrap: wrap;
}

.legacy-score-block {
    display: flex;
    flex-direction: column;
    gap: 4px;
}

.meta-label {
    text-transform: uppercase;
    letter-spacing: 0.16em;
    font-size: 0.72em;
    color: var(--color-text-medium);
}

.legacy-score-block strong {
    font-size: 1.3em;
    color: var(--color-primary-dark);
}

.perk-progress-summary {
    display: flex;
    flex-direction: column;
    gap: 20px;
}

.perk-points-available {
    display: flex;
    justify-content: space-between;
    align-items: baseline;
    gap: 12px;
}

.perk-points-available strong {
    font-size: 1.6em;
    color: var(--color-primary-dark);
}

.perk-progress-overview {
    display: grid;
    grid-template-columns: repeat(auto-fit, minmax(140px, 1fr));
    gap: 12px;
}

.perk-overview-card {
    display: flex;
    flex-direction: column;
    gap: 6px;
    padding: 12px 14px;
    border-radius: 16px;
    background: rgba(63, 111, 118, 0.08);
    border: 1px solid rgba(63, 111, 118, 0.12);
}

.perk-overview-card strong,
.perk-overview-value {
    font-size: 1.2em;
    color: var(--color-primary-dark);
}

.perk-progress-grid {
    display: grid;
    grid-template-columns: repeat(auto-fit, minmax(160px, 1fr));
    gap: 16px;
}

.perk-progress-card {
    padding: 14px 16px;
    border-radius: 18px;
    background: rgba(63, 111, 118, 0.08);
    border: 1px solid rgba(63, 111, 118, 0.1);
    display: flex;
    flex-direction: column;
    gap: 10px;
}

.perk-progress-card h4 {
    margin: 0;
    text-align: left;
    color: var(--color-primary-dark);
}

.perk-progress-card .progress-bar-container {
    padding: 2px;
}

.perk-progress-card .progress-bar {
    height: 10px;
    background: linear-gradient(135deg, rgba(63, 111, 118, 0.35) 0%, rgba(63, 111, 118, 0.8) 100%);
    box-shadow: inset 0 0 4px rgba(63, 111, 118, 0.35);
}

.perk-progress-text {
    font-size: 0.82em;
    color: var(--color-text-medium);
    margin: 0;
    text-align: left;
}

.stat-rows {
    display: flex;
    flex-direction: column;
    gap: 18px;
}

.stat-row {
    display: flex;
    flex-direction: column;
    gap: 10px;
}

.stat-row-header {
    display: flex;
    justify-content: space-between;
    align-items: baseline;
    font-weight: 600;
}

.stat-row-label {
    letter-spacing: 0.04em;
}

.stat-row-value {
    font-size: 1.3em;
}

.stat-bar {
    position: relative;
    border-radius: 14px;
    overflow: hidden;
    background: rgba(63, 111, 118, 0.12);
    display: flex;
    align-items: center;
    min-height: 22px;
}

.stat-bar.major {
    min-height: 28px;
    padding: 0 12px;
    border: 1px solid rgba(63, 111, 118, 0.22);
}

.stat-bar.legacy {
    min-height: 14px;
    background: rgba(63, 111, 118, 0.08);
    border: 1px dashed rgba(63, 111, 118, 0.22);
    padding: 0 10px;
}

.stat-legacy-row {
    display: flex;
    align-items: center;
    gap: 10px;
}

.stat-legacy-row .stat-bar.legacy {
    flex: 1 1 auto;
}

.legacy-counter {
    font-size: 0.78em;
    font-weight: 600;
    color: var(--color-text-medium);
    white-space: nowrap;
}

.stat-bar-fill {
    position: absolute;
    inset: 0;
    border-radius: inherit;
    transform-origin: left center;
    background: linear-gradient(90deg, var(--color-primary) 0%, #4f8c92 100%);
    width: 0%;
    transition: width 0.45s ease;
}

.stat-bar.legacy .stat-bar-fill {
    background: linear-gradient(90deg, rgba(247, 178, 103, 0.65) 0%, rgba(247, 178, 103, 0.92) 100%);
}

.stat-bar-text,
.stat-confidence {
    position: relative;
    z-index: 1;
    font-size: 0.85em;
    font-weight: 600;
}

.stat-confidence {
    margin-left: auto;
    color: var(--color-text-medium);
}

.maintenance-card p {
    text-align: left;
    line-height: 1.5;
}

.perk-chip-row {
    display: flex;
    flex-wrap: wrap;
    gap: 10px;
}

.perk-chip {
    padding: 10px 14px;
    border-radius: 999px;
    font-weight: 600;
    border: 1px solid rgba(63, 111, 118, 0.28);
    background: rgba(63, 111, 118, 0.1);
    display: inline-flex;
    gap: 6px;
    align-items: center;
}

.perk-chip[data-state="active"] {
    background: rgba(63, 111, 118, 0.22);
    border-color: var(--color-primary);
}

.perk-chip[data-state="paused"] {
    background: rgba(247, 178, 103, 0.2);
    border-color: rgba(247, 178, 103, 0.6);
}

.perk-chip[data-state="owned"] {
    background: rgba(63, 111, 118, 0.08);
    border-style: dashed;
}

.empty-state {
    color: var(--color-text-medium);
    text-align: center;
    width: 100%;
}

@media (max-width: 520px) {
    .level-card-header {
        flex-direction: column;
        align-items: flex-start;
        gap: 10px;
    }

    .perk-points-available {
        flex-direction: column;
        align-items: flex-start;
        gap: 6px;
    }

    .stat-row-header {
        flex-direction: column;
        align-items: flex-start;
        gap: 6px;
    }

    .stat-confidence {
        margin-left: 0;
    }
}<|MERGE_RESOLUTION|>--- conflicted
+++ resolved
@@ -636,8 +636,6 @@
     box-shadow: none;
 }
 
-<<<<<<< HEAD
-=======
 .skill-orbit-button {
     width: 36px;
     height: 36px;
@@ -670,7 +668,6 @@
     cursor: not-allowed;
     box-shadow: none;
 }
->>>>>>> ee7f10f4
 
 #skill-tree-canvas-container {
     position: relative;
