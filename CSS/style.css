@import url('https://fonts.googleapis.com/css2?family=Nunito:wght@400;600;700&display=swap');

/* --- "Cozy Sky Loft" COLOR PALETTE --- */
:root {
    --color-primary: #3f6f76; /* Mossy teal inspired by the treetop foliage */
    --color-primary-dark: #26444b;
    --color-accent: #f7b267; /* Warm lantern light */
    --color-background-light: #dfe8f2; /* Soft dawn sky */
    --color-background-widget: #f9f3ea; /* Cozy cabin interior */
    --color-text-dark: #2c353a; /* Deep ink */
    --color-text-medium: #56646c;
    --color-border: rgba(255, 255, 255, 0.55);
    --color-success: #7fb27b; /* Lush greenery */
    --color-highlight: rgba(247, 226, 173, 0.55);
    --shadow-soft: 0 25px 55px rgba(31, 42, 47, 0.16);
    --shadow-widget: 0 18px 35px rgba(63, 111, 118, 0.14);
}

* {
    box-sizing: border-box;
}

/* --- GLOBAL STYLES --- */
body {
    font-family: 'Nunito', 'Segoe UI', Tahoma, Geneva, Verdana, sans-serif;
    background: linear-gradient(165deg, #c8d9e6 0%, var(--color-background-light) 50%, #f2ede4 100%);
    color: var(--color-text-dark);
    display: flex;
    justify-content: center;
    align-items: flex-start;
    padding: 40px 20px 60px;
    margin: 0;
    min-height: 100vh;
    position: relative;
}

body::before {
    content: "";
    position: fixed;
    inset: 0;
    background:
        radial-gradient(circle at 20% 20%, rgba(255, 255, 255, 0.45), transparent 55%),
        radial-gradient(circle at 80% 10%, rgba(247, 210, 150, 0.35), transparent 60%),
        radial-gradient(circle at 50% 75%, rgba(148, 186, 166, 0.28), transparent 60%);
    pointer-events: none;
    z-index: -1;
}

h1 {
    margin: 0 0 15px;
    font-size: 2.4em;
    letter-spacing: 0.04em;
    color: var(--color-primary-dark);
}

h2, h3, h4 {
    text-align: center;
    color: var(--color-text-dark);
    letter-spacing: 0.02em;
}

h2 {
    color: var(--color-primary);
    font-weight: 700;
}

p {
    margin: 0;
}

.hidden {
    display: none !important;
}

#auth-screen {
    width: 100%;
    max-width: 360px;
    background: linear-gradient(160deg, rgba(255, 255, 255, 0.85), rgba(249, 243, 234, 0.9));
    padding: 35px 30px;
    border-radius: 26px;
    box-shadow: var(--shadow-soft);
    text-align: center;
    display: flex;
    flex-direction: column;
    gap: 18px;
    backdrop-filter: blur(6px);
    border: 1px solid rgba(255, 255, 255, 0.65);
}

.config-error-message {
    color: #b00020;
    font-weight: 700;
}

.config-error-details {
    color: var(--color-text-medium);
    margin-bottom: 12px;
}

#auth-screen button {
    margin-top: 5px;
}

#app-screen {
    width: 100%;
    max-width: 430px;
    background: linear-gradient(165deg, rgba(249, 243, 234, 0.95), rgba(255, 255, 255, 0.85));
    border-radius: 32px;
    box-shadow: var(--shadow-soft);
    padding: 32px 28px 36px;
    display: flex;
    flex-direction: column;
    gap: 22px;
    backdrop-filter: blur(8px);
    border: 1px solid rgba(255, 255, 255, 0.7);
}

#app-screen > h2 {
    margin: 0;
}

/* --- FORM CONTROLS --- */
input,
select,
button {
    padding: 12px 14px;
    border: 1px solid rgba(63, 111, 118, 0.18);
    border-radius: 14px;
    font-size: 1em;
    background-color: rgba(255, 255, 255, 0.9);
    color: var(--color-text-dark);
    transition: all 0.25s ease;
    font-family: inherit;
}

input:focus,
select:focus {
    border-color: var(--color-primary);
    outline: none;
    box-shadow: 0 0 0 4px rgba(63, 111, 118, 0.18);
}

button {
    background: linear-gradient(135deg, var(--color-primary) 0%, #4f8c92 45%, var(--color-primary-dark) 100%);
    color: #f5fbff;
    border: none;
    cursor: pointer;
    font-weight: 700;
    letter-spacing: 0.02em;
    box-shadow: 0 12px 18px rgba(63, 111, 118, 0.28);
}

button:hover {
    transform: translateY(-1px);
    box-shadow: 0 16px 28px rgba(63, 111, 118, 0.32);
}

button:active {
    transform: translateY(0);
    box-shadow: 0 8px 12px rgba(63, 111, 118, 0.25);
}

#open-codex-btn {
    background: linear-gradient(135deg, var(--color-accent) 0%, #f58d54 100%);
    box-shadow: 0 12px 20px rgba(245, 141, 84, 0.32);
    color: #3d2913;
}

#open-codex-btn:hover {
    box-shadow: 0 16px 26px rgba(245, 141, 84, 0.38);
}

/* --- WIDGET STYLE --- */
.widget {
    position: relative;
    background: rgba(255, 255, 255, 0.82);
    border: 1px solid var(--color-border);
    border-radius: 24px;
    padding: 22px 20px;
    box-shadow: var(--shadow-widget);
    overflow: hidden;
}

.widget::before {
    content: "";
    position: absolute;
    inset: 0;
    background: linear-gradient(160deg, rgba(255, 255, 255, 0.7), transparent 65%);
    pointer-events: none;
}

.widget-subtitle {
    font-size: 0.9em;
    color: var(--color-text-medium);
    text-align: center;
    margin-top: -4px;
    margin-bottom: 18px;
}

/* --- DASHBOARD & STATS --- */
.dashboard-grid {
    display: grid;
    grid-template-columns: repeat(2, minmax(0, 1fr));
    gap: 14px;
    margin-top: 18px;
}

.stat-card {
    background: linear-gradient(150deg, rgba(249, 243, 234, 0.95), rgba(255, 255, 255, 0.65));
    border: 1px solid rgba(255, 255, 255, 0.65);
    padding: 14px 12px;
    border-radius: 18px;
    text-align: center;
    box-shadow: inset 0 1px 0 rgba(255, 255, 255, 0.55), 0 10px 18px rgba(47, 73, 78, 0.12);
}

.stat-label {
    font-size: 0.85em;
    color: var(--color-text-medium);
    letter-spacing: 0.02em;
}

.stat-value {
    font-size: 1.6em;
    font-weight: 700;
    color: var(--color-primary);
    margin-top: 6px;
}

/* --- BARS & INPUTS --- */
.progress-bar-container {
    background: linear-gradient(180deg, rgba(231, 235, 240, 0.85), rgba(213, 225, 233, 0.95));
    border-radius: 999px;
    height: 12px;
    overflow: hidden;
    border: 1px solid rgba(207, 215, 221, 0.7);
}

.progress-bar {
    background: linear-gradient(135deg, var(--color-success) 0%, #9ecb94 100%);
    height: 100%;
    width: 0%;
    border-radius: inherit;
    transition: width 0.4s ease-out;
    box-shadow: inset 0 0 6px rgba(63, 111, 118, 0.25);
}

.flex-between {
    display: flex;
    justify-content: space-between;
    align-items: center;
}

.input-group {
    display: flex;
    gap: 10px;
    margin-top: 18px;
}

#add-chore-input-group input {
    flex-grow: 1;
}

/* --- FACE SCAN & AVATAR --- */
.avatar-hero {
    position: relative;
    margin: 0 -10px 8px;
    padding: 42px 28px 52px;
    border-radius: 42px;
    background:
        radial-gradient(circle at 18% 20%, rgba(247, 226, 173, 0.38), transparent 64%),
        radial-gradient(circle at 78% 18%, rgba(127, 178, 123, 0.28), transparent 70%),
        linear-gradient(165deg, rgba(223, 232, 242, 0.92), rgba(249, 243, 234, 0.96));
    box-shadow: 0 32px 60px rgba(38, 68, 75, 0.22);
    border: 1px solid rgba(255, 255, 255, 0.7);
    text-align: center;
    display: flex;
    flex-direction: column;
    align-items: center;
    gap: 24px;
    overflow: hidden;
    isolation: isolate;
}

.avatar-hero::before {
    content: "";
    position: absolute;
    inset: -40% -46% 36% -46%;
    background:
        radial-gradient(circle at 32% 32%, rgba(255, 255, 255, 0.6), transparent 62%),
        radial-gradient(circle at 72% 52%, rgba(247, 178, 103, 0.32), transparent 70%);
    opacity: 0.82;
    pointer-events: none;
    z-index: -2;
}

.avatar-hero::after {
    content: "";
    position: absolute;
    inset: 48% -48% -30% -48%;
    background: radial-gradient(circle at 50% 28%, rgba(63, 111, 118, 0.32), transparent 70%);
    filter: blur(16px);
    opacity: 0.7;
    pointer-events: none;
    z-index: -2;
}

.avatar-hero > * {
    position: relative;
    z-index: 1;
}

.avatar-stage {
    position: relative;
    width: min(78vw, 340px);
    aspect-ratio: 3 / 4;
    border-radius: 32px;
    border: 1px solid rgba(255, 255, 255, 0.7);
    background: linear-gradient(185deg, rgba(255, 255, 255, 0.42), rgba(215, 228, 236, 0.38));
    box-shadow:
        0 26px 44px rgba(38, 68, 75, 0.2),
        inset 0 18px 42px rgba(255, 255, 255, 0.4),
        inset 0 -16px 32px rgba(63, 111, 118, 0.16);
    overflow: hidden;
    isolation: isolate;
}

.avatar-stage::before {
    content: "";
    position: absolute;
    inset: 14px;
    border-radius: 26px;
    background: radial-gradient(circle at 50% 18%, rgba(255, 255, 255, 0.8), rgba(210, 224, 231, 0.42));
    pointer-events: none;
    z-index: 0;
}

.avatar-stage::after {
    content: "";
    position: absolute;
    inset: 0;
    border-radius: inherit;
    background: linear-gradient(180deg, rgba(255, 255, 255, 0.18), transparent 60%);
    pointer-events: none;
    z-index: 0;
}

.avatar-stage.is-placeholder {
    background:
<<<<<<< HEAD
=======
        radial-gradient(circle at 32% 24%, rgba(255, 255, 255, 0.92), rgba(214, 226, 238, 0.65)),
>>>>>>> e127bf5a
        linear-gradient(185deg, rgba(255, 255, 255, 0.72), rgba(202, 218, 229, 0.78));
    box-shadow:
        0 32px 60px rgba(38, 68, 75, 0.22),
        inset 0 20px 48px rgba(255, 255, 255, 0.48),
        inset 0 -18px 38px rgba(63, 111, 118, 0.16);
}

.avatar-stage.is-placeholder::before {
    background:
        radial-gradient(circle at 68% 32%, rgba(247, 212, 168, 0.34), transparent 70%),
        radial-gradient(circle at 36% 68%, rgba(176, 209, 227, 0.38), transparent 78%);
}

.avatar-stage.is-placeholder::after {
    background: linear-gradient(200deg, rgba(255, 255, 255, 0.42), transparent 62%);
    opacity: 0.9;
}

.avatar-stage img.avatar-placeholder {
<<<<<<< HEAD
    object-fit: cover;
    object-position: 50% 10%;
    padding: 0;
    box-sizing: border-box;
    background: transparent;
    filter: none;
=======
    object-fit: contain;
    padding: 8% 10% 6%;
    box-sizing: border-box;
    background: radial-gradient(circle at 50% 30%, rgba(255, 255, 255, 0.8), rgba(216, 230, 241, 0));
    filter: drop-shadow(0 18px 34px rgba(68, 104, 132, 0.28));
>>>>>>> e127bf5a
}

.avatar-stage > * {
    position: absolute;
    inset: 0;
    width: 100%;
    height: 100%;
    z-index: 1;
}

.avatar-viewer,
.avatar-stage img,
.avatar-stage video {
    display: block;
    border: none;
    background: transparent;
}

.avatar-stage video,
.avatar-stage img {
    object-fit: cover;
}

.avatar-stage video {
    background-color: rgba(223, 232, 242, 0.9);
}

model-viewer.avatar-viewer {
    --poster-color: transparent;
    background: transparent;
}

#webcam-feed.avatar-camera {
    object-fit: cover;
}

#captured-photo {
    width: 100%;
    height: 100%;
    position: absolute;
    inset: 0;
    padding: 0;
    border-radius: 0;
}

#captured-photo::part(default-progress-bar) {
    height: 4px;
    border-radius: 999px;
    background: rgba(255, 255, 255, 0.55);
    box-shadow: 0 4px 10px rgba(38, 68, 75, 0.25);
}

#captured-photo::part(default-progress-mask) {
    background: linear-gradient(135deg, var(--color-primary), var(--color-primary-dark));
}

#captured-photo::part(default-ar-button) {
    display: none;
}

/* --- MODALS --- */
.modal {
    position: fixed;
    top: 0;
    left: 0;
    width: 100%;
    height: 100%;
    background: rgba(41, 54, 61, 0.55);
    display: flex;
    justify-content: center;
    align-items: center;
    z-index: 1000;
    backdrop-filter: blur(6px);
}

.modal-content {
    background: linear-gradient(155deg, rgba(249, 243, 234, 0.96), rgba(255, 255, 255, 0.9));
    padding: 32px 28px;
    border-radius: 26px;
    width: 90%;
    max-width: 420px;
    box-shadow: var(--shadow-soft);
    text-align: center;
    border: 1px solid rgba(255, 255, 255, 0.7);
}

.modal-content h2 {
    color: var(--color-primary);
}

/* --- CODEX MENU --- */
#open-codex-btn {
    font-size: 1.1em;
    padding: 14px;
    box-shadow: 0 14px 28px rgba(245, 178, 103, 0.35);
}

/* --- SKILL TREE --- */
#skills-modal .modal-content {
    background: linear-gradient(155deg, rgba(47, 63, 72, 0.95), rgba(34, 46, 52, 0.95));
    border: 1px solid rgba(255, 255, 255, 0.1);
    box-shadow: 0 18px 35px rgba(10, 16, 20, 0.55);
    width: min(95vw, 1200px);
    max-width: min(95vw, 1200px);
    height: min(90vh, 95vh);
    max-height: 95vh;
    display: flex;
    flex-direction: column;
    align-items: stretch;
    overflow-y: auto;
    scrollbar-gutter: stable both-edges;
}

#skills-modal .modal-content > * {
    width: 100%;
}

#skills-modal #skill-tree-header,
#skills-modal #skill-tree-breadcrumbs {
    flex-shrink: 0;
}

#skills-modal #skill-tree-canvas-container {
    flex: 1 1 0;
    min-height: 0;
    display: flex;
    flex-direction: column;
}

#skills-modal #star-detail-panel {
    flex: 1 1 0;
    min-height: 0;
    overflow-y: auto;
}

#skills-modal h2 {
    color: #f6f9fb;
}

#skill-tree-header {
    display: flex;
    justify-content: space-between;
    align-items: center;
    gap: 12px;
    flex-wrap: wrap;
    margin-bottom: 24px;
    color: #e7edf0;
    position: sticky;
    top: 0;
    z-index: 5;
    padding: 16px 18px;
    background: linear-gradient(145deg, rgba(15, 27, 36, 0.92), rgba(28, 42, 52, 0.88));
    border: 1px solid rgba(255, 255, 255, 0.12);
    border-radius: 20px;
    box-shadow: 0 18px 32px rgba(8, 12, 18, 0.55);
    backdrop-filter: blur(8px);
}

#skill-tree-header h2 {
    flex: 1 1 auto;
    text-align: center;
    margin: 0;
}

.skill-tree-controls {
    display: flex;
    align-items: center;
    gap: 12px;
    margin-left: auto;
    flex-wrap: wrap;
    justify-content: flex-end;
    min-width: 0;
}

#skill-search-form {
    display: flex;
    align-items: center;
    gap: 8px;
    padding: 6px 12px;
    border-radius: 999px;
    background: rgba(20, 33, 42, 0.82);
    border: 1px solid rgba(255, 255, 255, 0.16);
    flex: 1 1 220px;
    min-width: 0;
    box-shadow: 0 12px 26px rgba(10, 16, 20, 0.35);
    transition: border-color 0.2s ease, box-shadow 0.2s ease, background 0.2s ease;
}

#skill-search-form.search-active,
#skill-search-form:focus-within {
    border-color: rgba(245, 178, 103, 0.9);
    background: rgba(20, 33, 42, 0.92);
    box-shadow: 0 14px 32px rgba(245, 178, 103, 0.28);
}

#skill-search-input {
    flex: 1 1 auto;
    border: none;
    background: transparent;
    color: #f6f9fb;
    padding: 6px 0;
    font-size: 0.95em;
}

#skill-search-input::placeholder {
    color: rgba(231, 236, 240, 0.65);
}

#skill-search-input:focus {
    outline: none;
    box-shadow: none;
}

#skill-search-form button {
    padding: 8px 16px;
    border-radius: 999px;
    font-size: 0.85em;
    background: linear-gradient(135deg, var(--color-accent) 0%, #f58d54 100%);
    color: #2c190b;
    box-shadow: 0 8px 18px rgba(245, 178, 103, 0.28);
}

#skill-search-form button:hover {
    box-shadow: 0 12px 24px rgba(245, 178, 103, 0.34);

    gap: 12px;
}

#skill-tree-controls {
    display: flex;
    align-items: center;
    gap: 12px;
}

#skill-tree-pan-controls {
    display: flex;
    align-items: center;
    gap: 8px;
}

.skill-tree-pan-button {
    width: 36px;
    height: 36px;
    padding: 0;
    border-radius: 50%;
    display: inline-flex;
    align-items: center;
    justify-content: center;
    font-size: 1.1em;
    line-height: 1;
    box-shadow: 0 8px 14px rgba(63, 111, 118, 0.28);
}

.skill-tree-pan-button:disabled {
    opacity: 0.45;
    cursor: not-allowed;
    box-shadow: none;
}

#skill-tree-canvas-container {
    position: relative;
    border: 1px solid rgba(255, 255, 255, 0.12);
    border-radius: 18px;
    overflow: hidden;
    background: radial-gradient(circle at top, rgba(79, 140, 146, 0.35), transparent 70%);
}

.star-focus-overlay {
    position: absolute;
    inset: 0;
    display: flex;
    flex-direction: column;
    justify-content: space-between;
    align-items: center;
    padding: 32px 24px 48px;
    pointer-events: none;
    opacity: 0;
    visibility: hidden;
    transform: scale(0.97);
    transition: opacity 0.35s ease, transform 0.35s ease, visibility 0.35s ease;
    z-index: 3;
    color: #f6f9fb;
    text-align: center;
}

.star-focus-overlay.is-visible {
    opacity: 1;
    visibility: visible;
    transform: scale(1);
}

.star-focus-title {
    font-size: clamp(1.6rem, 2.4vw + 0.8rem, 2.8rem);
    letter-spacing: 0.08em;
    text-transform: uppercase;
    text-shadow: 0 12px 32px rgba(0, 0, 0, 0.6);
    margin-top: 24px;
    padding: 12px 28px;
    border-radius: 999px;
    background: linear-gradient(140deg, rgba(22, 32, 54, 0.75), rgba(40, 62, 88, 0.55));
    border: 1px solid rgba(255, 255, 255, 0.18);
    box-shadow: 0 24px 48px rgba(4, 10, 20, 0.55);
    max-width: min(90%, 680px);
    word-break: break-word;
}

.star-focus-footer {
    width: min(520px, 100%);
    background: linear-gradient(160deg, rgba(10, 18, 32, 0.88), rgba(20, 36, 58, 0.72));
    border: 1px solid rgba(255, 255, 255, 0.14);
    border-radius: 24px;
    padding: 20px 28px 26px;
    box-shadow: 0 30px 70px rgba(2, 8, 18, 0.65);
    backdrop-filter: blur(6px);
}

.star-focus-status {
    font-weight: 700;
    letter-spacing: 0.08em;
    text-transform: uppercase;
    font-size: 0.95rem;
    margin-bottom: 8px;
    color: rgba(245, 178, 103, 0.95);
    text-shadow: 0 6px 20px rgba(0, 0, 0, 0.55);
}

.star-focus-overlay[data-status="unlocked"] .star-focus-status {
    color: #2ecc71;
}

.star-focus-overlay[data-status="available"] .star-focus-status {
    color: #f5b267;
}

.star-focus-overlay[data-status="locked"] .star-focus-status {
    color: #9fa9b8;
}

.star-focus-location {
    font-size: 0.9rem;
    letter-spacing: 0.04em;
    text-transform: uppercase;
    margin-bottom: 10px;
    color: rgba(214, 226, 240, 0.72);
}

.star-focus-location:empty {
    display: none;
}

.star-focus-description {
    font-size: 1rem;
    line-height: 1.6;
    color: rgba(240, 244, 249, 0.92);
    text-shadow: 0 8px 18px rgba(0, 0, 0, 0.45);
}

@media (max-width: 720px) {
    .star-focus-overlay {
        padding: 24px 16px 36px;
    }

    .star-focus-title {
        font-size: clamp(1.4rem, 3vw + 0.6rem, 2.2rem);
        padding: 10px 22px;
    }

    .star-focus-footer {
        padding: 18px 20px 22px;
    }
}

.skill-tree-unavailable {
    margin: auto;
    padding: 24px;
    text-align: center;
    color: rgba(246, 249, 251, 0.85);
    font-weight: 600;
    line-height: 1.4;
}

/* --- PERK POINT & CHORE DISPLAYS --- */
#perk-point-display h3 {
    margin: 0;
    text-align: left;
}

.milestone-progress {
    margin-top: 16px;
}

.milestone-label {
    font-size: 0.9em;
    color: var(--color-text-medium);
    letter-spacing: 0.02em;
}

#skill-tree-breadcrumbs {
    color: rgba(227, 236, 240, 0.75);
    text-align: center;
    margin-bottom: 22px;
    font-size: 0.9em;
}

.chore-list {
    list-style: none;
    padding: 0;
    margin-top: 18px;
}

.chore-item {
    display: flex;
    justify-content: space-between;
    align-items: center;
    padding: 10px 0;
    border-bottom: 1px solid rgba(86, 100, 108, 0.15);
}

.chore-details {
    font-size: 0.82em;
    color: var(--color-text-medium);
    background: rgba(223, 232, 242, 0.65);
    padding: 4px 8px;
    border-radius: 999px;
    letter-spacing: 0.03em;
}

.complete-chore-btn {
    background: linear-gradient(135deg, var(--color-success) 0%, #9ed6a1 100%);
    color: #254026;
    border: none;
    border-radius: 50%;
    width: 30px;
    height: 30px;
    cursor: pointer;
    font-weight: bold;
    flex-shrink: 0;
    margin-left: 10px;
    box-shadow: 0 10px 16px rgba(127, 178, 123, 0.28);
}

.complete-chore-btn:hover {
    box-shadow: 0 14px 22px rgba(127, 178, 123, 0.35);
}

/* --- SKILL TREE UNLOCK STATE --- */
.star.available {
    cursor: pointer;
    border-color: var(--color-accent);
    box-shadow: 0 0 18px rgba(247, 178, 103, 0.75);
}

.star.available:hover {
    transform: scale(1.08);
}

/* --- RESPONSIVE --- */
@media (max-width: 520px) {
    body {
        padding: 24px 16px 40px;
    }

    #app-screen {
        padding: 28px 22px 32px;
    }

    .dashboard-grid,
    #chore-progress-grid {
        grid-template-columns: 1fr;
    }

    .input-group {
        flex-direction: column;
    }

    button,
    input,
    select {
        width: 100%;
    }
}

/* --- Legacy Level layout --- */
.level-card {
    display: flex;
    flex-direction: column;
    gap: 18px;
}

.level-card-header {
    display: flex;
    justify-content: space-between;
    align-items: center;
    gap: 16px;
}

.level-card h3 {
    margin: 0;
    text-align: left;
}

.legacy-level-display {
    display: flex;
    align-items: baseline;
    gap: 6px;
    font-size: 1.8em;
    font-weight: 700;
    color: var(--color-primary-dark);
}

.legacy-level-label {
    font-size: 0.6em;
    letter-spacing: 0.12em;
}

.legacy-level-infinity {
    font-size: 0.7em;
    color: var(--color-text-medium);
}

.legacy-progress-track {
    position: relative;
    height: 16px;
    border-radius: 999px;
    background: rgba(63, 111, 118, 0.12);
    overflow: hidden;
}

.legacy-progress-fill {
    position: absolute;
    inset: 0;
    background: repeating-linear-gradient(90deg, rgba(63, 111, 118, 0.25) 0%, rgba(111, 159, 165, 0.45) 35%, rgba(63, 111, 118, 0.25) 70%);
    background-size: 240% 100%;
    animation: legacyFlow var(--legacy-progress-speed, 14s) linear infinite;
}

@keyframes legacyFlow {
    from { background-position: 0 0; }
    to { background-position: -240% 0; }
}

.legacy-progress-text {
    font-size: 0.9em;
    color: var(--color-text-medium);
    margin: 0;
    text-align: left;
}

.legacy-score-meta {
    display: flex;
    gap: 24px;
    flex-wrap: wrap;
}

.legacy-score-block {
    display: flex;
    flex-direction: column;
    gap: 4px;
}

.meta-label {
    text-transform: uppercase;
    letter-spacing: 0.16em;
    font-size: 0.72em;
    color: var(--color-text-medium);
}

.legacy-score-block strong {
    font-size: 1.3em;
    color: var(--color-primary-dark);
}

.perk-progress-summary {
    display: flex;
    flex-direction: column;
    gap: 20px;
}

.perk-points-available {
    display: flex;
    justify-content: space-between;
    align-items: baseline;
    gap: 12px;
}

.perk-points-available strong {
    font-size: 1.6em;
    color: var(--color-primary-dark);
}

.perk-progress-overview {
    display: grid;
    grid-template-columns: repeat(auto-fit, minmax(140px, 1fr));
    gap: 12px;
}

.perk-overview-card {
    display: flex;
    flex-direction: column;
    gap: 6px;
    padding: 12px 14px;
    border-radius: 16px;
    background: rgba(63, 111, 118, 0.08);
    border: 1px solid rgba(63, 111, 118, 0.12);
}

.perk-overview-card strong,
.perk-overview-value {
    font-size: 1.2em;
    color: var(--color-primary-dark);
}

.perk-progress-grid {
    display: grid;
    grid-template-columns: repeat(auto-fit, minmax(160px, 1fr));
    gap: 16px;
}

.perk-progress-card {
    padding: 14px 16px;
    border-radius: 18px;
    background: rgba(63, 111, 118, 0.08);
    border: 1px solid rgba(63, 111, 118, 0.1);
    display: flex;
    flex-direction: column;
    gap: 10px;
}

.perk-progress-card h4 {
    margin: 0;
    text-align: left;
    color: var(--color-primary-dark);
}

.perk-progress-card .progress-bar-container {
    padding: 2px;
}

.perk-progress-card .progress-bar {
    height: 10px;
    background: linear-gradient(135deg, rgba(63, 111, 118, 0.35) 0%, rgba(63, 111, 118, 0.8) 100%);
    box-shadow: inset 0 0 4px rgba(63, 111, 118, 0.35);
}

.perk-progress-text {
    font-size: 0.82em;
    color: var(--color-text-medium);
    margin: 0;
    text-align: left;
}

.stat-rows {
    display: flex;
    flex-direction: column;
    gap: 18px;
}

.stat-row {
    display: flex;
    flex-direction: column;
    gap: 10px;
}

.stat-row-header {
    display: flex;
    justify-content: space-between;
    align-items: baseline;
    font-weight: 600;
}

.stat-row-label {
    letter-spacing: 0.04em;
}

.stat-row-value {
    font-size: 1.3em;
}

.stat-bar {
    position: relative;
    border-radius: 14px;
    overflow: hidden;
    background: rgba(63, 111, 118, 0.12);
    display: flex;
    align-items: center;
    min-height: 22px;
}

.stat-bar.major {
    min-height: 28px;
    padding: 0 12px;
    border: 1px solid rgba(63, 111, 118, 0.22);
}

.stat-bar.legacy {
    min-height: 14px;
    background: rgba(63, 111, 118, 0.08);
    border: 1px dashed rgba(63, 111, 118, 0.22);
    padding: 0 10px;
}

.stat-legacy-row {
    display: flex;
    align-items: center;
    gap: 10px;
}

.stat-legacy-row .stat-bar.legacy {
    flex: 1 1 auto;
}

.legacy-counter {
    font-size: 0.78em;
    font-weight: 600;
    color: var(--color-text-medium);
    white-space: nowrap;
}

.stat-bar-fill {
    position: absolute;
    inset: 0;
    border-radius: inherit;
    transform-origin: left center;
    background: linear-gradient(90deg, var(--color-primary) 0%, #4f8c92 100%);
    width: 0%;
    transition: width 0.45s ease;
}

.stat-bar.legacy .stat-bar-fill {
    background: linear-gradient(90deg, rgba(247, 178, 103, 0.65) 0%, rgba(247, 178, 103, 0.92) 100%);
}

.stat-bar-text,
.stat-confidence {
    position: relative;
    z-index: 1;
    font-size: 0.85em;
    font-weight: 600;
}

.stat-confidence {
    margin-left: auto;
    color: var(--color-text-medium);
}

.maintenance-card p {
    text-align: left;
    line-height: 1.5;
}

.perk-chip-row {
    display: flex;
    flex-wrap: wrap;
    gap: 10px;
}

.perk-chip {
    padding: 10px 14px;
    border-radius: 999px;
    font-weight: 600;
    border: 1px solid rgba(63, 111, 118, 0.28);
    background: rgba(63, 111, 118, 0.1);
    display: inline-flex;
    gap: 6px;
    align-items: center;
}

.perk-chip[data-state="active"] {
    background: rgba(63, 111, 118, 0.22);
    border-color: var(--color-primary);
}

.perk-chip[data-state="paused"] {
    background: rgba(247, 178, 103, 0.2);
    border-color: rgba(247, 178, 103, 0.6);
}

.perk-chip[data-state="owned"] {
    background: rgba(63, 111, 118, 0.08);
    border-style: dashed;
}

.empty-state {
    color: var(--color-text-medium);
    text-align: center;
    width: 100%;
}

@media (max-width: 520px) {
    .level-card-header {
        flex-direction: column;
        align-items: flex-start;
        gap: 10px;
    }

    .perk-points-available {
        flex-direction: column;
        align-items: flex-start;
        gap: 6px;
    }

    .stat-row-header {
        flex-direction: column;
        align-items: flex-start;
        gap: 6px;
    }

    .stat-confidence {
        margin-left: 0;
    }
}<|MERGE_RESOLUTION|>--- conflicted
+++ resolved
@@ -347,10 +347,7 @@
 
 .avatar-stage.is-placeholder {
     background:
-<<<<<<< HEAD
-=======
         radial-gradient(circle at 32% 24%, rgba(255, 255, 255, 0.92), rgba(214, 226, 238, 0.65)),
->>>>>>> e127bf5a
         linear-gradient(185deg, rgba(255, 255, 255, 0.72), rgba(202, 218, 229, 0.78));
     box-shadow:
         0 32px 60px rgba(38, 68, 75, 0.22),
@@ -370,20 +367,17 @@
 }
 
 .avatar-stage img.avatar-placeholder {
-<<<<<<< HEAD
     object-fit: cover;
     object-position: 50% 10%;
     padding: 0;
     box-sizing: border-box;
     background: transparent;
     filter: none;
-=======
     object-fit: contain;
     padding: 8% 10% 6%;
     box-sizing: border-box;
     background: radial-gradient(circle at 50% 30%, rgba(255, 255, 255, 0.8), rgba(216, 230, 241, 0));
     filter: drop-shadow(0 18px 34px rgba(68, 104, 132, 0.28));
->>>>>>> e127bf5a
 }
 
 .avatar-stage > * {
